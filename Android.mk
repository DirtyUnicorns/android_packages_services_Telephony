LOCAL_PATH:= $(call my-dir)

# Build the Phone app which includes the emergency dialer. See Contacts
# for the 'other' dialer.
include $(CLEAR_VARS)

phone_common_dir := ../../apps/PhoneCommon

src_dirs := src $(phone_common_dir)/src sip/src
res_dirs := res $(phone_common_dir)/res sip/res
asset_dirs := assets ecc/output

LOCAL_JAVA_LIBRARIES := \
        telephony-common \
        voip-common \
        ims-common \
        org.apache.http.legacy \
<<<<<<< HEAD
        libprotobuf-java-nano
=======
        telephony-ext
>>>>>>> 5415ab9c

LOCAL_STATIC_ANDROID_LIBRARIES := \
        android-support-v7-appcompat \
        android-support-v7-preference \
        android-support-v7-recyclerview \
        android-support-v14-preference

LOCAL_STATIC_JAVA_LIBRARIES := \
        ims-ext-common \
        guava \
        volley \
        ims-ext-common

LOCAL_SRC_FILES := $(call all-java-files-under, $(src_dirs))
LOCAL_SRC_FILES += $(call all-proto-files-under, ecc/proto)
LOCAL_SRC_FILES += \
        src/com/android/phone/EventLogTags.logtags \
        src/com/android/phone/INetworkQueryService.aidl \
        src/com/android/phone/INetworkQueryServiceCallback.aidl
LOCAL_RESOURCE_DIR := $(addprefix $(LOCAL_PATH)/, $(res_dirs))
LOCAL_ASSET_DIR := $(addprefix $(LOCAL_PATH)/, $(asset_dirs))
LOCAL_USE_AAPT2 := true

LOCAL_AAPT_FLAGS := \
    --extra-packages com.android.phone.common \
    --extra-packages com.android.services.telephony.sip

LOCAL_PACKAGE_NAME := TeleService
LOCAL_PRIVATE_PLATFORM_APIS := true

LOCAL_CERTIFICATE := platform
LOCAL_PRIVILEGED_MODULE := true

LOCAL_PROGUARD_FLAG_FILES := proguard.flags sip/proguard.flags

include frameworks/base/packages/SettingsLib/common.mk

include $(BUILD_PACKAGE)

# Build the test package
include $(call all-makefiles-under,$(LOCAL_PATH))
<|MERGE_RESOLUTION|>--- conflicted
+++ resolved
@@ -15,11 +15,8 @@
         voip-common \
         ims-common \
         org.apache.http.legacy \
-<<<<<<< HEAD
-        libprotobuf-java-nano
-=======
+        libprotobuf-java-nano \
         telephony-ext
->>>>>>> 5415ab9c
 
 LOCAL_STATIC_ANDROID_LIBRARIES := \
         android-support-v7-appcompat \
@@ -30,8 +27,7 @@
 LOCAL_STATIC_JAVA_LIBRARIES := \
         ims-ext-common \
         guava \
-        volley \
-        ims-ext-common
+        volley
 
 LOCAL_SRC_FILES := $(call all-java-files-under, $(src_dirs))
 LOCAL_SRC_FILES += $(call all-proto-files-under, ecc/proto)
