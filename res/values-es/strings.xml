--- conflicted
+++ resolved
@@ -168,42 +168,12 @@
     <string name="not_allowed" msgid="5613353860205691579">"La tarjeta SIM no permite establecer conexión con esta red."</string>
     <string name="connect_later" msgid="2308119155752343975">"No se puede conectar a la red en este momento. Inténtalo de nuevo más tarde."</string>
     <string name="registration_done" msgid="495135664535876612">"Conexión con la red establecida"</string>
-<<<<<<< HEAD
-    <string name="sum_carrier_select" msgid="3494252551249882718">"Selecciona un operador de red"</string>
-    <string name="sum_search_networks" msgid="2921092249873272715">"Buscar todas las redes disponibles"</string>
-=======
->>>>>>> 1071dd75
     <string name="select_automatically" msgid="1046727200631770962">"Seleccionar una red automáticamente"</string>
     <string name="network_select_title" msgid="7733107364757544558">"Red"</string>
     <string name="register_automatically" msgid="6017849844573519637">"Registro automático..."</string>
     <string name="preferred_network_mode_title" msgid="2336624679902659306">"Tipo de red preferida"</string>
     <string name="preferred_network_mode_summary" msgid="1434820673166126609">"Cambiar el modo operativo de la red"</string>
     <string name="preferred_network_mode_dialogtitle" msgid="4048082093347807230">"Tipo de red preferida"</string>
-  <string-array name="preferred_network_mode_choices">
-    <item msgid="3628460389382468528">"Preferencia: GSM o WCDMA"</item>
-    <item msgid="8442633436636425221">"Solo GSM"</item>
-    <item msgid="2032314385791760810">"Solo WCDMA"</item>
-    <item msgid="6334554401059422303">"GSM o WCDMA (automático)"</item>
-    <item msgid="1462198368200398663">"CDMA o EvDo (automático)"</item>
-    <item msgid="3611460019185359968">"CDMA sin EvDo"</item>
-    <item msgid="545430093607698090">"Solo EvDo"</item>
-    <item msgid="4286774020869405140">"CDMA, EvDo, GSM o WCDMA"</item>
-    <item msgid="4006002265696868538">"CDMA y LTE o EvDo"</item>
-    <item msgid="8973936140318359205">"GSM, WCDMA o LTE"</item>
-    <item msgid="3471059554252610472">"Mundial"</item>
-    <item msgid="2882615514545171802">"LTE"</item>
-    <item msgid="8076204422288290116">"LTE o WCDMA"</item>
-    <item msgid="3982984144824159726">"Solo TD-SCDMA"</item>
-    <item msgid="3686191974505922271">"TD-SCDMA o WCDMA"</item>
-    <item msgid="7135671700201836475">"LTE o TD-SCDMA"</item>
-    <item msgid="3736619459066330755">"TD-SCDMA o GSM"</item>
-    <item msgid="4778666570887216861">"LTE, TD-SCDMA o GSM"</item>
-    <item msgid="2952322596201849456">"TD-SCDMA, GSM o WCDMA"</item>
-    <item msgid="115984258536697617">"LTE, TD-SCDMA o WCDMA"</item>
-    <item msgid="7957991936217192636">"LTE, TD-SCDMA, GSM o WCDMA"</item>
-    <item msgid="2828588917858484655">"TD-SCDMA, CDMA, EvDo, GSM o WCDMA"</item>
-    <item msgid="4989979948139945854">"LTE, TD-SCDMA, CDMA, EvDo, GSM o WCDMA"</item>
-  </string-array>
     <string name="preferred_network_mode_wcdma_perf_summary" msgid="8521677230113533809">"Modo de red preferido: WCDMA preferido"</string>
     <string name="preferred_network_mode_gsm_only_summary" msgid="3352445413437453511">"Modo de red preferido: solo GSM"</string>
     <string name="preferred_network_mode_wcdma_only_summary" msgid="2836897236221063413">"Modo de red preferido: solo WCDMA"</string>
@@ -221,17 +191,6 @@
     <string name="preferred_network_mode_lte_gsm_umts_summary" msgid="633315028976225026">"Modo de red preferido: LTE / GSM / UMTS"</string>
     <string name="preferred_network_mode_lte_cdma_summary" msgid="3722647806454528426">"Modo de red preferido: LTE / CDMA"</string>
     <string name="preferred_network_mode_tdscdma_summary" msgid="8021016193718678775">"Modo de red preferido: TD-SCDMA"</string>
-<<<<<<< HEAD
-    <string name="preferred_network_mode_tdscdma_wcdma_summary" msgid="2405154895437348623">"Modo de red preferido: TD-SCDMA o WCDMA"</string>
-    <string name="preferred_network_mode_lte_tdscdma_summary" msgid="2104702896644235637">"Modo de red preferido: LTE o TD-SCDMA"</string>
-    <string name="preferred_network_mode_tdscdma_gsm_summary" msgid="4893784445338396204">"Modo de red preferido: TD-SCDMA o GSM"</string>
-    <string name="preferred_network_mode_lte_tdscdma_gsm_summary" msgid="1815169717046729757">"Modo de red preferido: LTE, GSM o TD-SCDMA"</string>
-    <string name="preferred_network_mode_tdscdma_gsm_wcdma_summary" msgid="2195358773359424099">"Modo de red preferido: TD-SCDMA, GSM o WCDMA"</string>
-    <string name="preferred_network_mode_lte_tdscdma_wcdma_summary" msgid="1181424059695667803">"Modo de red preferido: LTE, TD-SCDMA o WCDMA"</string>
-    <string name="preferred_network_mode_lte_tdscdma_gsm_wcdma_summary" msgid="2526539326505354382">"Modo de red preferido: LTE, TD-SCDMA, GSM o WCDMA"</string>
-    <string name="preferred_network_mode_tdscdma_cdma_evdo_gsm_wcdma_summary" msgid="8195248059196614939">"Modo de red preferido: TD-SCDMA, CDMA, EvDo, GSM o WCDMA"</string>
-    <string name="preferred_network_mode_lte_tdscdma_cdma_evdo_gsm_wcdma_summary" msgid="5596733053095592791">"Modo de red preferido: LTE, TD-SCDMA, CDMA, EvDo, GSM o WCDMA"</string>
-=======
   <string-array name="preferred_network_mode_choices">
     <item msgid="7886739962255042385">"LTE/WCDMA"</item>
     <item msgid="577652050447385699">"LTE"</item>
@@ -247,7 +206,6 @@
     <item msgid="1524224863879435516">"Solo GSM"</item>
     <item msgid="3817924849415716259">"Preferencia de GSM/WCDMA"</item>
   </string-array>
->>>>>>> 1071dd75
     <string name="call_category" msgid="5863978196309462052">"Llamadas"</string>
     <string name="network_operator_category" msgid="4830701959205735636">"Red"</string>
     <string name="enhanced_4g_lte_mode_title" msgid="522191650223239171">"Modo 4G LTE mejorado"</string>
@@ -264,13 +222,6 @@
     <string name="roaming_alert_title" msgid="3654815360303826008">"¿Permitir itinerancia de datos?"</string>
     <string name="data_usage_title" msgid="8759619109516889802">"Uso de datos"</string>
     <string name="data_usage_template" msgid="8065650945732671045">"Datos móviles utilizados entre el <xliff:g id="ID_2">%2$s</xliff:g>: <xliff:g id="ID_1">%1$s</xliff:g>"</string>
-<<<<<<< HEAD
-    <string name="carrier_settings_euicc" msgid="6714062862127226405">"Operador"</string>
-    <string name="keywords_carrier_settings_euicc" msgid="783429609643157743">"operador, esim, sim, euicc"</string>
-    <string name="carrier_settings_euicc_summary" msgid="5115001942761995457">"<xliff:g id="CARRIER_NAME">%1$s</xliff:g>: <xliff:g id="PHONE_NUMBER">%2$s</xliff:g>"</string>
-    <string name="mobile_data_settings_title" msgid="3273340917802377121">"Datos móviles"</string>
-    <string name="mobile_data_settings_summary" msgid="5087255915840576895">"Acceder a los datos con la red móvil"</string>
-=======
     <string name="advanced_options_title" msgid="8074895510265488035">"Avanzados"</string>
     <string name="carrier_settings_euicc" msgid="6714062862127226405">"Operador"</string>
     <!-- no translation found for keywords_carrier_settings_euicc (783429609643157743) -->
@@ -282,7 +233,6 @@
     <string name="sim_selection_required_pref" msgid="7049424902961844236">"Debes seleccionar una opción"</string>
     <string name="sim_change_data_title" msgid="5332425991853799280">"¿Cambiar la SIM de datos?"</string>
     <string name="sim_change_data_message" msgid="2163963581444907496">"¿Quieres usar la tarjeta <xliff:g id="NEW_SIM">%1$s</xliff:g> en lugar de <xliff:g id="OLD_SIM">%2$s</xliff:g> para los datos móviles?"</string>
->>>>>>> 1071dd75
     <string name="wifi_calling_settings_title" msgid="7741961465416430470">"Llamadas por Wi-Fi"</string>
     <string name="video_calling_settings_title" msgid="539714564273795574">"Videollamadas a través del operador"</string>
     <string name="gsm_umts_options" msgid="6538311689850981686">"Opciones GSM/UMTS"</string>
@@ -639,8 +589,6 @@
     <string name="callFailed_cdma_call_limit" msgid="1556916577171457086">"Hay demasiadas llamadas activas. Finaliza o combina las llamadas que tienes antes de iniciar otra."</string>
     <string name="callFailed_imei_not_accepted" msgid="132192626901238542">"No se puede establecer la conexión. Inserta una tarjeta SIM válida."</string>
     <string name="callFailed_wifi_lost" msgid="5968076625137297184">"Se ha perdido la conexión Wi-Fi. La llamada ha finalizado."</string>
-    <string name="dialFailed_low_battery" msgid="8760548177088774268">"No se puede realizar la videollamada porque queda poca batería."</string>
-    <string name="callFailed_low_battery" msgid="4913582435905872616">"Se ha finalizado la videollamada porque queda poca batería."</string>
     <string name="change_pin_title" msgid="7790232089699034029">"Cambiar el PIN del buzón de voz"</string>
     <string name="change_pin_continue_label" msgid="2135088662420163447">"Continuar"</string>
     <string name="change_pin_cancel_label" msgid="353535488390948596">"Cancelar"</string>
