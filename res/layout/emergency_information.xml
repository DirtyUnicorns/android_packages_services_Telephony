--- conflicted
+++ resolved
@@ -16,11 +16,7 @@
 <com.android.phone.EmergencyInfoGroup
     xmlns:android="http://schemas.android.com/apk/res/android"
     android:id="@+id/emergency_info_button"
-<<<<<<< HEAD
-    android:layout_height="@dimen/emergency_info_button_height"
-=======
     android:layout_height="@dimen/emergency_info_button_singleline_height"
->>>>>>> 696ce1c4
     android:layout_width="match_parent"
     android:layout_marginTop="@dimen/emergency_info_button_margin_top">
     <LinearLayout
@@ -42,11 +38,7 @@
         </FrameLayout>
         <LinearLayout
             android:layout_height="wrap_content"
-<<<<<<< HEAD
-            android:layout_width="wrap_content"
-=======
             android:layout_width="match_parent"
->>>>>>> 696ce1c4
             android:orientation="vertical"
             android:layout_gravity="center_vertical">
             <TextView
@@ -54,24 +46,16 @@
                 android:layout_height="wrap_content"
                 android:layout_width="wrap_content"
                 android:includeFontPadding="false"
-<<<<<<< HEAD
-=======
                 android:maxLines="1"
                 android:ellipsize="end"
->>>>>>> 696ce1c4
                 android:textAppearance="@style/HeadlineTextAppearance"/>
             <TextView
                 android:id="@+id/emergency_info_hint"
                 android:layout_height="wrap_content"
                 android:layout_width="wrap_content"
-<<<<<<< HEAD
-                android:paddingTop="9dp"
-                android:includeFontPadding="false"
-=======
                 android:maxLines="2"
                 android:ellipsize="end"
                 android:lineHeight="@dimen/emergency_info_hint_line_height"
->>>>>>> 696ce1c4
                 android:alpha="0.7"
                 android:textAppearance="@style/SubtitleTextAppearance"
                 android:text="@string/emergency_information_hint"/>
