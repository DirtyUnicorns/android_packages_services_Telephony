<?xml version="1.0" encoding="utf-8"?>
<!-- Copyright (C) 2007 The Android Open Source Project

     Licensed under the Apache License, Version 2.0 (the "License");
     you may not use this file except in compliance with the License.
     You may obtain a copy of the License at

          http://www.apache.org/licenses/LICENSE-2.0

     Unless required by applicable law or agreed to in writing, software
     distributed under the License is distributed on an "AS IS" BASIS,
     WITHOUT WARRANTIES OR CONDITIONS OF ANY KIND, either express or implied.
     See the License for the specific language governing permissions and
     limitations under the License.
-->

<resources xmlns:xliff="urn:oasis:names:tc:xliff:document:1.2">

    <!-- Supplementary for Clear Code -->
    <!-- Text for CallFailCause.NO_CIRCUIT_AVAIL = 34 -->
    <string name="callFailed_no_circuit_avail">No circuit availiable</string>
    <!-- Text for CallFailCause.NETWORK_OUT_OF_ORDER = 38 -->
    <string name="callFailed_network_out_of_order">Network out of order</string>
    <!-- Text for CallFailCause.NO_ROUTE_TO_DESTINAON = 3 -->
    <string name="callFailed_no_route_to_destination">No route to destination</string>
    <!-- Text for CallFailCause.CHANNEL_UNACCEPTABLE = 6 -->
    <string name="callFailed_channel_unacceptable">Channel unacceptable</string>
    <!-- Text for CallFailCause.OPERATOR_DETERMINED_BARRING = 8 -->
    <string name="callFailed_operator_determined_barring">Operator determined barring</string>
    <!-- Text for CallFailCause.NORMAL_CLEARING = 16 -->
    <string name="callFailed_normal">Normall call clearing</string>
    <!-- Text for CallFailCause.CALL_FAIL_NO_USER_RESPONDING = 18 -->
    <string name="callFailed_no_user_responding">No user responding</string>
    <!-- Text for CallFailCause.CALL_FAIL_NO_ANSWER_FROM_USER = 19 -->
    <string name="callFailed_no_answer_from_user">User alerting, no answer</string>
    <!-- Text for CallFailCause.CALL_REJECTED = 21 -->
    <string name="callFailed_call_rejected">Call rejected</string>
    <!-- Text for CallFailCause.NUMBER_CHANGED = 22 -->
    <string name="callFailed_number_changed">Number changed</string>
    <!-- Text for CallFailCause.PREEMPTION = 25 -->
    <string name="callFailed_preemption">Pre-emption</string>
    <!-- Text for CallFailCause.CALL_FAIL_DESTINATION_OUT_OF_ORDER = 27 -->
    <string name="callFailed_destination_out_of_order">Destination out of order</string>
    <!-- Text for CallFailCause.INVALID_NUMBER = 28 -->
    <string name="callFailed_invalid_number_format">Invalid number format (incomplete number)</string>
    <!-- Text for CallFailCause.FACILITY_REJECTED = 29 -->
    <string name="callFailed_facility_rejected">Facility rejected</string>
    <!-- Text for CallFailCause.STATUS_ENQUIRY = 30 -->
    <string name="callFailed_resp_to_status_enquiry">Response to STATUS ENQUIRY</string>
    <!-- Text for CallFailCause.NORMAL_UNSPECIFIED = 31 -->
    <string name="callFailed_normal_unspecified">Normal, unspecified</string>
    <!-- Text for CallFailCause.TEMPORARY_FAILURE = 41 -->
    <string name="callFailed_tempopary_failure">Temporary failure</string>
    <!-- Text for CallFailCause.SWITCHING_CONGESTION = 42 -->
    <string name="callFailed_switching_equipment_congestion">Switching equipment congestion</string>
    <!-- Text for CallFailCause.ACCESS_INFORMATION_DISCARDED = 43 -->
    <string name="callFailed_access_information_discarded">Access information discarded</string>
    <!-- Text for CallFailCause.CHANNEL_NOT_AVAIL = 44 -->
    <string name="callFailed_requested_circuit_or_channel_not_available">requested circuit/channel not available</string>
    <!-- Text for CallFailCause.RESOURCES_UNAVAILABLE_OR_UNSPECIFIED = 47 -->
    <string name="callFailed_resources_unavailable_or_unspecified">Resources unavailable, unspecified</string>
    <!-- Text for CallFailCause.QOS_NOT_AVAIL = 49 -->
    <string name="callFailed_QOS_unavailable">Quality of service unavailable</string>
    <!-- Text for CallFailCause.REQUESTED_FACILITY_NOT_SUBSCRIBED = 50 -->
    <string name="callFailed_requested_facility_not_subscribed">Requested facility not subscribed</string>
    <!-- Text for CallFailCause.INCOMING_CALLS_BARRED_WITHIN_CUG = 55 -->
    <string name="callFailed_incoming_calls_barred_within_CUG">Incoming calls barred within the CUG</string>
    <!-- Text for CallFailCause.BEARER_CAPABILITY_NOT_AUTHORIZED = 57 -->
    <string name="callFailed_bearer_capability_not_authorized">Bearer capability not authorized</string>
    <!-- Text for CallFailCause.BEARER_NOT_AVAIL = 58 -->
    <string name="callFailed_bearer_capability_unavailable">Bearer capability not presently available</string>
    <!-- Text for CallFailCause.SERVICE_OPTION_NOT_AVAILABLE = 63 -->
    <string name="callFailed_service_option_not_available">Service or option not available, unspecified</string>
    <!-- Text for CallFailCause.BEARER_SERVICE_NOT_IMPLEMENTED = 65 -->
    <string name="callFailed_bearer_service_not_implemented">Bearer service not implemented</string>
    <!-- Text for CallFailCause.REQUESTED_FACILITY_NOT_IMPLEMENTED = 69 -->
    <string name="callFailed_requested_facility_not_implemented">Requested facility not implemented</string>
    <!-- Text for CallFailCause.ONLY_DIGITAL_INFORMATION_BEARER_AVAILABLE = 70 -->
    <string name="callFailed_only_digital_information_bearer_available">Only restricted digital information bearer capability is available</string>
    <!-- Text for CallFailCause.SERVICE_OR_OPTION_NOT_IMPLEMENTED = 79 -->
    <string name="callFailed_service_or_option_not_implemented">Service or option not implemented, unspecified</string>
    <!-- Text for CallFailCause.INVALID_TRANSACTION_IDENTIFIER = 81 -->
    <string name="callFailed_invalid_transaction_identifier">Invalid transaction identifier value</string>
    <!-- Text for CallFailCause.USER_NOT_MEMBER_OF_CUG = 87 -->
    <string name="callFailed_user_not_member_of_CUG">User not member of CUG</string>
    <!-- Text for CallFailCause.INCOMPATIBLE_DESTINATION = 88 -->
    <string name="callFailed_incompatible_destination">Incompatible destination</string>
    <!-- Text for CallFailCause.INVALID_TRANSIT_NW_SELECTION = 91 -->
    <string name="callFailed_invalid_transit_NW_selection">Invalid transit network selection</string>
    <!-- Text for CallFailCause.SEMANTICALLY_INCORRECT_MESSAGE = 95 -->
    <string name="callFailed_semantically_incorrect_message">Semantically incorrect message</string>
    <!-- Text for CallFailCause.INVALID_MANDATORY_INFORMATION = 96 -->
    <string name="callFailed_invalid_mandatory_information">Invalid mandatory information</string>
    <!-- Text for CallFailCause.MESSAGE_TYPE_NON_IMPLEMENTED = 97 -->
    <string name="callFailed_message_type_non_implemented">Message type non-existent or not implemented</string>
    <!-- Text for CallFailCause.MESSAGE_TYPE_NOT_COMPATIBLE_WITH_PROTOCOL_STATE = 98 -->
    <string name="callFailed_message_type_not_compatible_with_protocol_state">Message type not compatible with protocol state</string>
    <!-- Text for CallFailCause.INFORMATION_ELEMENT_NON_EXISTENT = 99 -->
    <string name="callFailed_information_element_non_existent">Information element non,existent or not implemented</string>
    <!-- Text for CallFailCause.CONDITIONAL_IE_ERROR = 100 -->
    <string name="callFailed_conditional_IE_error">Conditional IE error</string>
    <!-- Text for CallFailCause.MESSAGE_NOT_COMPATIBLE_WITH_PROTOCOL_STATE = 101 -->
    <string name="callFailed_message_not_compatible_with_protocol_state">Message not compatible with protocol state</string>
    <!-- Text for CallFailCause.RECOVERY_ON_TIMER_EXPIRED = 102 -->
    <string name="callFailed_recovery_on_timer_expired">Recovery on timer expiry</string>
    <!-- Text for CallFailCause.PROTOCOL_ERROR_UNSPECIFIED = 111 -->
    <string name="callFailed_protocol_error_unspecified">Protocol error, unspecified</string>
    <!-- Text for CallFailCause.INTERWORKING_UNSPECIFIED = 127 -->
    <string name="callFailed_interworking_unspecified">Interworking, unspecified</string>
    <!-- Text for CallFailCause.NON_SELECTED_USER_CLEARING = 26 -->
    <string name="callFailed_non_selected_user_clearing">Non selected user clearing</string>

    <!-- In-call screen: call failure reason (call modified to call with modified data) -->
    <string name="callFailed_dialToDialVideo">DIAL request modified to Video DIAL.</string>
    <!-- In-call screen: call failure reason (call modified to call with modified data) -->
    <string name="callFailed_dialVideoToSs">Video DIAL request modified to SS request.</string>
    <!-- In-call screen: call failure reason (call modified to call with modified data) -->
    <string name="callFailed_dialVideoToUssd">Video DIAL request modified to USSD request.</string>
    <!-- In-call screen: call failure reason (call modified to call with modified data) -->
    <string name="callFailed_dialVideoToDial">Video DIAL request modified to DIAL.</string>
    <!-- In-call screen: call failure reason (call modified to call with modified data) -->
    <string name="callFailed_dialVideoToDialVideo">Video DIAL request modified to Video DIAL with different number.</string>

    <!-- Official label of the phone app, as seen in "Manage Applications"
         and other settings UIs.  This is the version of the label for
         tablet devices, where the phone app handles mobile data but not
         actual phone calls. -->
    <string name="phoneAppLabel" product="tablet">Mobile Data</string>

    <!-- Official label of the phone app, as seen in "Manage Applications"
         and other settings UIs. -->
    <string name="phoneAppLabel" product="default">Phone Services</string>

    <!-- Screen title for Emergency Dialer UI -->
    <string name="emergencyDialerIconLabel">Emergency Dialer</string>
    <!-- Activity label for the in-call UI -->
    <string name="phoneIconLabel">Phone</string>
    <!-- Title of FDN list screen -->
    <string name="fdnListLabel">FDN list</string>

    <!-- Call status -->
    <!-- Incoming call screen, name of "unknown" caller -->
    <string name="unknown">Unknown</string>
    <!-- Incoming call screen, string when number hidden -->
    <string name="private_num">Private number</string>
    <!-- Incoming call screen, string when called from a pay phone -->
    <string name="payphone">Payphone</string>
    <!-- In-call screen: status label for a call that's on hold -->
    <string name="onHold">On hold</string>
    <!-- Possible error messages with outgoing calls --><skip/>
    <string name="mmiStarted">MMI code started</string>
    <!-- Dialog label when a USSD code starts running -->
    <string name="ussdRunning">USSD code running\u2026</string>
    <!-- Dialog label when an MMI code is canceled -->
    <string name="mmiCancelled">MMI code canceled</string>
    <!-- Label for "cancel" button on the MMI dialog -->
    <string name="cancel">Cancel</string>
    <!-- Toast string displayed to user if the input in MMI dialog is < 1 or > 160 -->
    <string name="enter_input">USSD message must be between <xliff:g id="min_len" >%d</xliff:g> and <xliff:g id="max_len" >%d</xliff:g> characters. Please try again.</string>

    <!-- Label for "Manage conference call" panel [CHAR LIMIT=40] -->
    <string name="manageConferenceLabel">Manage conference call</string>

    <!-- Positive button label ("OK") used in several dialogs in the phone UI [CHAR LIMIT=10] -->
    <string name="ok">OK</string>

    <!-- "Audio mode" popup menu: Item label to select the speakerphone [CHAR LIMIT=25] -->
    <string name="audio_mode_speaker">Speaker</string>
    <!-- "Audio mode" popup menu: Item label to select the handset earpiece [CHAR LIMIT=25] -->
    <string name="audio_mode_earpiece">Handset earpiece</string>
    <!-- "Audio mode" popup menu: Item label to select the wired headset [CHAR LIMIT=25] -->
    <string name="audio_mode_wired_headset">Wired headset</string>
    <!-- "Audio mode" popup menu: Item label to select the bluetooth headset [CHAR LIMIT=25] -->
    <string name="audio_mode_bluetooth">Bluetooth</string>

    <!-- post dial -->
    <!-- In-call screen: body text of the dialog that appears when we encounter
         the "wait" character in a phone number to be dialed; this dialog asks the
         user if it's OK to send the numbers following the "wait". -->
    <string name="wait_prompt_str">Send the following tones?\n</string>
    <!-- In-call screen: body text of the dialog that appears when we encounter
         the "PAUSE" character in a phone number to be dialed; this dialog gives
         informative message to the user to show the sending numbers following the "Pause". -->
    <string name="pause_prompt_str">Sending tones\n</string>
    <!-- In-call screen: button label on the "wait" prompt dialog -->
    <string name="send_button">Send</string>
    <!-- In-call screen: button label on the "wait" prompt dialog in CDMA Mode-->
    <string name="pause_prompt_yes">Yes</string>
    <!-- In-call screen: button label on the "wait" prompt dialog in CDMA Mode-->
    <string name="pause_prompt_no">No</string>
    <!-- In-call screen: on the "wild" character dialog, this is the label
         for a text widget that lets the user enter the digits that should
         replace the "wild" character. -->
    <string name="wild_prompt_str">Replace wild character with</string>

    <!-- missing voicemail number -->
    <!-- Title of the "Missing voicemail number" dialog -->
    <string name="no_vm_number">Missing voicemail number</string>
    <!-- Body text of the "Missing voicemail number" dialog -->
    <string name="no_vm_number_msg">No voicemail number is stored on the SIM card.</string>
    <!-- Button label on the "Missing voicemail number" dialog -->
    <string name="add_vm_number_str">Add number</string>
    <!--Toast in Call settings when asked to launch voicemail for a guest user -->
    <string name="voice_number_setting_primary_user_only">Voicemail Settings can only be modified by the Primary User.</string>

    <!-- Status message displayed on SIM PIN unlock panel -->
    <string name="puk_unlocked">Your SIM card has been unblocked. Your phone is unlocking\u2026</string>
    <!-- network depersonalization -->
    <!-- Label text for PIN entry widget on SIM Network Depersonalization panel -->
    <string name="label_ndp">SIM network unlock PIN</string>
    <!-- Button label on SIM Network Depersonalization panel -->
    <string name="sim_ndp_unlock_text">Unlock</string>
    <!-- Button label on SIM Network Depersonalization panel -->
    <string name="sim_ndp_dismiss_text">Dismiss</string>
    <!-- Status message displayed on SIM Network Depersonalization panel -->
    <string name="requesting_unlock">Requesting network unlock\u2026</string>
    <!-- Error message displayed on SIM Network Depersonalization panel -->
    <string name="unlock_failed"> Network unlock request unsuccessful.</string>
    <!-- Success message displayed on SIM Network Depersonalization panel -->
    <string name="unlock_success">SIM Network unlock successful.</string>

    <!-- settings strings -->

    <!-- Error message for users that aren't allowed to modify Mobile Network settings [CHAR LIMIT=none] -->
    <string name="mobile_network_settings_not_available">Mobile network settings are not available for this user</string>
    <!-- GSM Call settings screen, setting option name. [CHAR LIMIT=40] -->
    <string name="labelGSMMore">GSM call settings</string>
    <!-- GSM Call settings screen, setting option name with label indicating the SIM the settings
         are applied to. [CHAR LIMIT=40] -->
    <string name="labelGsmMore_with_label">GSM call settings (<xliff:g id="subscriptionlabel" example="T-Mobile">%s</xliff:g>)</string>
    <string name="labelCFType">Call Forward Setting</string>
    <string name="labelCFVoice">Voice</string>
    <string name="labelCFVideo">Video</string>
    <!-- CDMA Call settings screen, setting option name -->
    <string name="labelCDMAMore">CDMA call settings</string>
    <!-- CDMA Call settings screen, setting option name with label indicating the SIM the settings
         are applied to. [CHAR LIMIT=40] -->
    <string name="labelCdmaMore_with_label">CDMA call settings (<xliff:g id="subscriptionlabel" example="Verizon">%s</xliff:g>)</string>
    <!-- Mobile network settings screen, setting option name -->
    <string name="apn_settings">Access Point Names</string>
    <!-- Label for the "Network settings" screen in the Settings UI -->
    <string name="settings_label">Network settings</string>

    <!-- Label for settings screen for phone accounts. -->
    <string name="phone_accounts">Calling accounts</string>
    <!-- Label for list item which opens a dialog to select the default outgoing account -->
    <string name="phone_accounts_make_calls_with">Make calls with</string>
    <!-- Label for list item which opens a dialog to select the default outgoing account for SIP calls. -->
    <string name="phone_accounts_make_sip_calls_with">Make SIP calls with</string>
    <!-- Entry in dialog to "ask first" for accounts when making a call -->
    <string name="phone_accounts_ask_every_time">Ask first</string>
    <!-- Account label for when a SIM account has no service (i.e. airplane mode) -->
    <string name="phone_accounts_default_account_label">No network available</string>

    <!-- Label for heading of the per-account settings section in the phone accounts settings
         screen. -->
    <string name="phone_accounts_settings_header">Settings</string>
    <!-- Label for invoking phone account selection screen -->
    <string name="phone_accounts_choose_accounts">Choose accounts</string>
    <!-- Label for heading in the phone account selection screen -->
    <string name="phone_accounts_selection_header">Phone accounts</string>
    <!-- Title for the button to add a new sip account. [CHAR LIMIT=NONE] -->
    <string name="phone_accounts_add_sip_account">Add SIP account</string>
    <!-- Description label for icon to configure a phone account's settings. -->
    <string name="phone_accounts_configure_account_settings">Configure account settings</string>
    <!-- Label for heading that takes user to the list of calling accounts where they can enable
         and disable all accounts. -->
    <string name="phone_accounts_all_calling_accounts">All calling accounts</string>
    <!-- Summary for all-calling-account setting indicating that is where the user goes to enable
         and disable phone accounts. -->
    <string name="phone_accounts_all_calling_accounts_summary">Select which accounts can make calls</string>

    <!-- Title for setting to select Wi-Fi call manager account -->
    <string name="wifi_calling">Wi-Fi calling</string>
    <!-- Built-in label for the default connection service setting. -->
    <string name="connection_service_default_label">Built-in connection service</string>
    <!-- Call settings screen, setting option name -->
    <string name="voicemail">Voicemail</string>
    <!-- Title of the "Voicemail" settings screen, with a text label identifying which SIM the settings are for. -->
    <string name="voicemail_settings_with_label">Voicemail (<xliff:g id="subscriptionlabel" example="Mock Carrier">%s</xliff:g>)</string>
    <!-- Call forwarding dialog box, voicemail number prefix -->
    <string name="voicemail_abbreviated">VM:</string>
    <!-- DO NOT TRANSLATE. Internal key for a voicemail notification preference. -->
    <string name="voicemail_notifications_key" translatable="false">voicemail_notification_key</string>

    <!-- Voicemail notifications title. The user clicks on this preference navigate to the system settings screen for that channel
    .[CHAR LIMIT=30] -->
    <string name="voicemail_notifications_preference_title">Notifications</string>
    <!-- Cell Broadcast settings title.  [CHAR LIMIT=50] -->
    <string name="cell_broadcast_settings">Emergency broadcasts</string>
    <!-- Call settings screen title -->
    <string name="call_settings">Call settings</string>
    <!-- GSM Call settings screen, setting option name -->
    <string name="additional_gsm_call_settings">Additional settings</string>
    <!-- GSM Call settings screen, setting option name, with label identifying the SIM the settings are for. -->
    <string name="additional_gsm_call_settings_with_label">Additional settings (<xliff:g id="subscriptionlabel" example="Verizon">%s</xliff:g>)</string>
    <!-- GSM-only Call settings screen, setting option name-->
    <string name="sum_gsm_call_settings">Additional GSM only call settings</string>
    <!-- CDMA Call settings screen, setting option name -->
    <string name="additional_cdma_call_settings">Additional CDMA call settings</string>
    <!-- CDMA-only Call settings screen, setting option name-->
    <string name="sum_cdma_call_settings">Additional CDMA only call settings</string>
    <!-- Call setting screen, nework service setting name -->
    <string name="labelNwService">Network service settings</string>
    <!-- Call settings screen, setting option name -->
    <string name="labelCallerId">Caller ID</string>
    <!-- Additional call settings screen, setting summary text when the setting is being loaded [CHAR LIMIT=40] -->
    <string name="sum_loading_settings">Loading settings\u2026</string>
    <!-- Additional call settings screen, setting summary text when Caller ID is hidden -->
    <string name="sum_hide_caller_id">Number hidden in outgoing calls</string>
    <!-- Additional call settings screen, setting summary text when Caller ID is shown -->
    <string name="sum_show_caller_id">Number displayed in outgoing calls</string>
    <!-- Additional call settings screen, setting summary text for default Caller ID value -->
    <string name="sum_default_caller_id">Use default operator settings to display my number in outgoing calls</string>
    <!-- Additional call settings screen, setting check box name -->
    <string name="labelCW">Call waiting</string>
    <!-- Additional call settings screen, setting summary text when call waiting check box is selected -->
    <string name="sum_cw_enabled">During a call, notify me of incoming calls</string>
    <!-- Additional call settings screen, setting summary text when call waiting check box is clear -->
    <string name="sum_cw_disabled">During a call, notify me of incoming calls</string>
    <!-- Call forwarding settings screen, section heading -->
    <string name="call_forwarding_settings">Call forwarding settings</string>
    <!-- Call forwarding settings screen, section heading, with a label identifying the SIM the settings are for. -->
    <string name="call_forwarding_settings_with_label">Call forwarding settings (<xliff:g id="subscriptionlabel" example="Verizon">%s</xliff:g>)</string>
    <!-- Call settings screen, setting option name -->
    <string name="labelCF">Call forwarding</string>

    <!-- Call forwarding settings screen, setting option name -->
    <string name="labelCFU">Always forward</string>
    <!-- Call forwarding dialog box, text field label -->
    <string name="messageCFU">Always use this number</string>
    <!-- Call forwarding settings screen, setting summary text when forwarding all calls -->
    <string name="sum_cfu_enabled_indicator">Forwarding all calls</string>
    <!-- Call forwarding settings screen, setting summary text the Always forward is set -->
    <string name="sum_cfu_enabled">Forwarding all calls to <xliff:g id="phonenumber" example="555-1212">{0}</xliff:g></string>
    <!-- Call forwarding settings screen, Always forward is enabled but the number is unavailable -->
    <string name="sum_cfu_enabled_no_number">Number is unavailable</string>
    <!-- Call forwarding settings screen, setting summary text when Always forward is disabled -->
    <string name="sum_cfu_disabled">Off</string>

    <!-- Call forwarding settings screen, setting timer info for cfut case -->
    <string name="set_time_period">Set time period</string>
    <string name="all_day">All day</string>
    <string name="time_interval_char">: </string>
    <string name="time_start">From</string>
    <string name="time_start_hour">time start hour</string>
    <string name="time_start_minute">time start minute</string>
    <string name="time_end">To</string>
    <string name="time_next_day">next day</string>
    <string name="time_end_hour">time end hour</string>
    <string name="time_end_minute">time end minute</string>
    <string name="time_formate_am">AM</string>
    <string name="time_formate_pm">PM</string>
    <string name="cf_setting_mobile_data_alert">Please turn on mobile data and make sure that WLAN is off</string>
    <string name="cf_setting_mobile_data_roaming_alert">Please turn on data roaming</string>

    <!-- Call forwarding settings screen, setting option name -->
    <string name="labelCFB">When busy</string>
    <!-- Call forwarding dialog box, text field label -->
    <string name="messageCFB">Number when busy</string>
    <!-- Call forwarding settings screen, setting summary text when forwarding to specific number when busy -->
    <string name="sum_cfb_enabled">Forwarding to <xliff:g id="phonenumber" example="555-1212">{0}</xliff:g></string>
    <!-- Call forwarding settings screen, setting summary text when forwarding when busy is disabled -->
    <string name="sum_cfb_disabled">Off</string>
    <!-- Error message displayed after failing to disable forwarding calls when the phone is busy -->
    <string name="disable_cfb_forbidden">Your operator doesn\'t support disabling call forwarding when your phone is busy.</string>

    <!-- Call forwarding settings screen, setting option name -->
    <string name="labelCFNRy">When unanswered</string>
    <!-- Call forwarding dialog box, text field label -->
    <string name="messageCFNRy">Number when unanswered</string>
    <!-- Call forwarding settings screen, setting summary text when forwarding to a specific number when unanswered -->
    <string name="sum_cfnry_enabled">Forwarding to <xliff:g id="phonenumber" example="555-1212">{0}</xliff:g></string>
    <!-- Call forwarding settings screen, setting summary text when Forward when unanswered is disabled -->
    <string name="sum_cfnry_disabled">Off</string>
    <!-- Error message displayed after failing to disable forwarding calls when the phone does not answer -->
    <string name="disable_cfnry_forbidden">Your operator doesn\'t support disabling call forwarding when your phone doesn\'t answer.</string>

    <!-- Call forwarding settings screen, setting option name -->
    <string name="labelCFNRc">When unreachable</string>
    <!-- Call forwarding dialog box, text field label -->
    <string name="messageCFNRc">Number when unreachable</string>
    <!-- Call forwarding settings screen, setting summary text when forwarding to a specific number when unreachable-->
    <string name="sum_cfnrc_enabled">Forwarding to <xliff:g id="phonenumber" example="555-1212">{0}</xliff:g></string>
    <!-- Call forwarding settings screen, setting summary text when Forward when unreachable is disabled -->
    <string name="sum_cfnrc_disabled">Off</string>
    <!-- Error message displayed after failing to disable forwarding calls when the phone is unreachable -->
    <string name="disable_cfnrc_forbidden">Your carrier doesn\'t support disabling call forwarding when your phone is unreachable.</string>

    <!-- Title of the progress dialog displayed while updating Call settings -->
    <string name="updating_title">Call settings</string>
    <!-- Toast in Call settings when asked to launch settings for a secondary user -->
    <string name="call_settings_admin_user_only">Call settings can only be changed by the admin user.</string>
    <!-- Title of the "Call settings" settings screen, with a text label identifying which SIM the settings are for. -->
    <string name="call_settings_with_label">Settings (<xliff:g id="subscriptionlabel" example="Mock Carrier">%s</xliff:g>)</string>
    <!-- Title of the alert dialog displayed if an error occurs while updating Call settings -->
    <string name="error_updating_title">Call settings error</string>
    <!-- Toast in Call settings dialog while settings are being read -->
    <string name="reading_settings">Reading settings\u2026</string>
    <!-- Toast in Call settings dialog while settings are being saved -->
    <string name="updating_settings">Updating settings\u2026</string>
    <!-- Toast in Call settings dialog while settings are being reverted -->
    <string name="reverting_settings">Reverting settings\u2026</string>
    <!-- Status message displayed in the "Call settings error" dialog -->
    <string name="response_error">Unexpected response from network.</string>
    <!-- Status message displayed in the "Call settings error" dialog -->
    <string name="exception_error">Network or SIM card error.</string>
    <!-- Status message displayed in the "Call settings error" dialog when
         current SS request is modified to a different request by STK CC -->
    <string name="stk_cc_ss_to_dial_error">SS request changed to regular call</string>
    <string name="stk_cc_ss_to_ussd_error">SS request changed to USSD request</string>
    <string name="stk_cc_ss_to_ss_error">Changed to new SS request</string>
    <string name="stk_cc_ss_to_dial_video_error">SS request changed to video call</string>

    <!-- Status message displayed in the "Call settings error" dialog when operation fails due to FDN
         [CHAR LIMIT=NONE] -->
    <string name="fdn_check_failure">Your Phone app\'s Fixed Dialing Numbers setting is turned on. As a result, some call-related features aren\'t working.</string>
    <!-- Status message displayed in the "Call settings error" dialog -->
    <string name="radio_off_error">Turn on the radio before viewing these settings.</string>
    <!-- Button label used to dismiss the "Call settings error" dialog -->
    <string name="close_dialog">OK</string>
    <!-- Button label used in several settings-related dialogs -->
    <string name="enable">Turn on</string>
    <!-- Button label used in several settings-related dialogs -->
    <string name="disable">Turn off</string>
    <!-- Button label which indicates the user wants to update a stored
         phone number; used in several settings-related dialogs -->
    <string name="change_num">Update</string>
    <!-- Phone settings: Caller ID preference values -->
    <string-array name="clir_display_values">
        <!-- Phone settings "Caller ID" preference option: use the default value -->
        <item>Network default</item>
        <!-- Phone settings "Caller ID" preference option: hide outgoing Caller ID info -->
        <item>Hide number</item>
        <!-- Phone settings "Caller ID" preference option: show outgoing Caller ID info -->
        <item>Show number</item>
    </string-array>
    <!-- Phone settings: Internal keys used for Caller ID preference values.  DO NOT TRANSLATE. -->
    <string-array name="clir_values" translatable="false">
        <!-- Phone settings: Internal key used for Caller ID preference values.  DO NOT TRANSLATE. -->
        <item><xliff:g>DEFAULT</xliff:g></item>
        <!-- Phone settings: Internal key used for Caller ID preference values.  DO NOT TRANSLATE. -->
        <item><xliff:g>HIDE</xliff:g></item>
        <!-- Phone settings: Internal key used for Caller ID preference values.  DO NOT TRANSLATE. -->
        <item><xliff:g>SHOW</xliff:g></item>
    </string-array>

    <!-- voicemail setting strings --><skip/>
    <!-- Call settings screen, Set voicemail number dialog text -->
    <string name="vm_changed">Voicemail number changed.</string>
    <!-- Call settings screen, Set voicemail number dialog text -->
    <string name="vm_change_failed">Couldn\'t change the voicemail number.\nContact your carrier if this problem persists.</string>
    <!-- Call settings screen, displayed when vm provider supplied forwarding number change fails-->
    <string name="fw_change_failed">Couldn\'t change the forwarding number.\nContact your carrier if this problem persists.</string>
    <!-- Call settings screen, displayed when forwarding number read fails-->
    <string name="fw_get_in_vm_failed">Couldn\'t retrieve and save current forwarding number settings.\nSwitch to the new provider anyway?</string>
    <!-- Call settings screen, Set voicemail number dialog text -->
    <string name="no_change">No changes were made.</string>
    <!-- Call settings screen, "Voicemail" provider setting summary text when no provider is selected -->
    <string name="sum_voicemail_choose_provider">Choose voicemail service</string>
    <!-- Call settings screen, "Voicemail" screen, default option - Your Carrier -->
    <string name="voicemail_default">Your carrier</string>

    <!-- Hint for the old PIN field in the change vociemail PIN dialog -->
    <string name="vm_change_pin_old_pin">Old PIN</string>
    <!-- Hint for the new PIN field in the change vociemail PIN dialog -->
    <string name="vm_change_pin_new_pin">New PIN</string>

    <!-- Message on the dialog when PIN changing is in progress -->
    <string name="vm_change_pin_progress_message">Please wait.</string>
    <!-- Error message for the voicemail PIN change if the PIN is too short -->
    <string name="vm_change_pin_error_too_short">The new PIN is too short.</string>
    <!-- Error message for the voicemail PIN change if the PIN is too long -->
    <string name="vm_change_pin_error_too_long">The new PIN is too long.</string>
    <!-- Error message for the voicemail PIN change if the PIN is too weak -->
    <string name="vm_change_pin_error_too_weak">The new PIN is too weak. A strong password should not have continuous sequence or repeated digits.</string>
    <!-- Error message for the voicemail PIN change if the old PIN entered doesn't match  -->
    <string name="vm_change_pin_error_mismatch">The old PIN does not match.</string>
    <!-- Error message for the voicemail PIN change if the new PIN contains invalid character -->
    <string name="vm_change_pin_error_invalid">The new PIN contains invalid characters.</string>
    <!-- Error message for the voicemail PIN change if operation has failed -->
    <string name="vm_change_pin_error_system_error">Unable to change PIN</string>
    <!-- Message to replace the transcription if a visual voicemail message is not supported-->
    <string name="vvm_unsupported_message_format">Unsupported message type, call <xliff:g id="number" example="*86">%s</xliff:g> to listen.</string>

    <!-- networks setting strings --><skip/>
    <!-- Mobile network settings screen title/heading -->
    <string name="network_settings_title">Mobile network</string>
    <!-- Available networks screen title/heading -->
    <string name="label_available">Available networks</string>
    <!-- Mobile network settings screen, toast when searching for available networks -->
    <string name="load_networks_progress">Searching\u2026</string>
    <!-- Available networks screen, text when no networks are found -->
    <string name="empty_networks_list">No networks found.</string>
    <!-- Available networks screen, toast when an error is encountered when searching for networks -->
    <string name="network_query_error">Couldn\'t find networks. Try again.</string>
    <!-- Available networks screen, toast when registering on a specific network -->
    <string name="register_on_network">Registering on <xliff:g id="network">%s</xliff:g>\u2026</string>
    <!-- Available networks screen, toast when SIM card isn't allowed on a network -->
    <string name="not_allowed">Your SIM card doesn\'t allow a connection to this network.</string>
    <!-- Available networks screen, toast when unable to connect to a network temporarily -->
    <string name="connect_later">Can\'t connect to this network right now. Try again later.</string>
    <!-- Available networks screen, toast when registered on a specific network -->
    <string name="registration_done">Registered on network.</string>
    <!-- Available networks, toast when user selects automatic selection  -->
    <string name="already_auto">Already in automatic selection.</string>
    <!-- Available networks screen, name of switch button for whether to select network automatically -->
    <string name="select_automatically">Automatically select network</string>
    <!-- Available networks screen, name of button when user wants to select network manually  -->
    <string name="network_select_title">Network</string>
    <string name="register_automatically">Automatic registration\u2026</string>
    <string name="preferred_network_mode_title">Preferred network type</string>
    <string name="preferred_network_mode_summary">Change the network operating mode</string>
    <string name="preferred_network_mode_dialogtitle">Preferred network type</string>
    <string name="forbidden_network">(forbidden)</string>
    <!-- Available networks screen, name of button when user wants to select network manually  -->
    <string name="choose_network_title">Choose network</string>
    <!-- Available networks screen, text when no networks connected -->
    <string name="network_disconnected">Disconnected</string>
    <!-- Available networks screen, text when network connected -->
    <string name="network_connected">Connected</string>
    <!-- Available networks screen, text when a network is connecting -->
    <string name="network_connecting">Connecting...</string>
    <!-- Available networks screen, text when a network cannot be connected -->
    <string name="network_could_not_connect">Couldn’t connect</string>
    <!-- In-call screen: call failure reason (call denied because call barring
            is ON on MT side ) -->
    <string name="callFailed_incoming_cb_enabled">Party has barred all Incoming calls.</string>
    <!-- In-call screen: status label for an incoming call that is not answered and forwarded  -->
    <string name="callUnanswered_forwarded">Call Unanswered and Forwarded</string>

    <!-- The preferred network modes in Mobile network settings -->
    <string-array name="preferred_network_mode_choices">
        <item>GSM/WCDMA preferred</item>
        <item>GSM only</item>
        <item>WCDMA only</item>
        <item>GSM/WCDMA auto</item>
        <item>CDMA/EvDo auto</item>
        <item>CDMA w/o EvDo</item>
        <item>EvDo only</item>
        <item>CDMA/EvDo/GSM/WCDMA</item>
        <item>CDMA + LTE/EvDo</item>
        <item>GSM/WCDMA/LTE</item>
        <item>Global</item>
        <item>LTE</item>
        <item>LTE / WCDMA</item>
        <item>TDSCDMA only</item>
        <item>TDSCDMA/WCDMA</item>
        <item>LTE/TDSCDMA</item>
        <item>TDSCDMA/GSM</item>
        <item>LTE/TDSCDMA/GSM</item>
        <item>TDSCDMA/GSM/WCDMA</item>
        <item>LTE/TDSCDMA/WCDMA</item>
        <item>LTE/TDSCDMA/GSM/WCDMA</item>
        <item>TDSCDMA/CDMA/EVDO/GSM/WCDMA </item>
        <item>LTE/TDSCDMA/CDMA/EVDO/GSM/WCDMA</item>
    </string-array>
    <!-- The preferred network modes RIL constants, in order of the modes above,
         e.g. the choice "GSM/WCDMA preferred" has the corresponding value "0" -->
    <string-array name="preferred_network_mode_values"  translatable="false">
        <item>"0"</item>
        <item>"1"</item>
        <item>"2"</item>
        <item>"3"</item>
        <item>"4"</item>
        <item>"5"</item>
        <item>"6"</item>
        <item>"7"</item>
        <item>"8"</item>
        <item>"9"</item>
        <item>"10"</item>
        <item>"11"</item>
        <item>"12"</item>
        <item>"13"</item>
        <item>"14"</item>
        <item>"15"</item>
        <item>"16"</item>
        <item>"17"</item>
        <item>"18"</item>
        <item>"19"</item>
        <item>"20"</item>
        <item>"21"</item>
        <item>"22"</item>
    </string-array>

    <!-- The following strings are summaries for preferred network modes in Mobile network settings,
         and have a character limit of 100 -->
    <!-- WCDMA preferred -->
    <string name="preferred_network_mode_wcdma_perf_summary">Preferred network mode: WCDMA preferred</string>
    <!-- GSM only -->
    <string name="preferred_network_mode_gsm_only_summary">Preferred network mode: GSM only</string>
    <!-- WCDMA only -->
    <string name="preferred_network_mode_wcdma_only_summary">Preferred network mode: WCDMA only</string>
    <!-- GSM / WCDMA -->
    <string name="preferred_network_mode_gsm_wcdma_summary">Preferred network mode: GSM / WCDMA</string>
    <!-- CDMA -->
    <string name="preferred_network_mode_cdma_summary">Preferred network mode: CDMA</string>
    <!-- CDMA / EvDo -->
    <string name="preferred_network_mode_cdma_evdo_summary">Preferred network mode: CDMA / EvDo</string>
    <!-- CDMA only -->
    <string name="preferred_network_mode_cdma_only_summary">Preferred network mode: CDMA only</string>
    <!-- EvDo only -->
    <string name="preferred_network_mode_evdo_only_summary">Preferred network mode: EvDo only</string>
    <!-- CDMA/EvDo/GSM/WCDMA -->
    <string name="preferred_network_mode_cdma_evdo_gsm_wcdma_summary">Preferred network mode: CDMA/EvDo/GSM/WCDMA</string>
    <!-- LTE  -->
    <string name="preferred_network_mode_lte_summary">Preferred network mode: LTE </string>
    <!-- GSM/WCDMA/LTE -->
    <string name="preferred_network_mode_lte_gsm_wcdma_summary">Preferred network mode: GSM/WCDMA/LTE</string>
    <!-- CDMA+LTE/EVDO -->
    <string name="preferred_network_mode_lte_cdma_evdo_summary">Preferred network mode: CDMA+LTE/EVDO</string>
    <!-- Global -->
    <string name="preferred_network_mode_global_summary">Preferred network mode: Global</string>
    <!-- LTE / WCDMA -->
    <string name="preferred_network_mode_lte_wcdma_summary">Preferred network mode: LTE / WCDMA</string>
    <!-- LTE / GSM / UMTS -->
    <string name="preferred_network_mode_lte_gsm_umts_summary">Preferred network mode: LTE / GSM / UMTS</string>
    <!-- LTE / CDMA -->
    <string name="preferred_network_mode_lte_cdma_summary">Preferred network mode: LTE / CDMA</string>
    <!-- TDSCDMA -->
    <string name="preferred_network_mode_tdscdma_summary">Preferred network mode: TDSCDMA</string>
    <!-- TDSCDMA / WCDMA -->
    <string name="preferred_network_mode_tdscdma_wcdma_summary">Preferred network mode: TDSCDMA / WCDMA</string>
    <!-- LTE / TDSCDMA -->
    <string name="preferred_network_mode_lte_tdscdma_summary">Preferred network mode: LTE / TDSCDMA</string>
    <!-- TDSCDMA / GSM -->
    <string name="preferred_network_mode_tdscdma_gsm_summary">Preferred network mode: TDSCDMA / GSM</string>
    <!-- LTE/GSM/TDSCDMA -->
    <string name="preferred_network_mode_lte_tdscdma_gsm_summary">Preferred network mode: LTE/GSM/TDSCDMA</string>
    <!-- TDSCDMA/GSM/WCDMA -->
    <string name="preferred_network_mode_tdscdma_gsm_wcdma_summary">Preferred network mode: TDSCDMA/GSM/WCDMA</string>
    <!-- LTE/TDSCDMA/WCDMA -->
    <string name="preferred_network_mode_lte_tdscdma_wcdma_summary">Preferred network mode: LTE/TDSCDMA/WCDMA</string>
    <!-- LTE/TDSCDMA/GSM/WCDMA -->
    <string name="preferred_network_mode_lte_tdscdma_gsm_wcdma_summary">Preferred network mode: LTE/TDSCDMA/GSM/WCDMA</string>
    <!-- TDSCDMA/CDMA/EvDo/GSM/WCDMA -->
    <string name="preferred_network_mode_tdscdma_cdma_evdo_gsm_wcdma_summary">Preferred network mode: TDSCDMA/CDMA/EvDo/GSM/WCDMA</string>
    <!-- LTE/TDSCDMA/CDMA/EvDo/GSM/WCDMA -->
    <string name="preferred_network_mode_lte_tdscdma_cdma_evdo_gsm_wcdma_summary">Preferred network mode: LTE/TDSCDMA/CDMA/EvDo/GSM/WCDMA</string>

    <!-- Mobile network settings screen, name for call settings category -->
    <string name="call_category">Calling</string>
    <!-- Mobile network settings screen, name for network operator category -->
    <string name="network_operator_category">Network</string>

    <!-- Mobile network 4G title [CHAR LIMIT=30] -->
    <string name="enhanced_4g_lte_mode_title">Enhanced 4G LTE Mode</string>
    <!-- Carrier variant of Enhaced 4G LTE Mode title.  [CHAR LIMIT=50] -->
    <string-array name="enhanced_4g_lte_mode_title_variant">
        <!-- 0: Default -->
        <item>@string/enhanced_4g_lte_mode_title</item>
        <!-- 1: Verizon -->
        <item>Advanced Calling</item>
        <!-- 2: O2 UK -->
        <item>4G Calling</item>
    </string-array>

    <!-- Mobile network 4G summary [CHAR LIMIT=80] -->
    <string name="enhanced_4g_lte_mode_summary">Use LTE services to improve voice and other communications (recommended)</string>

    <!-- Mobile network settings screen, data enabling checkbox name -->
    <string name="data_enabled">Data enabled</string>
    <!-- Mobile network settings screen, setting summary text when check box is not selected (explains what selecting it would do) [CHAR LIMITS=40] -->
    <string name="data_enable_summary">Allow data usage</string>
    <!-- Mobile network settings screen, title for alert dialog -->
    <string name="dialog_alert_title">Attention</string>
    <!-- Mobile network settings screen, setting check box name -->
    <string name="roaming">Roaming</string>
    <!-- Mobile network settings screen, setting summary text when check box is selected -->
    <string name="roaming_enable">Connect to data services when roaming</string>
    <!-- Mobile network settings screen, setting summary text when check box is clear -->
    <string name="roaming_disable">Connect to data services when roaming</string>
    <!-- Mobile network settings UI: notification message shown when you
         lose data connectivity because you're roaming and you have the
         "data roaming" feature turned off. -->
    <string name="roaming_reenable_message">Data roaming is turned off. Tap to turn on.</string>
    <!-- Roaming notification tile, notifying lost of roaming data connection -->
    <string name="roaming_notification_title">Lost mobile data connection</string>
    <!-- Mobile network settings screen, dialog message when user selects the Data roaming check box -->
    <string name="roaming_warning">You may incur significant charges.</string>
    <!-- Mobile network settings screen, message asking the user to check their pricing with their Carrier, when enabling Data roaming. -->
    <string name="roaming_check_price_warning">Check with your network provider for pricing.</string>
    <!-- Mobile network settings screen, dialog message title when user selects the Data roaming check box -->
    <string name="roaming_alert_title">Allow data roaming?</string>
    <!-- Mobile network settings screen, data usage setting check box name -->
    <string name="data_usage_title">App data usage</string>
    <!-- Summary about how much data has been used in a date range [CHAR LIMIT=100] -->
    <string name="data_usage_template"><xliff:g name="amount" example="200 MB">%1$s</xliff:g> mobile data used <xliff:g name="date_range" example="Jan 1 -- Feb 2">%2$s</xliff:g></string>
    <!-- Mobile network settings screen, Advanced button to show more items when clicked [CHAR LIMIT=50] -->
    <string name="advanced_options_title">Advanced</string>
    <!-- Mobile network settings screen, name of the option to manage carrier profiles on devices which support embedded carrier profiles -->
    <string name="carrier_settings_euicc">Carrier</string>
    <!-- Keywords used to search the carrier menu for managing carrier profiles on devices which support embedded carrier profiles. eSIM/eUICC is embedded SIM card used to store this data.  -->
    <string name="keywords_carrier_settings_euicc">carrier, esim, sim, euicc, switch carriers, add carrier</string>
    <!-- Mobile network settings screen, summary of the option to manage carrier profiles on devices which support embedded carrier profiles -->
    <string name="carrier_settings_euicc_summary"><xliff:g id="carrier_name">%1$s</xliff:g> &#8212; <xliff:g id="phone_number">%2$s</xliff:g></string>
    <!-- Mobile network settings screen, title of Mobile Data switch preference -->
    <string name="mobile_data_settings_title">Mobile data</string>
    <!-- Mobile network settings screen, title of Mobile data switch preference -->
    <string name="mobile_data_settings_summary">Access data using mobile network</string>
    <!-- Message to show when user trying to turn off mobile data, in single sim mode [CHAR LIMIT=100]-->
    <string name="data_usage_disable_mobile">Turn off mobile data?</string>
    <!-- When a SIM preference hasn't been selected yet, this string is displayed as the pref summary until the user chooses a SIM subscription from the preference list [CHAR LIMIT=50] -->
    <string name="sim_selection_required_pref">Selection required</string>
    <!-- Title asking user if they wish to change the default sim for cellular data.  [CHAR LIMIT=30] -->
    <string name="sim_change_data_title">Change data SIM?</string>
    <!-- Message confirming the user wishes to change the default data SIM from one to another.  [CHAR LIMIT=NONE] -->
    <string name="sim_change_data_message">Use <xliff:g id="new_sim">%1$s</xliff:g> instead of <xliff:g id="old_sim">%2$s</xliff:g> for mobile data?</string>
    <!-- Mobile network settings screen, title of Wi-Fi calling setting -->
    <string name="wifi_calling_settings_title">Wi-Fi calling</string>
    <!-- Mobile network settings screen, title of Video calling setting -->
    <string name="video_calling_settings_title">Carrier video calling</string>


    <!-- USSD aggregation dialog box: separator strings between messages (new-lines will be added before and after) -->
    <string name="ussd_dialog_sep" translatable="false">----------</string>

    <string name="gsm_umts_options">GSM/UMTS Options</string>
    <string name="call_forward_option">CallForward Options</string>
    <string name="cdma_options">CDMA Options</string>

    <!-- Screen option on the mobile network settings to go into data usage settings -->
    <string name="throttle_data_usage">Data usage</string>
    <!-- Data usage settings screen option for checking the current usage -->
    <string name="throttle_current_usage">Data used in current period</string>
    <!-- Data usage settings screen option for time frame-->
    <string name="throttle_time_frame">Data use period</string>
    <!-- Data usage settings screen option for throttling rate-->
    <string name="throttle_rate">Data rate policy</string>
    <!-- Data usage settings screen option for accessing the carrier website-->
    <string name="throttle_help">Learn more</string>

    <string name="throttle_status_subtext"><xliff:g id="used">%1$s</xliff:g> (<xliff:g id="used">%2$d</xliff:g>\u066A) of <xliff:g id="used">%3$s</xliff:g> period maximum\nNext period starts in <xliff:g id="used">%4$d</xliff:g> days (<xliff:g id="used">%5$s</xliff:g>)</string>

    <string name="throttle_data_usage_subtext"><xliff:g id="used">%1$s</xliff:g> (<xliff:g id="used">%2$d</xliff:g>\u066A) of <xliff:g id="used">%3$s</xliff:g> period maximum</string>

    <string name="throttle_data_rate_reduced_subtext"><xliff:g id="used">%1$s</xliff:g> maximum exceeded\nData rate reduced to <xliff:g id="used">%2$d</xliff:g> Kb/s</string>

    <string name="throttle_time_frame_subtext"><xliff:g id="used">%1$d</xliff:g>\u066A of cycle elapsed\nNext period starts in <xliff:g id="used">%2$d</xliff:g> days (<xliff:g id="used">%3$s</xliff:g>)</string>

    <string name="throttle_rate_subtext">Data rate reduced to <xliff:g id="used">%1$d</xliff:g> Kb/s if data use limit is exceeded</string>

    <string name="throttle_help_subtext">More information about your carrier\'s mobile network data use policy</string>

    <string name="cell_broadcast_sms">Cell Broadcast SMS</string>

    <string name="enable_disable_cell_bc_sms">Cell Broadcast SMS</string>
    <string name="cell_bc_sms_enable">Cell Broadcast SMS enabled</string>
    <string name="cell_bc_sms_disable">Cell Broadcast SMS disabled</string>

    <string name="cb_sms_settings">Cell Broadcast SMS settings</string>

    <string name="enable_disable_emergency_broadcast">Emergency Broadcast</string>
    <string name="emergency_broadcast_enable">Emergency Broadcast enabled</string>
    <string name="emergency_broadcast_disable">Emergency Broadcast disabled</string>

    <string name="enable_disable_administrative">Administrative</string>
    <string name="administrative_enable">Administrative enabled</string>
    <string name="administrative_disable">Administrative disabled</string>

    <string name="enable_disable_maintenance">Maintenance</string>
    <string name="maintenance_enable">Maintenance enabled</string>
    <string name="maintenance_disable">Maintenance disabled</string>

    <string name="general_news_settings">General News</string>
    <string name="bf_news_settings">Business and Financial News</string>
    <string name="sports_news_settings">Sports News</string>
    <string name="entertainment_news_settings">Entertainment News</string>

    <string name="enable_disable_local">Local</string>
    <string name="local_enable">Local news enabled</string>
    <string name="local_disable">Local news disabled</string>

    <string name="enable_disable_regional">Regional</string>
    <string name="regional_enable">Regional news enabled</string>
    <string name="regional_disable">Regional news disabled</string>

    <string name="enable_disable_national">National</string>
    <string name="national_enable">National news enabled</string>
    <string name="national_disable">National news disabled</string>

    <string name="enable_disable_international">International</string>
    <string name="international_enable">International news enabled</string>
    <string name="international_disable">International news disabled</string>

    <string name="list_language_title">Language</string>
    <string name="list_language_summary">Select the news language</string>
    <string-array name="list_language_entries">
        <item>English</item>
        <item>French</item>
        <item>Spanish</item>
        <item>Japanese</item>
        <item>Korean</item>
        <item>Chinese</item>
        <item>Hebrew</item>
    </string-array>
    <string-array name="list_language_values">
        <item>"1"</item>
        <item>"2"</item>
        <item>"3"</item>
        <item>"4"</item>
        <item>"5"</item>
        <item>"6"</item>
        <item>"7"</item>
    </string-array>
    <string name="list_language_dtitle">Languages</string>

    <string name="enable_disable_local_weather">Local Weather</string>
    <string name="local_weather_enable">Local Weather enabled</string>
    <string name="local_weather_disable">Local Weather disabled</string>

    <string name="enable_disable_atr">Area Traffic Reports</string>
    <string name="atr_enable">Area Traffic Reports enabled</string>
    <string name="atr_disable">Area Traffic Reports disabled</string>

    <string name="enable_disable_lafs">Local Airport Flight Schedules</string>
    <string name="lafs_enable">Local Airport Flight Schedules enabled</string>
    <string name="lafs_disable">Local Airport Flight Schedules disabled</string>

    <string name="enable_disable_restaurants">Restaurants</string>
    <string name="restaurants_enable">Restaurants enabled</string>
    <string name="restaurants_disable">Restaurants disabled</string>

    <string name="enable_disable_lodgings">Lodgings</string>
    <string name="lodgings_enable">Lodgings enabled</string>
    <string name="lodgings_disable">Lodgings disabled</string>

    <string name="enable_disable_retail_directory">Retail Directory</string>
    <string name="retail_directory_enable">Retail Directory enabled</string>
    <string name="retail_directory_disable">Retail Directory disabled</string>

    <string name="enable_disable_advertisements">Advertisements</string>
    <string name="advertisements_enable">Advertisements enabled</string>
    <string name="advertisements_disable">Advertisements disabled</string>

    <string name="enable_disable_stock_quotes">Stock Quotes</string>
    <string name="stock_quotes_enable">Stock Quotes enabled</string>
    <string name="stock_quotes_disable">Stock Quotes disabled</string>

    <string name="enable_disable_eo">Employment Opportunities</string>
    <string name="eo_enable">Employment Opportunities enabled</string>
    <string name="eo_disable">Employment Opportunities disabled</string>

    <string name="enable_disable_mhh">Medical, Health, and Hospital</string>
    <string name="mhh_enable">Medical, Health, and Hospital enabled</string>
    <string name="mhh_disable">Medical, Health, and Hospital disabled</string>

    <string name="enable_disable_technology_news">Technology News</string>
    <string name="technology_news_enable">Technology News enabled</string>
    <string name="technology_news_disable">Technology News disabled</string>

    <string name="enable_disable_multi_category">Multi-category</string>
    <string name="multi_category_enable">Multi-category enabled</string>
    <string name="multi_category_disable">Multi-category disabled</string>

    <string name="network_lte">LTE (recommended)</string>
    <string name="network_4G">4G (recommended)</string>
    <string name="network_3G" translatable="false">3G</string>
    <string name="network_2G" translatable="false">2G</string>
    <string name="network_1x" translatable="false">1x</string>
    <string name="network_global">Global</string>

    <string-array name="enabled_networks_except_gsm_choices" translatable="false">
        <item>@string/network_lte</item>
        <item>@string/network_3G</item>
    </string-array>
    <string-array name="enabled_networks_except_gsm_4g_choices" translatable="false">
        <item>@string/network_4G</item>
        <item>@string/network_3G</item>
    </string-array>
    <string-array name="enabled_networks_except_gsm_values" translatable="false">
        <item>"9"</item>
        <item>"0"</item>
    </string-array>

    <string-array name="enabled_networks_except_lte_choices" translatable="false">
        <item>@string/network_3G</item>
        <item>@string/network_2G</item>
    </string-array>
    <string-array name="enabled_networks_except_lte_values" translatable="false">
        <item>"0"</item>
        <item>"1"</item>
    </string-array>

    <string-array name="enabled_networks_except_gsm_lte_choices" translatable="false">
        <item>@string/network_3G</item>
    </string-array>
    <string-array name="enabled_networks_except_gsm_lte_values" translatable="false">
        <item>"0"</item>
    </string-array>

    <string-array name="enabled_networks_choices" translatable="false">
        <item>@string/network_lte</item>
        <item>@string/network_3G</item>
        <item>@string/network_2G</item>
    </string-array>
    <string-array name="enabled_networks_4g_choices" translatable="false">
        <item>@string/network_4G</item>
        <item>@string/network_3G</item>
        <item>@string/network_2G</item>
    </string-array>
    <string-array name="enabled_networks_values" translatable="false">
        <item>"9"</item>
        <item>"0"</item>
        <item>"1"</item>
    </string-array>

    <string-array name="enabled_networks_cdma_choices" translatable="false">
        <item>@string/network_lte</item>
        <item>@string/network_3G</item>
        <item>@string/network_1x</item>
        <item>@string/network_global</item>
    </string-array>
    <string-array name="enabled_networks_cdma_values" translatable="false">
        <item>"8"</item>
        <item>"4"</item>
        <item>"5"</item>
        <item>"10"</item>
    </string-array>

    <string-array name="enabled_networks_cdma_no_lte_choices" translatable="false">
        <item>@string/network_3G</item>
        <item>@string/network_1x</item>
    </string-array>
    <string-array name="enabled_networks_cdma_no_lte_values" translatable="false">
        <item>"4"</item>
        <item>"5"</item>
    </string-array>

    <string-array name="enabled_networks_cdma_only_lte_choices" translatable="false">
        <item>@string/network_lte</item>
        <item>@string/network_global</item>
    </string-array>
    <string-array name="enabled_networks_cdma_only_lte_values" translatable="false">
        <item>"8"</item>
        <item>"10"</item>
    </string-array>

    <string-array name="enabled_networks_tdscdma_choices" translatable="false">
        <item>@string/network_lte</item>
        <item>@string/network_3G</item>
        <item>@string/network_2G</item>
    </string-array>
    <string-array name="enabled_networks_tdscdma_values" translatable="false">
        <item>"22"</item>
        <item>"18"</item>
        <item>"1"</item>
    </string-array>

    <!-- CDMA System select strings -->
    <!-- Mobile network settings screen, setting option name -->
    <string name="cdma_system_select_title">System select</string>
    <!-- Mobile network settings screen, setting summary text -->
    <string name="cdma_system_select_summary">Change the CDMA roaming mode</string>
    <!-- System select settings screen title -->
    <string name="cdma_system_select_dialogtitle">System select</string>
    <string-array name="cdma_system_select_choices">
        <!-- System select dialog screen, setting option name -->
        <item>Home only</item>
        <!-- Remove the following option "Affiliated Networks" from the option list -->
        <!-- <item>Affiliated Networks</item> -->
        <!-- System select dialog screen, setting option name -->
        <item>Automatic</item>
    </string-array>
    <string-array name="cdma_system_select_values" translatable="false">
        <!-- Do not translate. -->
        <item>"0"</item>
        <!-- Remove the following value "1" which corresponds to "Affiliated Networks" above -->
        <!-- <item>"1"</item>  -->
        <!-- Do not translate. -->
        <item>"2"</item>
    </string-array>

    <string name="cdma_subscription_title">CDMA subscription</string>
    <string name="cdma_subscription_summary">Change between RUIM/SIM and NV</string>
    <string name="cdma_subscription_dialogtitle">subscription</string>
    <string-array name="cdma_subscription_choices">
        <item>RUIM/SIM</item>
        <item>NV</item>
    </string-array>
    <string-array name="cdma_subscription_values">
        <item>"0"</item>
        <item>"1"</item>
    </string-array>
    <!-- Preference title with which users can activate CDMA network [CHAR LIMIT=30] -->
    <string name="cdma_activate_device">Activate device</string>
    <!-- Preference title for launching an account manager page for prepaid LTE [CHAR LIMIT=30] -->
    <string name="cdma_lte_data_service">Set up data service</string>

    <!-- A menu item in "Mobile network settings" that allows the user to update the phone
         with mobile operator specific settings. [CHAR LIMIT=25] -->
    <string name="carrier_settings_title">Carrier settings</string>

    <!-- FDN settings strings -->
    <!-- Label for "Fixed Dialing Number" settings in call settings. -->
    <string name="fdn">Fixed Dialing Numbers</string>
    <!-- Title for "Fixed Dialing Number" settings, with a label to identify the SIM the settings
        apply to. -->
    <string name="fdn_with_label">Fixed Dialing Numbers (<xliff:g id="subscriptionlabel" example="Verizon">%s</xliff:g>)</string>

    <!-- Call settings screen, button label that takes you to the Fixed Dialing Number management screen -->
    <string name="manage_fdn_list">FDN list</string>
    <!-- Title for settings screen to manage Fixed Dialing Number contacts, with a label to identify
         the SIM the settings apply to. -->
    <string name="fdn_list_with_label">FDN list (<xliff:g id="subscriptionlabel" example="Verizon">%s</xliff:g>)</string>
    <!-- Call settings screen, preference item label -->
    <string name="fdn_activation">FDN activation</string>
    <!-- Call settings setting option name when FDN is enabled -->
    <string name="fdn_enabled">Fixed Dialing Numbers are enabled</string>
    <!-- Call settings setting option name  when FDN is disabled-->
    <string name="fdn_disabled">Fixed Dialing Numbers are disabled</string>
    <!-- Call settings screen, setting option name -->
    <string name="enable_fdn">Enable FDN</string>
    <!-- Call settings screen, setting option name -->
    <string name="disable_fdn">Disable FDN</string>
    <!-- Call settings screen, setting option name -->
    <string name="change_pin2">Change PIN2</string>
    <!-- Call settings screen, setting option name when FDN is enabled -->
    <string name="enable_fdn_ok">Disable FDN</string>
    <!-- Call settings screen, setting option name when FDN is disabled -->
    <string name="disable_fdn_ok">Enable FDN</string>
    <!-- Call settings screen, setting summary text -->
    <string name="sum_fdn">Manage Fixed Dialing Numbers</string>
    <!-- Call settings, FDN screen, setting option name -->
    <string name="sum_fdn_change_pin">Change PIN for FDN access</string>
    <!-- Call settings, FDN screen, setting option name -->
    <string name="sum_fdn_manage_list">Manage phone number list</string>
    <!-- Voice privacy on CDMA is an added layer of voice encryption. Theoretically, it would be harder to break in to a phone call with this feature enabled. -->
    <string name="voice_privacy">Voice privacy</string>
    <string name="voice_privacy_summary">Enable enhanced privacy mode</string>
    <string name="tty_mode_option_title">TTY mode</string>
    <string name="tty_mode_option_summary">Set TTY mode</string>
    <string name="auto_retry_mode_title">Auto-retry</string>
    <string name="auto_retry_mode_summary">Enable Auto-retry mode</string>
    <!-- TTY Mode change is NOT allowed during a video call -->
    <string name="tty_mode_not_allowed_video_call">TTY Mode change is not allowed during a video call</string>
    <!-- FDN list screen: menu item label -->
    <string name="menu_add">Add contact</string>
    <!-- FDN list screen: menu item label -->
    <string name="menu_edit">Edit contact</string>
    <!-- FDN list screen: menu item label -->
    <string name="menu_delete">Delete contact</string>
    <!-- FDN list screen: menu item label -->
    <string name="menu_dial">Dial contact</string>

    <!-- FDN related strings -->
    <!-- Label for PIN2 entry screen -->
    <string name="get_pin2">Type PIN2</string>
    <!-- "Edit FDN Contact" screen: Label for the "name" text field -->
    <string name="name">Name</string>
    <!-- "Edit FDN Contact" screen: Label for the "number" text field -->
    <string name="number">Number</string>
    <!-- "Edit FDN Contact" screen: Button label for "save" action -->
    <string name="save">Save</string>
    <!-- Title of "Edit FDN Contact" screen for a new contact -->
    <string name="add_fdn_contact">Add fixed dialing number</string>
    <!-- "Edit FDN Contact" screen: status message displayed in a popup (toast) -->
    <string name="adding_fdn_contact">Adding fixed dialing number\u2026</string>
    <!-- "Edit FDN Contact" screen: status message displayed in a popup (toast) -->
    <string name="fdn_contact_added">Fixed dialing number added.</string>
    <!-- Title of "Edit FDN Contact" screen when editing an already-existing contact -->
    <string name="edit_fdn_contact">Edit fixed dialing number</string>
    <!-- "Edit FDN Contact" screen: status message displayed in a popup (toast) -->
    <string name="updating_fdn_contact">Updating fixed dialing number\u2026</string>
    <!-- "Edit FDN Contact" screen: status message displayed in a popup (toast) -->
    <string name="fdn_contact_updated">Fixed dialing number updated.</string>
    <!-- Title of "Delete FDN Contact" screen -->
    <string name="delete_fdn_contact">Delete fixed dialing number</string>
    <!-- "Delete FDN Contact" screen: status message displayed in a popup (toast) -->
    <string name="deleting_fdn_contact">Deleting fixed dialing number\u2026</string>
    <!-- "Delete FDN Contact" screen: status message displayed in a popup (toast) -->
    <string name="fdn_contact_deleted">Fixed dialing number deleted.</string>
    <!-- FDN settings: error message displayed in a popup (toast) -->
    <string name="pin2_invalid">FDN wasn\'t updated because you typed an incorrect PIN.</string>
    <!-- FDN settings: error message displayed in a popup (toast) -->
    <string name="fdn_invalid_number">FDN wasn\'t updated because the number exceeds 20 digits.</string>
    <!-- FDN settings: error message displayed in a popup (toast), when the entered
         FDN number was inappropriate, OR, PIN2 the user entered was incorrect.
         Because of API restriction, there's no way to determine which is the exact
         cause of the failure.
         [CHAR LIMIT=NONE] -->
    <string name="pin2_or_fdn_invalid">FDN wasn\'t updated. The PIN2 was incorrect, or the phone number was rejected.</string>
    <!-- FDN settings: error message displayed in a popup (toast) -->
    <string name="fdn_failed">FDN operation failed.</string>

    <!-- ADN related strings -->
    <!-- Placeholder text displayed while loading the list of SIM contacts -->
    <string name="simContacts_emptyLoading">Reading from SIM card\u2026</string>
    <!-- Call settings, string that appears on FDN contact list when there are no contacts on the SIM. -->
    <string name="simContacts_empty">No contacts on your SIM card.</string>
    <!-- Call settings: title of the dialog that lets you select contacts from the SIM. -->
    <string name="simContacts_title">Select contacts to import</string>
    <!-- Appears when user tries to import contacts in SIM during airplane mode [CHAR LIMIT=NONE] -->
    <string name="simContacts_airplaneMode">Turn off airplane mode to import contacts from the SIM card.</string>

    <!-- SIM PIN strings -->
    <!-- Title of "Enable/disable SIM PIN" screen -->
    <string name="enable_pin">Enable/disable SIM PIN</string>
    <!-- Title of "Change SIM PIN" screen -->
    <string name="change_pin">Change SIM PIN</string>
    <!-- SIM PIN screen: label for PIN entry widget -->
    <string name="enter_pin_text">SIM PIN:</string>
    <!-- SIM PIN screen: label for PIN entry widget -->
    <string name="oldPinLabel">Old PIN</string>
    <!-- SIM PIN screen: label for PIN entry widget -->
    <string name="newPinLabel">New PIN</string>
    <!-- SIM PIN screen: label for PIN entry widget -->
    <string name="confirmPinLabel">Confirm new PIN</string>
    <!-- SIM PIN screen: error message -->
    <string name="badPin">The old PIN you typed isn\'t correct. Try again.</string>
    <!-- SIM PIN screen: error message -->
    <string name="mismatchPin">The PINs you typed don\'t match. Try again.</string>
    <!-- SIM PIN screen: error message when PIN is too short or too long -->
    <string name="invalidPin">Type a PIN that is 4 to 8 numbers.</string>
    <!-- Title of "Disable SIM PIN" screen -->
    <string name="disable_sim_pin">Clear SIM PIN</string>
    <!-- Title of "Enable SIM PIN" screen -->
    <string name="enable_sim_pin">Set SIM PIN</string>
    <!-- SIM PIN screen: progress message displayed while enabling -->
    <string name="enable_in_progress">Setting PIN\u2026</string>
    <!-- SIM PIN screen: status message displayed in a popup (toast) -->
    <string name="enable_pin_ok">PIN set</string>
    <!-- SIM PIN screen: status message displayed in a popup (toast) -->
    <string name="disable_pin_ok">PIN cleared</string>
    <!-- SIM PIN screen: error message displayed in a popup (toast) -->
    <string name="pin_failed">PIN incorrect</string>
    <!-- SIM PIN screen: status message displayed in a popup (toast) -->
    <string name="pin_changed">PIN updated</string>
    <!-- SIM PIN screen: error message displayed in a dialog -->
    <string name="puk_requested">Password incorrect. PIN now blocked. PUK requested.</string>

    <!-- SIM PIN2 strings -->
    <!-- SIM PIN2 screen: label for PIN entry widget -->
    <string name="enter_pin2_text">PIN2</string>
    <!-- SIM PIN2 screen: label for PIN entry widget -->
    <string name="oldPin2Label">Old PIN2</string>
    <!-- SIM PIN2 screen: label for PIN entry widget -->
    <string name="newPin2Label">New PIN2</string>
    <!-- SIM PIN2 screen: label for PIN entry widget -->
    <string name="confirmPin2Label">Confirm new PIN2</string>
    <!-- SIM PIN2 screen: error message -->
    <string name="badPuk2">PUK2 incorrect. Try again.</string>
    <!-- SIM PIN2 screen: error message -->
    <string name="badPin2">Old PIN2 incorrect. Try again.</string>
    <!-- SIM PIN2 screen: error message -->
    <string name="mismatchPin2">PIN2s don\'t match. Try again.</string>
    <!-- SIM PIN2 screen: error message -->
    <string name="invalidPin2">Enter a PIN2 that is 4 to 8 numbers.</string>
    <!-- SIM PIN2 screen: error message -->
    <string name="invalidPuk2">Enter a PUK2 that is 8 numbers.</string>
    <!-- SIM PIN2 screen: status message displayed in a popup (toast) -->
    <string name="pin2_changed">PIN2 updated</string>
    <!-- SIM PIN2 screen: label for PUK2 entry widget -->
    <string name="label_puk2_code">Enter PUK2 code</string>
    <!-- SIM PIN2 screen: error message displayed in a dialog -->
    <string name="fdn_enable_puk2_requested">Password incorrect. PIN2 now Blocked. To try again, change PIN 2.</string>
    <!-- SIM PIN2 screen: error message displayed in a dialog -->
    <string name="puk2_requested">Password incorrect. SIM now locked. Enter PUK2.</string>
    <!-- SIM PIN2 screen: error message -->
    <string name="puk2_blocked">PUK2 is permanently blocked.</string>
    <!-- SIM PIN2 screen: error message -->
    <string name="pin2_attempts">\nYou have <xliff:g id="number">%d</xliff:g> remaining attempts.</string>
    <!-- SIM PIN screen: status message displayed in a popup (toast) -->
    <string name="pin2_unblocked">PIN2 no longer blocked</string>
    <!-- SIM PIN screen: error message shown in dialog when there is a network or sim error.
         [CHAR LIMIT=NONE] -->
    <string name="pin2_error_exception">Network or SIM card error</string>

    <!-- SIM PIN screen: button label -->
    <string name="doneButton">Done</string>

    <!-- Used in FakePhoneActivity test code.  DO NOT TRANSLATE. -->
    <string name="fake_phone_activity_phoneNumber_text" translatable="false">(650) 555-1234</string>
    <!-- Used in FakePhoneActivity test code.  DO NOT TRANSLATE. -->
    <string name="fake_phone_activity_infoText_text" translatable="false">Incoming phone number</string>
    <!-- Used in FakePhoneActivity test code.  DO NOT TRANSLATE. -->
    <string name="fake_phone_activity_placeCall_text" translatable="false">Fake Incoming Call</string>

    <!-- Call settings screen, Set voicemail dialog title -->
    <string name="voicemail_settings_number_label">Voicemail number</string>

    <!-- Card titles -->
    <!-- In-call screen: status label for a call in the "dialing" state -->
    <string name="card_title_dialing">Dialing</string>
    <!-- In-call screen: status label for a re-dialing call -->
    <string name="card_title_redialing">Redialing</string>
    <!-- In-call screen: status label for a conference call -->
    <string name="card_title_conf_call">Conference call</string>
    <!-- In-call screen: status label for an incoming call -->
    <string name="card_title_incoming_call">Incoming call</string>
    <!-- In-call screen: status label displayed briefly after a call ends -->
    <string name="card_title_call_ended">Call ended</string>
    <!-- In-call screen: status label for call that's on hold -->
    <string name="card_title_on_hold">On hold</string>
    <!-- In-call screen: status label for a call that's in the process of hanging up -->
    <string name="card_title_hanging_up">Hanging up</string>
    <!-- In-call screen: status label for a call that's in CDMA flash mode -->
    <string name="card_title_in_call">In call</string>

    <!-- Notification strings -->
    <!-- Label for the "Voicemail" notification item, when expanded. -->
    <string name="notification_voicemail_title">New voicemail</string>
    <!-- Label for the expanded "Voicemail" notification item,
         including a count of messages. -->
    <string name="notification_voicemail_title_count">New voicemail (<xliff:g id="count">%d</xliff:g>)</string>
    <!-- Message displayed in the "Voicemail" notification item, allowing the user
         to dial the indicated number. -->
    <string name="notification_voicemail_text_format">Dial <xliff:g id="voicemail_number">%s</xliff:g></string>
    <!-- Message displayed in the "Voicemail" notification item,
         indicating that there's no voicemail number available -->
    <string name="notification_voicemail_no_vm_number">Voicemail number unknown</string>
    <!-- Label for the "No service" notification item, when expanded. -->
    <string name="notification_network_selection_title">No service</string>
    <!-- Label for the expanded "No service" notification item, including the
         operator name set by user -->
    <string name="notification_network_selection_text">Selected network (<xliff:g id="operator_name">%s</xliff:g>) unavailable</string>

    <!-- In-call screen: call failure message displayed in an error dialog. [CHAR_LIMIT=NONE] -->
    <string name="incall_error_power_off" product="watch">Turn on mobile network, turn off airplane mode or turn off battery saver mode to make a call.</string>
    <!-- In-call screen: call failure message displayed in an error dialog. [CHAR_LIMIT=NONE] -->
    <string name="incall_error_power_off" product="default">Turn off airplane mode to make a call.</string>
    <!-- In-call screen: call failure message displayed in an error dialog when in airplane mode, WFC is enabled, not wifi-only, and not connected to wireless networks. [CHAR_LIMIT=NONE] -->
    <string name="incall_error_power_off_wfc">Turn off airplane mode or connect to a wireless network to make a call.</string>
    <!-- In-call screen: call failure message displayed when the user attempts to make a non-emergency call while the phone is in emergency callback mode. -->
    <string name="incall_error_ecm_emergency_only">Exit emergency callback mode to make a non-emergency call.</string>
    <!-- In-call screen: call failure message displayed in an error dialog.
         This string is currently unused (see comments in InCallScreen.java.) -->
    <string name="incall_error_emergency_only">Not registered on network.</string>
    <!-- In-call screen: call failure message displayed in an error dialog -->
    <string name="incall_error_out_of_service">Mobile network not available.</string>
    <!-- In-call screen: call failure message displayed in an error dialog -->
    <string name="incall_error_out_of_service_wfc">Mobile network is not available. Connect to a wireless network to make a call.</string>
    <!-- In-call screen: call failure message displayed in an error dialog -->
    <string name="incall_error_no_phone_number_supplied">To place a call, enter a valid number.</string>
    <!-- In-call screen: call failure message displayed in an error dialog -->
    <string name="incall_error_call_failed">Call failed.</string>
    <!-- In-call screen: call failure message displayed in an error dialog -->
    <string name="incall_error_cannot_add_call">Call cannot be added at this time.  You can try to reach out by sending a message.</string>
    <!-- In-call screen: message displayed in an error dialog -->
    <string name="incall_error_supp_service_unknown">Service not supported</string>
    <!-- In-call screen: message displayed in an error dialog -->
    <string name="incall_error_supp_service_switch">Can\'t switch calls.</string>
    <!-- In-call screen: message displayed in an error dialog -->
    <string name="incall_error_supp_service_separate">Can\'t separate call.</string>
    <!-- In-call screen: message displayed in an error dialog -->
    <string name="incall_error_supp_service_transfer">Can\'t transfer.</string>
    <!-- In-call screen: message displayed in an error dialog -->
    <string name="incall_error_supp_service_conference">Unable to conference calls.</string>
    <!-- In-call screen: message displayed in an error dialog -->
    <string name="incall_error_supp_service_reject">Can\'t reject call.</string>
    <!-- In-call screen: message displayed in an error dialog -->
    <string name="incall_error_supp_service_hangup">Can\'t release call(s).</string>
    <!-- In-call screen: message displayed in an error dialog -->
    <string name="incall_error_supp_service_hold">Can\'t hold calls.</string>
    <!-- In-call screen: call failure message displayed in an error dialog when WFC is enabled, is wifi-only, and not connected to a wireless network. [CHAR_LIMIT=NONE] -->
    <string name="incall_error_wfc_only_no_wireless_network">Connect to a wireless network to make a call.</string>
    <!-- In-call screen: call failure message displayed in an error dialog when the user is connected to a wireless network, but wifi calling is turned off. [CHAR_LIMIT=NONE] -->
    <string name="incall_error_promote_wfc">Enable Wi-Fi calling to make a call.</string>

    <!-- Hint for the button of emergency information -->
    <string name="emergency_information_hint">Emergency information</string>
    <!-- Hint for the owner of emergency information -->
    <string name="emergency_information_owner_hint">Owner</string>
    <!-- Hint for confirm the emergency information -->
    <string name="emergency_information_confirm_hint">Tap again to view info</string>
    <!-- Dialog title for the "radio enable" UI for emergency calls -->
    <string name="emergency_enable_radio_dialog_title">Emergency call</string>
    <!-- Title for the emergency dialpad UI -->
    <string name="emergency_dialpad_title">Emergency calls only</string>
    <!-- Emergency dialer: Title of single emergency shortcut button -->
    <string name="single_emergency_number_title">Emergency number</string>
    <!-- Emergency dialer: Title of numerous emergency shortcut buttons -->
    <string name="numerous_emergency_numbers_title">Emergency numbers</string>
    <!-- Emergency dialer: Hint of selected emergency shortcut button -->
    <string name="emergency_call_shortcut_hint">Tap again to call <xliff:g id="emergency_number">%s</xliff:g></string>
    <!-- Status message for the "radio enable" UI for emergency calls -->
    <string name="emergency_enable_radio_dialog_message">Turning on radio\u2026</string>
    <!-- Status message for the "radio enable" UI for emergency calls -->
    <string name="emergency_enable_radio_dialog_retry">No service. Trying again\u2026</string>
    <!-- Toast message shown when user tries to turn on airplane mode while in an emergency call -->
    <string name="radio_off_during_emergency_call">Cannot enter airplane mode during an emergency call.</string>

    <!-- Dialer text on Emergency Dialer -->
    <!-- Emergency dialer: message displayed in an error dialog -->
    <string name="dial_emergency_error">Can\'t call. <xliff:g id="non_emergency_number">%s</xliff:g> is not an emergency number.</string>
    <!-- Emergency dialer: message displayed in an error dialog -->
    <string name="dial_emergency_empty_error">Can\'t call. Dial an emergency number.</string>
    <!-- Message displayed over top of the emergency dialer dialpad indicating to the user that
         emergency calling is not currently available. -->
    <string name="dial_emergency_calling_not_available">Emergency calling not available</string>

    <!-- Text for description of police calling type -->
    <string name="police_type_description">Police</string>
    <!-- Text for description of ambulance calling type -->
    <string name="ambulance_type_description">Ambulance</string>
    <!-- Text for description of fire calling type -->
    <string name="fire_type_description">Fire</string>

    <!-- Format for concatenating multiple emergency type descriptions. The separator may differ in
         different locales, for example arabic comma "،" is used in some countries. Some languages
         may use full-width separator without leading or trailing spaces, eg. Ideographic comma "、"
         in Chinese and Japanese. -->
    <string name="description_concat_format">%1$s, %2$s</string>

    <!-- Displayed in the text entry box in the dialer when in landscape mode to guide the user
         to dial using the physical keyboard -->
    <string name="dialerKeyboardHintText">Use keyboard to dial</string>

    <!-- Text for the onscreen "Hold" button -->
    <string name="onscreenHoldText">Hold</string>
    <!-- Text for the onscreen "End call" button -->
    <string name="onscreenEndCallText">End</string>
    <!-- Text for the onscreen "Show Dialpad" button -->
    <string name="onscreenShowDialpadText">Dialpad</string>
    <!-- Text for the onscreen "Mute" button -->
    <string name="onscreenMuteText">Mute</string>
    <!-- Text for the onscreen "Add call" button -->
    <string name="onscreenAddCallText">Add call</string>
    <!-- Text for the onscreen "Merge calls" button -->
    <string name="onscreenMergeCallsText">Merge calls</string>
    <!-- Text for the onscreen "Swap calls" button -->
    <string name="onscreenSwapCallsText">Swap</string>
    <!-- Text for the onscreen "Manage calls" button -->
    <string name="onscreenManageCallsText">Manage calls</string>
    <!-- Text for the onscreen "Manage conference" button [CHAR LIMIT=20] -->
    <string name="onscreenManageConferenceText">Manage conference</string>
    <!-- Text for the onscreen "Audio" button that lets you switch
         between speaker / bluetooth / earpiece [CHAR LIMIT=10] -->
    <string name="onscreenAudioText">Audio</string>
    <!-- Text for the onscreen "Video call" button used to change a voice call
         to a video call. [CHAR LIMIT=10] -->
    <string name="onscreenVideoCallText">Video call</string>

    <!-- Menu item label in SIM Contacts: Import a single contact entry from the SIM card -->
    <string name="importSimEntry">Import</string>
    <!-- Menu item label in SIM Contacts: Import all contact entries from the SIM card -->
    <string name="importAllSimEntries">Import all</string>
    <!-- SIM Contacts: status message displayed while importing card -->
    <string name="importingSimContacts">Importing SIM contacts</string>
    <!-- Import a single contact entry from contacts to the SIM card -->
    <string name="importToFDNfromContacts">Import from contacts</string>

    <!-- Message shown when a single contact is imported from SIM card -->
    <string name="singleContactImportedMsg">Imported contact</string>
    <!-- Message shown when a single contact could not be imported from SIM card -->
    <string name="failedToImportSingleContactMsg">Failed to import contact</string>

    <!-- Hearing aid settings -->
    <string name="hac_mode_title">Hearing aids</string>
    <string name="hac_mode_summary">Turn on hearing aid compatibility</string>

    <!-- RTT settings: used to turn on/off Real-Time Text, an accessibility feature similar to
         TTY that allows users to send text over a phone call. -->
    <string name="rtt_mode_title">Real-time text (RTT) call</string>
    <string name="rtt_mode_summary">Allow messaging within a voice call</string>
    <string name="rtt_mode_more_information">
       RTT assists callers who are deaf, hard of hearing, have a speech disability,
       or need more than voice alone.&lt;br>
       &lt;a href="<xliff:g example="http://www.google.com" id="url">http://support.google.com/mobile?p=telephony_rtt</xliff:g>">Learn more&lt;/a>
       &lt;br>&lt;br> - RTT calls are saved as a message transcript
       &lt;br> - RTT is not available for video calls</string>

    <!-- Service option entries.  -->
    <string-array name="tty_mode_entries">
        <item>TTY Off</item>
        <item>TTY Full</item>
        <item>TTY HCO</item>
        <item>TTY VCO</item>
    </string-array>

    <!-- Do not translate. -->
    <string-array name="tty_mode_values" translatable="false">
        <!-- Do not translate. -->
        <item>0</item>
        <!-- Do not translate. -->
        <item>1</item>
        <!-- Do not translate. -->
        <item>2</item>
        <!-- Do not translate. -->
        <item>3</item>
    </string-array>

    <!-- Dtmf tones settings -->
    <!-- Title for the DTMF Tones options displayed in Call Settings -->
    <string name="dtmf_tones_title">DTMF tones</string>
    <!-- Summary for the DTMF Tones options displayed in Call Settings -->
    <string name="dtmf_tones_summary">Set the length of DTMF tones</string>
    <!-- Options displayed as part of DTMF Tones in Call Settings -->
    <string-array name="dtmf_tone_entries">
      <item>Normal</item>
      <item>Long</item>
    </string-array>
    <!-- Do not translate. -->
    <string-array name="dtmf_tone_values" translatable="false">
       <item>0</item>
       <item>1</item>
    </string-array>

    <!-- Title for the dialog used to display CDMA DisplayInfo -->
    <string name="network_info_message">Network message</string>
    <!-- Title for the dialog used to display a network error message to the user -->
    <string name="network_error_message">Error message</string>

    <!-- OTA-specific strings -->
    <!-- Title shown on OTA screen -->
    <string name="ota_title_activate">Activate your phone</string>
    <!-- Message displayed on the OTA activation screen. -->
    <string name="ota_touch_activate">A special call needs to be made to activate your phone service.
    \n\nAfter pressing \u201CActivate\u201D, listen to the instructions provided to activate your phone.</string>
    <!-- Title shown during Hands Free Activation -->
    <string name="ota_hfa_activation_title">Activating...</string>
    <!-- Message shown during the hands free activation screen of the setup wizard. -->
    <string name="ota_hfa_activation_dialog_message">The phone is activating your mobile data service.\n\nThis can take up to 5 minutes.</string>
    <!-- Title of skip activation dialog -->
    <string name="ota_skip_activation_dialog_title">Skip activation\?</string>
    <!-- Message displayed in skip activation dialog  -->
    <string name="ota_skip_activation_dialog_message">If you skip activation, you can\'t place calls or connect to mobile data networks (though you can connect to Wi-Fi networks). Until you activate your phone, you are asked to activate it each time you turn it on.</string>
    <!-- Label shown on dialog button that allows the user to skip activation -->
    <string name="ota_skip_activation_dialog_skip_label">Skip</string>

    <!-- Button label within the OTA activation screen -->
    <string name="ota_activate">Activate</string>
    <!-- Title text shown when phone activation is successful -->
    <string name="ota_title_activate_success">Phone is activated.</string>
    <!-- Title text shown on screen where activation fails -->
    <string name="ota_title_problem_with_activation">Problem with activation</string>
    <!-- Message displayed on the OTA "listening" screen. This message
         needs to be kept at 2 lines or less to be sure that there's
         enough room for the dialpad. [CHAR LIMIT=80] -->
    <string name="ota_listen">Follow the spoken instructions until you hear that activation is complete.</string>

    <!-- Button label within the OTA listen screen -->
    <string name="ota_speaker">Speaker</string>
    <!-- String to be displayed on OTA listen screen once user has selected the
         correct option to begin provisioning -->
    <string name="ota_progress">Programming your phone\u2026</string>
    <!-- String to display within the OTA Fail Notice dialog -->
    <string name="ota_failure">Couldn\'t program your phone</string>
    <!-- String to be displayed on the OTA Fail/Success screen upon successful provisioning -->
    <string name="ota_successful">Your phone is now activated.  It may take up to 15 minutes for service to start.</string>
    <!-- String to be displayed on the OTA Fail/Success screen upon unsuccessful provisioning -->
    <string name="ota_unsuccessful">Your phone didn\'t activate.
    \nYou may need to find an area with better coverage (near a window, or outside).
    \n\nTry again or call customer service for more options.</string>
    <!-- String to display within the OTA SPC Fail Notice dialog -->
    <string name="ota_spc_failure">EXCESS SPC FAILURES</string>
    <!-- Button label in OTA listen screen that cancels activation and goes to the previous screen -->
    <string name="ota_call_end">Back</string>
    <!-- Button label shown on OTA error screen to allow the user to try again -->
    <string name="ota_try_again">Try again</string>
    <!-- Button label shown on OTA screens that have a next screen -->
    <string name="ota_next">Next</string>

    <!-- Emergency Callback Mode (ECM) -->
    <string name="ecm_exit_dialog">EcmExitDialog</string>
    <!-- ECM: Status bar notification message -->
    <string name="phone_entered_ecm_text">Entered Emergency Callback Mode</string>
    <!-- ECM: Notification title -->
    <string name="phone_in_ecm_notification_title">Emergency Callback Mode</string>
    <!-- ECM: Notification body -->
    <string name="phone_in_ecm_call_notification_text">Data connection disabled</string>
    <!-- ECM: Displays the time when ECM will end, Example: "No Data Connection until 10:45 AM" -->
    <string name="phone_in_ecm_notification_complete_time">No data connection until <xliff:g id="completeTime">%s</xliff:g></string>
    <!-- ECM: Dialog box message for exiting from the notifications screen -->
    <plurals name="alert_dialog_exit_ecm">
        <!-- number of minutes is one -->
        <item quantity="one">The phone will be in Emergency Callback mode for <xliff:g id="count">%s</xliff:g> minute. While in this mode no apps using a data connection can be used. Do you want to exit now?</item>
        <!-- number of minutes is not equal to one -->
        <item quantity="other">The phone will be in Emergency Callback mode for <xliff:g id="count">%s</xliff:g> minutes. While in this mode no applications using a data connection can be used. Do you want to exit now?</item>
    </plurals>
    <!-- ECM: Dialog box message for exiting from any other app -->
    <plurals name="alert_dialog_not_avaialble_in_ecm">
        <!-- number of minutes is one -->
        <item quantity="one">The selected action isn\'t available while in the Emergency Callback mode. The phone will be in this mode for <xliff:g id="count">%s</xliff:g> minute. Do you want to exit now?</item>
        <!-- number of minutes is not equal to one -->
        <item quantity="other">The selected action isn\'t available while in the Emergency Callback mode. The phone will be in this mode for <xliff:g id="count">%s</xliff:g> minutes. Do you want to exit now?</item>
    </plurals>
    <!-- ECM: Dialog box message while in emergency call -->
    <string name="alert_dialog_in_ecm_call">The selected action isn\'t available while in an emergency call.</string>
    <!-- ECM: Progress text -->
    <string name="progress_dialog_exiting_ecm">Exiting Emergency Callback mode</string>
    <!-- ECM: ECM exit dialog choice -->
    <string name="alert_dialog_yes">Yes</string>
    <!-- ECM: ECM exit dialog choice -->
    <string name="alert_dialog_no">No</string>
    <!-- ECM: ECM exit dialog choice -->
    <string name="alert_dialog_dismiss">Dismiss</string>

    <!-- For incoming calls, this is a string we can get from a CDMA network instead of
         the actual phone number, to indicate there's no number present.  DO NOT TRANSLATE. -->
    <string-array name="absent_num" translatable="false">
        <item>ABSENT NUMBER</item>
        <item>ABSENTNUMBER</item>
    </string-array>

    <!-- Preference for Voicemail service provider under "Voicemail" settings.
         [CHAR LIMIT=40] -->
    <string name="voicemail_provider">Service</string>

    <!-- Preference for Voicemail setting of each provider.
         [CHAR LIMIT=40] -->
    <string name="voicemail_settings">Setup</string>

    <!-- String to display in voicemail number summary when no voicemail num is set -->
    <string name="voicemail_number_not_set">&lt;Not set&gt;</string>

    <!-- Title displayed above settings coming after voicemail in the call features screen -->
    <string name="other_settings">Other call settings</string>

    <!-- Title displayed in the overlay when a call is placed using a 3rd party provider.
         [CHAR LIMIT=40] -->
    <string name="calling_via_template">Calling via <xliff:g id="provider_name">%s</xliff:g></string>

    <!-- Use this as a default to describe the contact photo; currently for screen readers through accessibility. -->
    <string name="contactPhoto">contact photo</string>
    <!-- Use this to describe the separate conference call button; currently for screen readers through accessibility. -->
    <string name="goPrivate">go private</string>
    <!--  Use this to describe the select contact button in EditPhoneNumberPreference; currently for screen readers through accessibility. -->
    <string name="selectContact">select contact</string>

    <!-- Dialog title to notify user that Voice calling is not supported
         on this device. [CHAR LIMIT=40] -->
    <string name="not_voice_capable">Voice calling not supported</string>

    <!-- String describing the Dial ImageButton

         Used by AccessibilityService to announce the purpose of the button.
         [CHAR LIMIT=NONE]
    -->
    <string name="description_dial_button">dial</string>

    <!-- String describing the Dialpad ImageButton

         Used by AccessibilityService to announce the purpose of the button.
         [CHAR LIMIT=NONE]
    -->
    <string name="description_dialpad_button">show dialpad</string>

    <!-- Pane title of the Emergency Dialpad

     Used by AccessibilityService to announce the purpose of the pane of emergency dialpad.
     [CHAR LIMIT=NONE]
    -->
    <string name="pane_title_emergency_dialpad">Emergency Dialpad</string>

    <!-- Visual voicemail on/off title [CHAR LIMIT=40] -->
    <string name="voicemail_visual_voicemail_switch_title">Visual Voicemail</string>

    <!-- Voicemail change PIN dialog title [CHAR LIMIT=40] -->
    <string name="voicemail_set_pin_dialog_title">Set PIN</string>
    <!-- Voicemail change PIN dialog title [CHAR LIMIT=40] -->
    <string name="voicemail_change_pin_dialog_title">Change PIN</string>

    <!-- Title for the category "ringtone", which is shown above ringtone and vibration
         related settings.
         [CHAR LIMIT=30] -->
    <string name="preference_category_ringtone">Ringtone &amp; Vibrate</string>

    <!-- String resource for the font-family to use for the call setting activity's title
         Do not translate. -->
    <string name="call_settings_title_font_family">sans-serif-light</string>

    <!-- Label for PSTN connection service. -->
    <string name="pstn_connection_service_label">Built-in SIM cards</string>

    <!-- Label for enabling video calling. -->
    <string name="enable_video_calling_title">Turn on video calling</string>

    <!-- Message for dialog shown when the user tries to turn on video calling but enhanced 4G LTE
         is disabled. They have to turn on Enhanced 4G LTE capability in network settings first. -->
    <string name="enable_video_calling_dialog_msg">
        To turn on video calling, you need to enable Enhanced 4G LTE Mode in network settings.
    </string>

    <!-- Label for action button in dialog which opens mobile network settings, for video calling
         setting. -->
    <string name="enable_video_calling_dialog_settings">Network settings</string>

    <!-- Label for close button in dialog, for video calling setting. -->
    <string name="enable_video_calling_dialog_close">Close</string>

    <!-- Strings used in Settings->Sim cards for each installed Sim. -->
    <string name="sim_label_emergency_calls">Emergency calls</string>
    <string name="sim_description_emergency_calls">Emergency calling only</string>
    <string name="sim_description_default">SIM card, slot: <xliff:g id="slot_id">%s</xliff:g></string>

    <!-- Title for activity to control accessibility settings such as TTY mode and hearing aid
         compatability. [CHAR LIMIT=40] -->
    <string name="accessibility_settings_activity_title">Accessibility</string>

    <!-- Configuration setting for world mode Format is <true;GID if any to be checked>-->
    <string translatable="false" name="config_world_mode"/>

    <!-- Status hint label for an incoming call over a wifi network which has not been accepted yet.
         [CHAR LIMIT=25] -->
    <string name="status_hint_label_incoming_wifi_call">Wi-Fi call from</string>
    <!-- Status hint label for a call being made over a wifi network. [CHAR LIMIT=25] -->
    <string name="status_hint_label_wifi_call">Wi-Fi call</string>

    <!-- DO NOT TRANSLATE. Internal key for a visual voicemail preference. -->
    <string name="voicemail_visual_voicemail_key">voicemail_visual_voicemail_key</string>
    <!-- DO NOT TRANSLATE. Internal key for a voicemail change pin preference. -->
    <string name="voicemail_change_pin_key">voicemail_change_pin_key</string>
    <!-- DO NOT TRANSLATE. Internal key for tty mode preference. -->
    <string name="tty_mode_key">button_tty_mode_key</string>
    <!-- DO NOT TRANSLATE. Internal key for a voicemail notification preference. -->
    <string name="wifi_calling_settings_key">button_wifi_calling_settings_key</string>

    <!-- Hint appearing below a selected action on the emergency dialer telling user to tap again to execute the action [CHAR LIMIT=NONE] -->
    <string name="emergency_action_launch_hint">Tap again to open</string>

    <!-- Strings for IMAP -->

    <!-- String used in place of a message that could not be properly decoded (e.g. bad base64
       data was received.) [CHAR LIMIT=none] -->
    <string name="message_decode_error">There was an error while decoding the message.</string>

    <!-- Call failure reason: SIM card and roaming capabilities have already been activated. [CHAR LIMIT=NONE]-->
    <string name="callFailed_cdma_activation">
        A SIM card has activated your service and updated your phone\'s roaming capabilities.
    </string>

    <!-- Call failure reason: Cannot add a call because there are already too many active calls. -->
    <string name="callFailed_cdma_call_limit">
        There are too many active calls. Please end or merge existing calls before placing a new one.
    </string>

    <!-- Call failure reason: If the network does not accept the emergency call request, e.g., because IMEI was used as identification and this capability is not supported -->
    <string name="callFailed_imei_not_accepted">
        Unable to connect, please insert a valid SIM card.
    </string>

    <!-- Call failure reason displayed when an in-progress WIFI call fails due to a loss of WIFI
         connectivity, or the WIFI signal has degraded to the point the call cannot continue. -->
    <string name="callFailed_wifi_lost">
        Wi-Fi connection lost.  Call ended.
    </string>

    <!-- Call failure reason displayed when the user's outgoing call cannot be placed due to a low
         battery. -->
    <string name="dialFailed_low_battery">Your video call cannot be placed due to low battery.</string>

    <!-- Call failure reason displayed when the user's call is ended due to a low battery. This
         message is shown when an in-progress call is ended due to the battery being low. -->
    <string name="callFailed_low_battery">Video call ended due to low battery.</string>

    <!-- The title for the change voicemail PIN activity -->
    <string name="change_pin_title">Change Voicemail PIN</string>
    <!-- The label for the continue button in change voicemail PIN activity -->
    <string name="change_pin_continue_label">Continue</string>
    <!-- The label for the cancel button in change voicemail PIN activity -->
    <string name="change_pin_cancel_label">Cancel</string>
    <!-- The label for the ok button in change voicemail PIN activity -->
    <string name="change_pin_ok_label">Ok</string>
    <!-- The title for the enter old pin step in change voicemail PIN activity -->
    <string name="change_pin_enter_old_pin_header">Confirm your old PIN</string>
    <!-- The hint for the enter old pin step in change voicemail PIN activity -->
    <string name="change_pin_enter_old_pin_hint">Enter your voicemail PIN to continue.</string>
    <!-- The title for the enter new pin step in change voicemail PIN activity -->
    <string name="change_pin_enter_new_pin_header">Set a new PIN</string>
    <!-- The hint for the enter new pin step in change voicemail PIN activity -->
    <string name="change_pin_enter_new_pin_hint">PIN must be <xliff:g id="min" example="4">%1$d</xliff:g>-<xliff:g id="max" example="7">%2$d</xliff:g> digits.</string>
    <!-- The title for the confirm new pin step in change voicemail PIN activity -->
    <string name="change_pin_confirm_pin_header">Confirm your PIN</string>
    <!-- The error message for th confirm new pin step in change voicemail PIN activity, if the pin doen't match the one previously entered -->
    <string name="change_pin_confirm_pins_dont_match">PINs don\'t match</string>
    <!-- The toast to show after the voicemail PIN has been successfully changed -->
    <string name="change_pin_succeeded">Voicemail PIN updated</string>
    <!-- The error message to show if the server reported an error while attempting to change the voicemail PIN -->
    <string name="change_pin_system_error">Unable to set PIN</string>

    <!-- The subtext for mobile data setting. shown if roaming settings turned off -->
    <string name="mobile_data_status_roaming_turned_off_subtext">Data roaming is turned off</string>
    <!-- The subtext for mobile data setting. shown if roaming settings turned on -->
    <string name="mobile_data_status_roaming_turned_on_subtext">Data roaming is turned on</string>
    <!-- The subtext for mobile data setting. shown if currently roaming, have roaming settings turned on but don't have a roaming data plan-->
    <string name="mobile_data_status_roaming_without_plan_subtext">Currently roaming, need data plan</string>
    <!-- The subtext for mobile data setting. shown if currently roaming, have roaming settings turned and have an active roaming data plan-->
    <string name="mobile_data_status_roaming_with_plan_subtext">Currently roaming, data plan is active</string>
    <!-- The subtext for mobile data setting. shown if not in roaming and prepaid sim has run out of balance -->
    <string name="mobile_data_status_no_plan_subtext">No mobile data left</string>

    <!-- The setting option name for activate prepaid mobile data plan -->
    <string name="mobile_data_activate_prepaid">No mobile data left</string>
    <!-- The setting option summary for activate prepaid mobile data plan -->
    <string name="mobile_data_activate_prepaid_summary">Add mobile data through <xliff:g id="provider_name">%s</xliff:g></string>
    <!-- The setting option name for for adding roaming data plan -->
    <string name="mobile_data_activate_roaming_plan">No roaming plan</string>
    <!-- The setting option summary for adding roaming data plan -->
    <string name="mobile_data_activate_roaming_plan_summary">Add roaming plan through <xliff:g id="provider_name">%s</xliff:g></string>
    <!-- The setting option footer for adding data either prepaid or roaming -->
    <string name="mobile_data_activate_footer">You can add mobile data or a roaming plan through your carrier, <xliff:g id="provider_name">%s</xliff:g>.</string>
    <!-- activate data plan dialogue title for either prepaid or roaming -->
    <string name="mobile_data_activate_diag_title">Add data?</string>
    <!-- activate data plan dialogue message for either prepaid or roaming -->
    <string name="mobile_data_activate_diag_message">You may need to add data through <xliff:g id="provider_name">%s</xliff:g></string>
    <!-- activate data plan dialogue button for adding data, which will take users out of the setting page -->
    <string name="mobile_data_activate_button">ADD DATA</string>
    <!-- activate data plan dialogue button for cancel further actions-->
    <string name="mobile_data_activate_cancel_button">CANCEL</string>

    <!-- Call failed messages -->
    <!-- In-call screen: status label displayed briefly after a call ends -->
    <string name="clh_card_title_call_ended_txt">Call ended</string>
    <!-- In-call screen: call failure reason (radio is off) -->
    <string name="clh_callFailed_powerOff_txt">Radio off</string>
    <!-- In-call screen: call failure reason (SIM error) -->
    <string name="clh_callFailed_simError_txt">No SIM card or SIM card error</string>
    <!-- In-call screen: call failure message displayed in an error dialog -->
    <string name="clh_incall_error_out_of_service_txt">Mobile network not available</string>

    <!-- See CallFailCause for details on what causes each message -->
    <!-- In-call screen: call failure reason (Cause Number 1) -->
    <string name="clh_callFailed_unassigned_number_txt">Unassigned (unallocated) number</string>
    <!-- In-call screen: call failure reason (Cause Number 3) -->
    <string name="clh_callFailed_no_route_to_destination_txt">No route to destination</string>
    <!-- In-call screen: call failure reason (Cause Number 6) -->
    <string name="clh_callFailed_channel_unacceptable_txt">Channel unacceptable</string>
    <!-- In-call screen: call failure reason (Cause Number 8) -->
    <string name="clh_callFailed_operator_determined_barring_txt">Operator determined barring</string>
    <!-- In-call screen: call failure reason (Cause Number 16) -->
    <string name="clh_callFailed_normal_call_clearing_txt">Normal call clearing</string>
    <!-- In-call screen: call failure reason (Cause Number 17) -->
    <string name="clh_callFailed_user_busy_txt">User busy</string>
    <!-- In-call screen: call failure reason (Cause Number 18) -->
    <string name="clh_callFailed_no_user_responding_txt">No user responding</string>
    <!-- In-call screen: call failure reason (Cause Number 19) -->
    <string name="clh_callFailed_user_alerting_txt">User alerting, no answer</string>
    <!-- In-call screen: call failure reason (Cause Number 21) -->
    <string name="clh_callFailed_call_rejected_txt">Call rejected</string>
    <!-- In-call screen: call failure reason (Cause Number 22) -->
    <string name="clh_callFailed_number_changed_txt">Number changed</string>
    <!-- In-call screen: call failure reason (Cause Number 25) -->
    <string name="clh_callFailed_pre_emption_txt">Pre-emption</string>
    <!-- In-call screen: call failure reason (Cause Number 26) -->
    <string name="clh_callFailed_non_selected_user_clearing_txt">Non selected user clearing</string>
    <!-- In-call screen: call failure reason (Cause Number 27) -->
    <string name="clh_callFailed_destination_out_of_order_txt">Destination out of order</string>
    <!-- In-call screen: call failure reason (Cause Number 28) -->
    <string name="clh_callFailed_invalid_number_format_txt">Invalid number format (incomplete number)</string>
    <!-- In-call screen: call failure reason (Cause Number 29) -->
    <string name="clh_callFailed_facility_rejected_txt">Facility rejected</string>
    <!-- In-call screen: call failure reason (Cause Number 30) -->
    <string name="clh_callFailed_response_to_STATUS_ENQUIRY_txt">Response to STATUS ENQUIRY</string>
    <!-- In-call screen: call failure reason (Cause Number 31) -->
    <string name="clh_callFailed_normal_unspecified_txt">Normal, unspecified</string>
    <!-- In-call screen: call failure reason (Cause Number 34) -->
    <string name="clh_callFailed_no_circuit_available_txt">No circuit/channel available</string>
    <!-- In-call screen: call failure reason (Cause Number 38) -->
    <string name="clh_callFailed_network_out_of_order_txt">Network out of order</string>
    <!-- In-call screen: call failure reason (Cause Number 41) -->
    <string name="clh_callFailed_temporary_failure_txt">Temporary failure</string>
    <!-- In-call screen: call failure reason (Cause Number 42) -->
    <string name="clh_callFailed_switching_equipment_congestion_txt">Switching equipment congestion</string>
    <!-- In-call screen: call failure reason (Cause Number 43) -->
    <string name="clh_callFailed_access_information_discarded_txt">Access information discarded</string>
    <!-- In-call screen: call failure reason (Cause Number 44) -->
    <string name="clh_callFailed_requested_circuit_txt">Requested circuit/channel not available</string>
    <!-- In-call screen: call failure reason (Cause Number 47) -->
    <string name="clh_callFailed_resources_unavailable_unspecified_txt">Resources unavailable, unspecified</string>
    <!-- In-call screen: call failure reason (Cause Number 49) -->
    <string name="clh_callFailed_quality_of_service_unavailable_txt">Quality of service unavailable</string>
    <!-- In-call screen: call failure reason (Cause Number 50) -->
    <string name="clh_callFailed_requested_facility_not_subscribed_txt">Requested facility not subscribed</string>
    <!-- In-call screen: call failure reason (Cause Number 55) -->
    <string name="clh_callFailed_incoming_calls_barred_within_the_CUG_txt">Incoming calls barred within the CUG</string>
    <!-- In-call screen: call failure reason (Cause Number 57) -->
    <string name="clh_callFailed_bearer_capability_not_authorized_txt">Bearer capability not authorized</string>
    <!-- In-call screen: call failure reason (Cause Number 58) -->
    <string name="clh_callFailed_bearer_capability_not_presently_available_txt">Bearer capability not presently available</string>
    <!-- In-call screen: call failure reason (Cause Number 63) -->
    <string name="clh_callFailed_service_or_option_not_available_unspecified_txt">Service or option not available, unspecified</string>
    <!-- In-call screen: call failure reason (Cause Number 65) -->
    <string name="clh_callFailed_bearer_service_not_implemented_txt">Bearer service not implemented</string>
    <!-- In-call screen: call failure reason (Cause Number 68) -->
    <string name="clh_callFailed_ACM_equal_to_or_greater_than_ACMmax_txt">ACM equal to or greater than ACMmax</string>
    <!-- In-call screen: call failure reason (Cause Number 69) -->
    <string name="clh_callFailed_requested_facility_not_implemented_txt">Requested facility not implemented</string>
    <!-- In-call screen: call failure reason (Cause Number 70) -->
    <string name="clh_callFailed_only_restricted_digital_information_bearer_capability_is_available_txt">Only restricted digital information bearer capability is available</string>
    <!-- In-call screen: call failure reason (Cause Number 79) -->
    <string name="clh_callFailed_service_or_option_not_implemented_unspecified_txt">Service or option not implemented, unspecified</string>
    <!-- In-call screen: call failure reason (Cause Number 81) -->
    <string name="clh_callFailed_invalid_transaction_identifier_value_txt">Invalid transaction identifier value</string>
    <!-- In-call screen: call failure reason (Cause Number 87) -->
    <string name="clh_callFailed_user_not_member_of_CUG_txt">User not member of CUG</string>
    <!-- In-call screen: call failure reason (Cause Number 88) -->
    <string name="clh_callFailed_incompatible_destination_txt">Incompatible destination</string>
    <!-- In-call screen: call failure reason (Cause Number 91) -->
    <string name="clh_callFailed_invalid_transit_network_selection_txt">Invalid transit network selection</string>
    <!-- In-call screen: call failure reason (Cause Number 95) -->
    <string name="clh_callFailed_semantically_incorrect_message_txt">Semantically incorrect message</string>
    <!-- In-call screen: call failure reason (Cause Number 96) -->
    <string name="clh_callFailed_invalid_mandatory_information_txt">Invalid mandatory information</string>
    <!-- In-call screen: call failure reason (Cause Number 97) -->
    <string name="clh_callFailed_message_type_non_existent_or_not_implemented_txt">Message type non-existent or not implemented</string>
    <!-- In-call screen: call failure reason (Cause Number 98) -->
    <string name="clh_callFailed_message_type_not_compatible_with_protocol_state_txt">Message type not compatible with protocol state</string>
    <!-- In-call screen: call failure reason (Cause Number 99) -->
    <string name="clh_callFailed_information_element_non_existent_or_not_implemented_txt">Information element non-existent or not implemented</string>
    <!-- In-call screen: call failure reason (Cause Number 100) -->
    <string name="clh_callFailed_conditional_IE_error_txt">Conditional IE error</string>
    <!-- In-call screen: call failure reason (Cause Number 101) -->
    <string name="clh_callFailed_message_not_compatible_with_protocol_state_txt">Message not compatible with protocol state</string>
    <!-- In-call screen: call failure reason (Cause Number 102) -->
    <string name="clh_callFailed_recovery_on_timer_expiry_txt">Recovery on timer expiry</string>
    <!-- In-call screen: call failure reason (Cause Number 111) -->
    <string name="clh_callFailed_protocol_Error_unspecified_txt">Protocol error, unspecified</string>
    <!-- In-call screen: call failure reason (Cause Number 127) -->
    <string name="clh_callFailed_interworking_unspecified_txt">Interworking, unspecified</string>
    <!-- Call settings screen, setting option name -->
    <string name="labelCallBarring">Call barring</string>
    <!-- Call barring settings screen, setting summary text when a call barring option is activated -->
    <string name="sum_call_barring_enabled">On</string>
    <!-- Call barring settings screen, setting summary text when a call barring option is deactivated -->
    <string name="sum_call_barring_disabled">Off</string>
    <!-- Call barring settings screen, setting option name -->
    <string name="call_barring_baoc">All outgoing</string>
    <!-- Call barring settings screen, Disable blocking of all outgoing calls -->
    <string name="call_barring_baoc_enabled">Disable blocking of all outgoing calls?</string>
    <!-- Call barring settings screen, Block all outgoing calls -->
    <string name="call_barring_baoc_disabled">Block all outgoing calls?</string>
    <!-- Call barring settings screen, setting option name -->
    <string name="call_barring_baoic">Outgoing international</string>
    <!-- Call barring settings screen, Disable blocking of outgoing international calls -->
    <string name="call_barring_baoic_enabled">Disable blocking of outgoing international calls?</string>
    <!-- Call barring settings screen, Block outgoing international calls-->
    <string name="call_barring_baoic_disabled">Block outgoing international calls?</string>
    <!-- Call barring settings screen, setting option name -->
    <string name="call_barring_baoicr">Outgoing international roaming</string>
    <!-- Call barring settings screen, Disable blocking of outgoing international roaming -->
    <string name="call_barring_baoicr_enabled">Disable blocking of outgoing international roaming?</string>
    <!-- Call barring settings screen, Block outgoing international roaming -->
    <string name="call_barring_baoicr_disabled">Block outgoing international roaming?</string>
    <!-- Call barring settings screen, setting option name -->
    <string name="call_barring_baic">All incoming</string>
    <!-- Call barring settings screen, Disable blocking of all incoming calls -->
    <string name="call_barring_baic_enabled">Disable blocking of all incoming calls?</string>
    <!-- Call barring settings screen, Block all incoming calls -->
    <string name="call_barring_baic_disabled">Block all incoming calls?</string>
    <!-- Call barring settings screen, setting option name -->
    <string name="call_barring_baicr">Incoming international roaming</string>
    <!-- Call barring settings screen, Disable blocking of all incoming international roaming -->
    <string name="call_barring_baicr_enabled">Disable blocking of all incoming international roaming?</string>
    <!-- Call barring settings screen, Block incoming international roaming-->
    <string name="call_barring_baicr_disabled">Block incoming international roaming?</string>
    <!-- Call barring settings screen, setting option name -->
    <string name="call_barring_deactivate_all">Deactivate all</string>
    <!-- Call barring settings screen, setting summary text when BAAll check box is selected -->
    <string name="call_barring_deactivate_all_description">Deactivate all call barring settings</string>
    <!-- Call barring settings screen, deactivate all successfully -->
    <string name="call_barring_deactivate_success">Call barring deactivated</string>
    <!-- Call barring settings screen, change password -->
    <string name="call_barring_change_pwd">Change password</string>
    <!-- Call barring settings screen, change password -->
    <string name="call_barring_change_pwd_description">Change call barring password</string>
    <!-- Call barring settings screen, not possible to change call barring password -->
    <string name="call_barring_change_pwd_description_disabled">Cannot change call barring password.</string>
    <!-- Call barring settings screen, change password -->
    <string name="call_barring_pwd_not_match">Passwords do not match</string>
    <!-- Call barring settings screen, change password -->
    <string name="call_barring_right_pwd_number">Enter a password with 4 numbers</string>
    <!-- Call barring settings screen, change password -->
    <string name="call_barring_change_pwd_success">Password changed</string>
    <!-- Call barring settings screen, change password -->
    <string name="call_barring_old_pwd">Old password</string>
    <!-- Call barring settings screen, change password -->
    <string name="call_barring_new_pwd">New password</string>
    <!-- Call barring settings screen, change password -->
    <string name="call_barring_confirm_pwd">Confirm password</string>
    <!-- Call forwarding dialog box, text field label -->
    <string name="messageCallBarring">Enter password</string>
    <!-- Call barring settings screen, section heading -->
    <string name="call_barring_settings">Call barring settings</string>
    <!-- Call barring settings screen, deactivate all call barring settings -->
    <string name="call_barring_deactivate_all_no_password">Deactivate all call barring settings?</string>
    <!-- Message displayed to the user when an outgoing call is deflected.  This means that the
         party the user is calling has chosen to send the call to another phone number. -->
    <string name="supp_service_notification_call_deflected">Call deflected.</string>
    <!-- Message displayed to the user when an outgoing call is forwarded to another number.
         This happens because the party the user is calling has call forwarding active. -->
    <string name="supp_service_notification_call_forwarded">Call forwarded.</string>
    <!-- Message displayed to the user when an outgoing call is waiting.  This happens when the
         party the user is calling is already in another call. -->
    <string name="supp_service_notification_call_waiting">Call is waiting.</string>
    <!-- Message displayed to the user when they have chosen to block their phone number for an
         outgoing call, but the network has rejected that request. -->
    <string name="supp_service_clir_suppression_rejected">Number blocking is rejected.</string>
    <!-- Message displayed to the user to inform them that the call is to or from a number which is
         part of a closed user group.  A closed user group is a network feature which restricts
         calls on a device to members of the closed user group. -->
    <string name="supp_service_closed_user_group_call">Closed user group call.</string>
    <!-- Message displayed to the user when incoming call barring is active.  This means that the
         user has enabled the network feature which prevents all incoming calls. -->
    <string name="supp_service_incoming_calls_barred">Incoming calls barred.</string>
    <!-- Message displayed to the user when outgoing call barring is active.  This means that the
         user has enabled the network feature which prevents all outgoing calls. -->
    <string name="supp_service_outgoing_calls_barred">Outgoing calls barred.</string>
    <!-- Message displayed to the user to indicate that call forwarding is active. -->
    <string name="supp_service_call_forwarding_active">Call forwarding active.</string>
    <!-- Message displayed to the user when they receive multiple incoming calls at the same time
         and one of them is forwarded to the network.  Phones can't handle multiple incoming calls
         so the network will typically forward one of the calls to voicemail or another number
         defined by the user. -->
    <string name="supp_service_additional_call_forwarded">Additional call forwarded.</string>
    <!-- Message displayed to the user to indicate that a call has been successfully transferred
         to another phone number. -->
    <string name="supp_service_additional_ect_connected">Explicit call transfer complete.</string>
    <!-- Message displayed to the user to indicate that the call is in the process of being
         transferred to another phone number.-->
    <string name="supp_service_additional_ect_connecting">Explicit call transfer in progress.</string>
    <!-- Message displayed to the user to indicate that the remote party has put the user
         on hold. -->
    <string name="supp_service_call_on_hold">Call on hold.</string>
    <!-- Message displayed to the user to indicate that the remote party has taken the user
         off hold. -->
    <string name="supp_service_call_resumed">Call resumed.</string>
    <!-- Message displayed to the user to indicate that an incoming call was deflected from another
         number.  This means that the call originated as a result of the original caller choosing
         to forward the call to the current user rather than answering it themselves. -->
    <string name="supp_service_deflected_call">Call was deflected.</string>
    <!-- Message displayed to the user to indicate that an incoming call was forwarded from another
         number. -->
    <string name="supp_service_forwarded_call">Forwarded call.</string>
    <!-- Message displayed to the user to indicate that they are joining a conference call. -->
    <string name="supp_service_conference_call">Joining conference call.</string>
    <!-- Message displayed to the user to indicate that a held call has been released /
         disconnected. -->
    <string name="supp_service_held_call_released">Held call has been released.</string>
<<<<<<< HEAD
    <string name="srvcc_video_message">"Video call is downgraded to 2G/3G voice call due to 4G network is not available."</string>
    <string name="srvcc_message">"4G voice call is downgraded to 2G/3G voice call due to 4G network is not available."</string>
    <string name="ut_not_support">UT is not available</string>
    <string name="ct_ut_not_support_close_4glte">UT is not available, please turn off Enhanced 4G LTE Mode in Settings</string>
    <string name="switch_dds_to_sub_alert_msg">Please switch mobile data to CT SIM</string>
=======
    <!-- Configuration setting for world mode Format is <true;SPN if any to be checked>-->
    <string translatable="false" name="config_world_mode_spn">false</string>
    <!-- Configuration setting for mobile network settings show network option by phoneType. Format is <true;SPN if any to be checked>-->
    <string translatable="false" name="config_show_gsm_option">false</string>
>>>>>>> c9341c73
</resources><|MERGE_RESOLUTION|>--- conflicted
+++ resolved
@@ -1927,16 +1927,14 @@
     <!-- Message displayed to the user to indicate that a held call has been released /
          disconnected. -->
     <string name="supp_service_held_call_released">Held call has been released.</string>
-<<<<<<< HEAD
     <string name="srvcc_video_message">"Video call is downgraded to 2G/3G voice call due to 4G network is not available."</string>
     <string name="srvcc_message">"4G voice call is downgraded to 2G/3G voice call due to 4G network is not available."</string>
     <string name="ut_not_support">UT is not available</string>
     <string name="ct_ut_not_support_close_4glte">UT is not available, please turn off Enhanced 4G LTE Mode in Settings</string>
     <string name="switch_dds_to_sub_alert_msg">Please switch mobile data to CT SIM</string>
-=======
+
     <!-- Configuration setting for world mode Format is <true;SPN if any to be checked>-->
     <string translatable="false" name="config_world_mode_spn">false</string>
     <!-- Configuration setting for mobile network settings show network option by phoneType. Format is <true;SPN if any to be checked>-->
     <string translatable="false" name="config_show_gsm_option">false</string>
->>>>>>> c9341c73
 </resources>