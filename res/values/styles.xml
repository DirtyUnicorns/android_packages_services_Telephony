--- conflicted
+++ resolved
@@ -313,7 +313,6 @@
     <style name="CallSettingsWithoutDividerTheme" parent="SettingsLight">
         <item name="android:listDivider">@null</item>
     </style>
-<<<<<<< HEAD
 
     <style name="HeadlineTextAppearance">
         <item name="android:textColor">@android:color/white</item>
@@ -335,12 +334,12 @@
 
     <style name="ShortcutsHintTextAppearance" parent="@style/HeadlineTextAppearance">
         <item name="android:textSize">16sp</item>
-=======
+    </style>
+
     <style name="cfut_value">
         <item name="android:layout_width">80dip</item>
         <item name="android:layout_height">wrap_content</item>
         <item name="android:textAppearance">?android:attr/textAppearanceSmall</item>
         <item name="android:singleLine">true</item>
->>>>>>> 5415ab9c
     </style>
 </resources>