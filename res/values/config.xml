<?xml version="1.0" encoding="utf-8"?>
<!-- Copyright (C) 2009 The Android Open Source Project

     Licensed under the Apache License, Version 2.0 (the "License");
     you may not use this file except in compliance with the License.
     You may obtain a copy of the License at

          http://www.apache.org/licenses/LICENSE-2.0

     Unless required by applicable law or agreed to in writing, software
     distributed under the License is distributed on an "AS IS" BASIS,
     WITHOUT WARRANTIES OR CONDITIONS OF ANY KIND, either express or implied.
     See the License for the specific language governing permissions and
     limitations under the License.
-->

<!-- Phone app resources that may need to be customized
     for different hardware or product builds. -->
<resources>
    <!-- Flag indicating whether the Phone app should ignore
         EVENT_SIM_NETWORK_LOCKED events from the Sim.  If true, this will
         prevent the IccNetworkDepersonalizationPanel from being shown,
         and effectively disable the "Sim network lock" feature. -->
    <bool name="ignore_sim_network_locked_events">false</bool>

    <!-- Flag indicating whether the Phone app should provide
         a "Dismiss" button on the SIM network unlock screen.
         The default value is true.
         If set to false, there will be *no way* to dismiss the SIM
         network unlock screen if you don't enter the correct unlock code.
         (One important consequence: there will be no way to make an
         Emergency Call if your SIM is network-locked and you don't know
         the PIN.) -->
    <bool name="sim_network_unlock_allow_dismiss">true</bool>

    <!-- OTA configuration values, used when provisioning CDMA devices.
         Following defaults values of zero means OTA UI is completely disabled.
         These OTA UI can be enabled by setting config value to one in the product
         specific overlay file -->

    <!-- Determine whether we want to display the OTA activation screen, which
         gives the user option to activate or cancel -->
    <integer name="OtaShowActivationScreen">1</integer>
    <!-- Determine whether we should show the "listen for instructions" screen after
         successfully placing the OTA call -->
    <integer name="OtaShowListeningScreen">0</integer>
    <!-- The number of times we should show the activation screen/allow the provisioning
         to fail before just showing an unsuccessful dialog -->
    <integer name="OtaShowActivateFailTimes">0</integer>
    <!-- Determine whether or not we should play the success/failure tone -->
    <integer name="OtaPlaySuccessFailureTone">0</integer>

    <!-- Flag indicating if the phone is a world phone -->
    <bool name="world_phone">false</bool>

    <!-- If true, enable vibration (haptic feedback) for key presses
         in the EmergencyDialer activity. The pattern is set on a
         per-platform basis using config_virtualKeyVibePattern.  To be
         consistent with the regular Dialer, this value should agree
         with the corresponding values from config.xml under
         apps/Contacts. -->
    <bool name="config_enable_dialer_key_vibration">true</bool>

    <!-- Flag indicating if hac is enabled -->
    <bool name="hac_enabled">false</bool>

    <!-- Flag indicating if dtmf tone type is enabled -->
    <bool name="dtmf_type_enabled">false</bool>

    <!-- Flag indicating if auto retry is enabled -->
    <bool name="auto_retry_enabled">false</bool>

    <!-- Determine whether we want to play local DTMF tones in a call, or
         just let the radio/BP handle playing of the tones. -->
    <bool name="allow_local_dtmf_tones">true</bool>

    <!-- If true, show an onscreen "Dial" button in the dialer.
         In practice this is used on all platforms, even the ones with hard SEND/END
         keys, but for maximum flexibility it's controlled by a flag here
         (which can be overridden on a per-product basis.) -->
    <bool name="config_show_onscreen_dial_button">true</bool>

    <!-- Determine whether calls to mute the microphone in PhoneUtils
         are routed through the android.media.AudioManager class (true) or through
         the com.android.internal.telephony.Phone interface (false). -->
    <bool name="send_mic_mute_to_AudioManager">false</bool>

    <!-- Determines if device implements a noise suppression device for in call audio-->
    <bool name="has_in_call_noise_suppression">false</bool>

    <!-- Determines if the current device should allow emergency numbers
         to be logged in the Call Log.
         (Some carriers require that emergency calls *not* be logged,
         presumably to avoid the risk of accidental redialing from the
         call log UI.  This is a good idea, so the default here is false.)

         TODO: on the other hand, it might still be useful to have some
         record of the emergency calls you've made, or to be able to look
         up the exact date/time of an emergency call.  So perhaps we
         *should* log those calls, but instead fix the call log to disable
         the "call" button for emergency numbers. -->
    <bool name="allow_emergency_numbers_in_call_log">false</bool>

    <!-- If this is true, the SIM card (through Customer Service Profile EF file) will be
         able to prevent manual operator selection. If false, this SIM setting will be
         ignored and manual operator selection will always be available. See
         CPHS4_2.WW6, CPHS B.4.7.1 for more information -->
    <bool name="csp_enabled">false</bool>

    <!-- If true, removes the Voice Privacy option from Call Settings -->
    <bool name="config_voice_privacy_disable">false</bool>

    <!-- Configure certain GsmUmtsOptions to be available or not. The
         default values are in Phone/res/values/config.xml and maybe overridden
         in operator specific resource directories or device specific overlays. -->
    <bool name="config_apn_expand" translatable="false">true</bool>
    <bool name="config_operator_selection_expand" translatable="false">true</bool>
    <bool name="config_prefer_2g" translatable="false">true</bool>
    <!-- Show enabled lte option for lte device -->
    <bool name="config_enabled_lte" translatable="false">false</bool>
    <!-- Show cdma auto network mode in (glabal) roaming -->
    <bool name="config_show_cdma" translatable="false">false</bool>

    <!-- Package name for the default in-call UI and dialer [DO NOT TRANSLATE] -->
    <string name="ui_default_package" translatable="false">com.android.dialer</string>

    <!-- Class name for the default main Dialer activity [DO NOT TRANSLATE] -->
    <string name="dialer_default_class" translatable="false">com.android.dialer.DialtactsActivity</string>

    <!-- CDMA activation goes through HFA -->
    <bool name="config_use_hfa_for_provisioning">false</bool>

    <!-- CDMA activation goes through OTASP.
        TODO: This should be combined with config_use_hfa_for_provisioning and implemented
        as an enum (NONE, HFA, OTASP). -->
    <bool name="config_use_otasp_for_provisioning">false</bool>

    <!-- Display carrier settings menu if true -->
    <bool name="config_carrier_settings_enable">false</bool>
    <!-- carrier settings menu -->
    <string name="carrier_settings" translatable="false"></string>
    <string name="carrier_settings_menu" translatable="false"></string>

    <!-- Does not display additional call seting for IMS phone based on GSM Phone -->
    <bool name="config_additional_call_setting">true</bool>

    <!-- Show APN Settings for some CDMA carriers -->
    <bool name="config_show_apn_setting_cdma">false</bool>

    <!-- Allows the telephony HFA logic to run even if we're not in setup wizard. -->
    <bool name="config_allow_hfa_outside_of_setup_wizard">true</bool>

<<<<<<< HEAD
    <!-- Disable speaker proximity preference for problematic devices -->
    <bool name="config_enabled_speakerprox" translatable="false">true</bool>
=======
    <!-- After a CDMA conference call is merged, the swap button should be displayed. -->
    <bool name="support_swap_after_merge" translatable="false">true</bool>
>>>>>>> 740e31b5
</resources><|MERGE_RESOLUTION|>--- conflicted
+++ resolved
@@ -150,11 +150,9 @@
     <!-- Allows the telephony HFA logic to run even if we're not in setup wizard. -->
     <bool name="config_allow_hfa_outside_of_setup_wizard">true</bool>
 
-<<<<<<< HEAD
     <!-- Disable speaker proximity preference for problematic devices -->
     <bool name="config_enabled_speakerprox" translatable="false">true</bool>
-=======
+
     <!-- After a CDMA conference call is merged, the swap button should be displayed. -->
     <bool name="support_swap_after_merge" translatable="false">true</bool>
->>>>>>> 740e31b5
 </resources>