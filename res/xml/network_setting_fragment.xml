--- conflicted
+++ resolved
@@ -62,39 +62,7 @@
         android:entryValues="@array/enabled_networks_values"
         android:dialogTitle="@string/preferred_network_mode_dialogtitle" />
 
-<<<<<<< HEAD
-    <SwitchPreference
-        android:key="enhanced_4g_lte"
-        android:title="@string/enhanced_4g_lte_mode_title"
-        android:persistent="false"
-        android:summary="@string/enhanced_4g_lte_mode_summary"/>
-
-    <PreferenceCategory
-        android:key="calling"
-        android:title="@string/call_category">
-
-        <PreferenceScreen
-            android:key="wifi_calling_key"
-            android:title="@string/wifi_calling_settings_title">
-
-            <intent android:action="android.intent.action.MAIN"
-                    android:targetPackage="com.android.settings"
-                    android:targetClass="com.android.settings.Settings$WifiCallingSettingsActivity"/>
-
-        </PreferenceScreen>
-
-        <SwitchPreference
-            android:key="video_calling_key"
-            android:title="@string/video_calling_settings_title"
-            android:persistent="true"/>
-
-    </PreferenceCategory>
-
-
-    <PreferenceScreen
-=======
     <Preference
->>>>>>> 1071dd75
         android:key="carrier_settings_euicc_key"
         android:title="@string/carrier_settings_euicc" />
 
