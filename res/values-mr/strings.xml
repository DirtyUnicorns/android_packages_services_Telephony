<?xml version="1.0" encoding="UTF-8"?>
<!--  Copyright (C) 2007 The Android Open Source Project

     Licensed under the Apache License, Version 2.0 (the "License");
     you may not use this file except in compliance with the License.
     You may obtain a copy of the License at

          http://www.apache.org/licenses/LICENSE-2.0

     Unless required by applicable law or agreed to in writing, software
     distributed under the License is distributed on an "AS IS" BASIS,
     WITHOUT WARRANTIES OR CONDITIONS OF ANY KIND, either express or implied.
     See the License for the specific language governing permissions and
     limitations under the License.
 -->

<resources xmlns:android="http://schemas.android.com/apk/res/android"
    xmlns:xliff="urn:oasis:names:tc:xliff:document:1.2">
    <string name="phoneAppLabel" product="tablet" msgid="8576272342240415145">"मोबाईल डेटा"</string>
    <string name="phoneAppLabel" product="default" msgid="6790717591729922998">"फोन सेवा"</string>
    <string name="emergencyDialerIconLabel" msgid="7812140032168171053">"आणीबाणी डायलर"</string>
    <string name="phoneIconLabel" msgid="2331230813161304895">"फोन"</string>
    <string name="fdnListLabel" msgid="8630418672279521003">"FDN सूची"</string>
    <string name="unknown" msgid="6878797917991465859">"अज्ञात"</string>
    <string name="private_num" msgid="6713286113000232309">"खाजगी नंबर"</string>
    <string name="payphone" msgid="4793877574636445118">"सार्वजनिक फोन"</string>
    <string name="onHold" msgid="9035493194749959955">"होल्ड वर"</string>
    <string name="mmiStarted" msgid="6347869857061147003">"MMI कोड प्रारंभ केला"</string>
    <string name="ussdRunning" msgid="485588686340541690">"USSD कोड चालू…"</string>
    <string name="mmiCancelled" msgid="2771923949751842276">"MMI कोड रद्द केला"</string>
    <string name="cancel" msgid="5044513931633602634">"रद्द करा"</string>
    <string name="enter_input" msgid="1810529547726803893">"USSD संदेश <xliff:g id="MIN_LEN">%d</xliff:g> आणि <xliff:g id="MAX_LEN">%d</xliff:g> वर्णांमधील असणे आवश्‍यक आहे. कृपया पुन्‍हा प्रयत्‍न करा."</string>
    <string name="manageConferenceLabel" msgid="4691922394301969053">"परिषद कॉल व्यवस्थापित करा"</string>
    <string name="ok" msgid="3811371167865772377">"ठीक"</string>
    <string name="audio_mode_speaker" msgid="27649582100085266">"स्पीकर"</string>
    <string name="audio_mode_earpiece" msgid="4156527186373869107">"हँडसेट इअरपीस"</string>
    <string name="audio_mode_wired_headset" msgid="1465350758489175975">"वायर्ड हेडसेट"</string>
    <string name="audio_mode_bluetooth" msgid="3047641300848211128">"ब्लूटुथ"</string>
    <string name="wait_prompt_str" msgid="7601815427707856238">"खालील टोन पाठवायचे?\n"</string>
    <string name="pause_prompt_str" msgid="1789964702154314806">"टोन पाठवित आहे\n"</string>
    <string name="send_button" msgid="4106860097497818751">"पाठवा"</string>
    <string name="pause_prompt_yes" msgid="3564467212025151797">"होय"</string>
    <string name="pause_prompt_no" msgid="6686238803236884877">"नाही"</string>
    <string name="wild_prompt_str" msgid="5543521676355533577">"खराब वर्णास यासह पुनर्स्‍थित करा"</string>
    <string name="no_vm_number" msgid="4164780423805688336">"व्हॉइसमेल नंबर गहाळ"</string>
    <string name="no_vm_number_msg" msgid="1300729501030053828">"सिम कार्डवर कोणताही व्हॉइसमेल नंबर संचयित केला नाही."</string>
    <string name="add_vm_number_str" msgid="4676479471644687453">"नंबर जोडा"</string>
    <string name="voice_number_setting_primary_user_only" msgid="6596604364907022416">"केवळ प्राथमिक वापरकर्ता व्हॉइसमेल सेटिंग्ज बदलू शकतो."</string>
    <string name="puk_unlocked" msgid="2284912838477558454">"तुमचे सिम कार्ड अवरोधित करणे रद्द केले गेले आहे. तुमचा फोन अनलॉक होत आहे…"</string>
    <string name="label_ndp" msgid="780479633159517250">"सिम नेटवर्क अनलॉक पिन"</string>
    <string name="sim_ndp_unlock_text" msgid="683628237760543009">"अनलॉक करा"</string>
    <string name="sim_ndp_dismiss_text" msgid="1604823375752456947">"डिसमिस करा"</string>
    <string name="requesting_unlock" msgid="6412629401033249351">"नेटवर्क अनलॉकची विनंती करत आहे..."</string>
    <string name="unlock_failed" msgid="6490531697031504225">"नेटवर्क अनलॉक विनंती अयशस्वी."</string>
    <string name="unlock_success" msgid="6770085622238180152">"नेटवर्क अनलॉक यशस्वी."</string>
    <string name="mobile_network_settings_not_available" msgid="7355254462995117896">"या वापरकर्त्यासाठी मोबाईल नेटवर्क सेटिंग्ज उपलब्ध नाहीत"</string>
    <string name="labelGSMMore" msgid="5930842194056092106">"GSM कॉल सेटिंग्ज"</string>
    <string name="labelGsmMore_with_label" msgid="2674012918829238901">"GSM कॉल सेटिंग्ज (<xliff:g id="SUBSCRIPTIONLABEL">%s</xliff:g>)"</string>
    <string name="labelCDMAMore" msgid="1630676740428229339">"CDMA कॉल सेटिंग्ज"</string>
    <string name="labelCdmaMore_with_label" msgid="6333588719319970399">"CDMA कॉल सेटिंग्ज (<xliff:g id="SUBSCRIPTIONLABEL">%s</xliff:g>)"</string>
    <string name="apn_settings" msgid="9043423184895642077">"प्रवेश बिंदू नावे"</string>
    <string name="settings_label" msgid="3876743539816984008">"नेटवर्क सेटिंग्ज"</string>
    <string name="phone_accounts" msgid="6376603393888116364">"कॉल करण्याची खाती"</string>
    <string name="phone_accounts_make_calls_with" msgid="1969188078933152231">"यासह कॉल करा"</string>
    <string name="phone_accounts_make_sip_calls_with" msgid="4677789312053828493">"यासह SIP कॉल करा"</string>
    <string name="phone_accounts_ask_every_time" msgid="4346499067149985702">"प्रथम विचारा"</string>
    <string name="phone_accounts_default_account_label" msgid="4183772241814460014">"कोणतेही नेटवर्क उपलब्ध नाही"</string>
    <string name="phone_accounts_settings_header" msgid="4141710640883261094">"सेटिंग्ज"</string>
    <string name="phone_accounts_choose_accounts" msgid="5232948804226424002">"खाती निवडा"</string>
    <string name="phone_accounts_selection_header" msgid="1365215726106915865">"फोन खाती"</string>
    <string name="phone_accounts_add_sip_account" msgid="2023821743341923271">"SIP खाते जोडा"</string>
    <string name="phone_accounts_configure_account_settings" msgid="1361715069911607109">"खाते सेटिंग्ज कॉन्‍फिगर करा"</string>
    <string name="phone_accounts_all_calling_accounts" msgid="207619531589278471">"सर्व कॉल करण्याची खाती"</string>
    <string name="phone_accounts_all_calling_accounts_summary" msgid="8594186415822657011">"कोणती खाती कॉल करू शकतात ते निवडा"</string>
    <string name="wifi_calling" msgid="739018212480165598">"वाय-फाय कॉलिंग"</string>
    <string name="connection_service_default_label" msgid="1498481943805913754">"अंगभूत कनेक्शन सेवा"</string>
    <string name="voicemail" msgid="8693759337917898954">"व्हॉइसमेल"</string>
    <string name="voicemail_settings_with_label" msgid="152724978380748296">"व्हॉइसमेल (<xliff:g id="SUBSCRIPTIONLABEL">%s</xliff:g>)"</string>
    <string name="voicemail_abbreviated" msgid="2215592488517217448">"VM:"</string>
    <string name="voicemail_notifications_preference_title" msgid="4019728578955102213">"सूचना"</string>
    <string name="cell_broadcast_settings" msgid="8740238216690502563">"आणीबाणी प्रसारणे"</string>
    <string name="call_settings" msgid="6112441768261754562">"कॉल सेटिंग्ज"</string>
    <string name="additional_gsm_call_settings" msgid="1391795981938800617">"अतिरिक्त सेटिंग्ज"</string>
    <string name="additional_gsm_call_settings_with_label" msgid="1385241520708457376">"(<xliff:g id="SUBSCRIPTIONLABEL">%s</xliff:g>) अतिरिक्त सेटिंग्ज"</string>
    <string name="sum_gsm_call_settings" msgid="4076647190996778012">"अतिरिक्त GSM केवळ कॉल सेटिंग्‍ज"</string>
    <string name="additional_cdma_call_settings" msgid="8628958775721886909">"अतिरिक्‍त CDMA कॉल सेटिंग्‍ज"</string>
    <string name="sum_cdma_call_settings" msgid="284753265979035549">"अतिरिक्त CDMA केवळ कॉल सेटिंग्‍ज"</string>
    <string name="labelNwService" msgid="4699970172021870983">"नेटवर्क सेवा सेटिंग्ज"</string>
    <string name="labelCallerId" msgid="3888899447379069198">"कॉलर आयडी"</string>
    <string name="sum_loading_settings" msgid="1826692909391168620">"सेटिंग्ज लोड करत आहे..."</string>
    <string name="sum_hide_caller_id" msgid="1071407020290873782">"केल्‍या जाणार्‍या कॉलमध्‍ये नंबर लपविला"</string>
    <string name="sum_show_caller_id" msgid="6768534125447290401">"केल्‍या जाणार्‍या कॉलमध्‍ये नंबर प्रदर्शित केला"</string>
    <string name="sum_default_caller_id" msgid="1954518825510901365">"माझा नंबर केल्‍या जाणार्‍या कॉलमध्‍ये प्रदर्शित करण्‍यासाठी डीफॉल्‍ट ऑपरेटर सेटिंग्‍जचा वापर करा"</string>
    <string name="labelCW" msgid="6120513814915920200">"कॉल प्रतीक्षा"</string>
    <string name="sum_cw_enabled" msgid="8083061901633671397">"कॉल दरम्यान, येणार्‍या कॉलबद्दल मला सूचित करा"</string>
    <string name="sum_cw_disabled" msgid="3648693907300104575">"कॉल दरम्यान, येणार्‍या कॉलबद्दल मला सूचित करा"</string>
    <string name="call_forwarding_settings" msgid="3378927671091537173">"कॉल अग्रेषण सेटिंग्ज"</string>
    <string name="call_forwarding_settings_with_label" msgid="8569489414006897127">"(<xliff:g id="SUBSCRIPTIONLABEL">%s</xliff:g>) कॉल अग्रेषण सेटिंग्ज"</string>
    <string name="labelCF" msgid="2574386948026924737">"कॉल अग्रेषण"</string>
    <string name="labelCFU" msgid="8147177368148660600">"नेहमी अग्रेषित करा"</string>
    <string name="messageCFU" msgid="3560082430662923687">"नेहमी हा नंबर वापरा"</string>
    <string name="sum_cfu_enabled_indicator" msgid="4014187342724130197">"सर्व कॉल अग्रेषित करत आहे"</string>
    <string name="sum_cfu_enabled" msgid="2450052502198827927">"सर्व कॉल <xliff:g id="PHONENUMBER">{0}</xliff:g> वर अग्रेषित करत आहे"</string>
    <string name="sum_cfu_enabled_no_number" msgid="6591985777096823616">"नंबर अनुपलब्‍ध आहे"</string>
    <string name="sum_cfu_disabled" msgid="8384177689501334080">"बंद"</string>
    <string name="labelCFB" msgid="6139853033106283172">"व्यस्त असताना"</string>
    <string name="messageCFB" msgid="3711089705936187129">"नंबर व्‍यस्‍त असताना"</string>
    <string name="sum_cfb_enabled" msgid="5984198104833116690">"<xliff:g id="PHONENUMBER">{0}</xliff:g> वर अग्रेषित करत आहे"</string>
    <string name="sum_cfb_disabled" msgid="4913145177320506827">"बंद"</string>
    <string name="disable_cfb_forbidden" msgid="3506984333877998061">"तुमचा फोन व्‍यस्‍त असताना तुमचा ऑपरेटर कॉल अग्रेषण करणे अक्षम करण्‍यास समर्थन करीत नाही."</string>
    <string name="labelCFNRy" msgid="1736067178393744351">"उत्तर न दिल्यास"</string>
    <string name="messageCFNRy" msgid="672317899884380374">"नंबर अनुत्तरित असताना"</string>
    <string name="sum_cfnry_enabled" msgid="6955775691317662910">"<xliff:g id="PHONENUMBER">{0}</xliff:g> वर अग्रेषित करत आहे"</string>
    <string name="sum_cfnry_disabled" msgid="3884684060443538097">"बंद"</string>
    <string name="disable_cfnry_forbidden" msgid="4308233959150658058">"तुमचा फोन उत्तर देत नसताना तुमचा ऑपरेटर कॉल अग्रेषण करणे अक्षम करण्‍यास समर्थन करीत नाही."</string>
    <string name="labelCFNRc" msgid="2614827454402079766">"पोहचण्‍यायोग्‍य नसताना"</string>
    <string name="messageCFNRc" msgid="6380695421020295119">"नंबर पोहचण्‍यायोग्‍य नसताना"</string>
    <string name="sum_cfnrc_enabled" msgid="7010898346095497421">"<xliff:g id="PHONENUMBER">{0}</xliff:g> वर अग्रेषित करत आहे"</string>
    <string name="sum_cfnrc_disabled" msgid="2684474391807469832">"बंद"</string>
    <string name="disable_cfnrc_forbidden" msgid="5646361343094064333">"तुमचा फोन पोहचण्‍यायोग्‍य नसताना तुमचा वाहक कॉल अग्रेषण करणे अक्षम करण्‍यास समर्थन करीत नाही."</string>
    <string name="updating_title" msgid="6146755386174019046">"कॉल सेटिंग्ज"</string>
    <string name="call_settings_admin_user_only" msgid="4526094783818216374">"कॉल सेटिंग्ज केवळ प्रशासक वापरकर्त्याद्वारे बदलल्‍या जाऊ शकतात."</string>
    <string name="call_settings_with_label" msgid="3401177261468593519">"सेटिंग्ज (<xliff:g id="SUBSCRIPTIONLABEL">%s</xliff:g>)"</string>
    <string name="error_updating_title" msgid="7970259216988931777">"कॉल सेटिंग्ज एरर"</string>
    <string name="reading_settings" msgid="1920291699287055284">"सेटिंग्‍ज वाचत आहे…"</string>
    <string name="updating_settings" msgid="8171225533884883252">"सेटिंग्ज अपडेट करत आहे..."</string>
    <string name="reverting_settings" msgid="4752151682666912828">"सेटिंग्‍ज परत करत आहे…"</string>
    <string name="response_error" msgid="6674110501330139405">"नेटवर्क वरून अनपेक्षित प्रतिसाद."</string>
    <string name="exception_error" msgid="7027667130619518211">"नेटवर्क किंवा सिम कार्ड एरर."</string>
    <string name="stk_cc_ss_to_dial_error" msgid="2816779198916570502">"SS विनंती डायल विनंतीवर सुधारित केली."</string>
    <string name="stk_cc_ss_to_ussd_error" msgid="7490626178582654236">"SS विनंती USSD विनंतीवर सुधारित केली."</string>
    <string name="stk_cc_ss_to_ss_error" msgid="5057846756489053759">"SS विनंती नवीन SS विनंतीवर सुधारित केली."</string>
    <string name="stk_cc_ss_to_dial_video_error" msgid="3091186225006683939">"SS विनंतीमध्ये बदल करून ती व्हिडिओ डायल विनंतीमध्ये बदलली आहे."</string>
    <string name="fdn_check_failure" msgid="18200614306525434">"आपल्‍या फोन अ‍ॅप्‍सचे निश्चित डायलिंग नंबर सेटिंग चालू केले. परिणामी, काही कॉल संबंधित वैशिष्‍ट्ये कार्य करीत नाहीत."</string>
    <string name="radio_off_error" msgid="2304459933248513376">"या सेटिंग्‍ज पाहण्‍यापूर्वी रेडिओ चालू करा."</string>
    <string name="close_dialog" msgid="2365884406356986917">"ठीक"</string>
    <string name="enable" msgid="7248657275000173526">"चालू करा"</string>
    <string name="disable" msgid="4678348128118573672">"बंद करा"</string>
    <string name="change_num" msgid="239476305819844391">"अपडेट करा"</string>
  <string-array name="clir_display_values">
    <item msgid="5560134294467334594">"नेटवर्क डीफॉल्ट"</item>
    <item msgid="7876195870037833661">"नंबर लपवा"</item>
    <item msgid="1108394741608734023">"नंबर दर्शवा"</item>
  </string-array>
    <string name="vm_changed" msgid="380744030726254139">"व्हॉइसमेल नंबर बदलला."</string>
    <string name="vm_change_failed" msgid="3352934863246208918">"व्हॉइसमेल नंबर बदलू शकले नाही.\nही समस्‍या  कायम राहिल्‍यास आपल्‍या वाहकाशी संपर्क साधा."</string>
    <string name="fw_change_failed" msgid="5298103228470214665">"अग्रेषित करण्‍याचा नंबर बदलू शकलो नाही.\n ही समस्‍या कायम राहिल्‍यास आपल्‍या वाहकाशी संपर्क साधा."</string>
    <string name="fw_get_in_vm_failed" msgid="8862896836093833973">"वर्तमान अग्रेषण नंबर सेटिंग्‍ज पुनर्प्राप्त करू शकलो नाही आणि जतन करू शकलो नाही.\nतरीही नवीन प्रदात्‍यावर स्‍विच करायचे?"</string>
    <string name="no_change" msgid="3186040086622435212">"कोणतेही बदल केले नाहीत."</string>
    <string name="sum_voicemail_choose_provider" msgid="59911196126278922">"व्हॉइसमेल सेवा निवडा"</string>
    <string name="voicemail_default" msgid="2001233554889016880">"तुमचा वाहक"</string>
    <string name="vm_change_pin_old_pin" msgid="7295220109886682573">"जुना पिन"</string>
    <string name="vm_change_pin_new_pin" msgid="5412922262839438097">"नवीन पिन"</string>
    <string name="vm_change_pin_progress_message" msgid="3977357361934350336">"कृपया प्रतीक्षा करा."</string>
    <string name="vm_change_pin_error_too_short" msgid="5974971097302710497">"नवीन पिन खूप लहान आहे."</string>
    <string name="vm_change_pin_error_too_long" msgid="8476870806115051865">"नवीन पिन खूप दीर्घ आहे."</string>
    <string name="vm_change_pin_error_too_weak" msgid="7883744811891784882">"नवीन पिन खूप कमकुवत आहे. सशक्त संकेतशब्दामध्ये अखंड क्रमवारी किंवा पुनरावृत्ती केलेले अंक नसावेत."</string>
    <string name="vm_change_pin_error_mismatch" msgid="2754685537970757317">"जुना पिन जुळत नाही."</string>
    <string name="vm_change_pin_error_invalid" msgid="3972205462701668653">"नवीन पिन मध्ये अवैध वर्ण आहेत."</string>
    <string name="vm_change_pin_error_system_error" msgid="6610603326230000207">"पिन बदलण्यात अक्षम"</string>
    <string name="vvm_unsupported_message_format" msgid="11795090778411977">"असमर्थित संदेश प्रकार, ऐकण्यासाठी <xliff:g id="NUMBER">%s</xliff:g> वर कॉल करा."</string>
    <string name="network_settings_title" msgid="514120489499925574">"मोबाइल नेटवर्क"</string>
    <string name="label_available" msgid="1181658289009300430">"उपलब्ध नेटवर्क"</string>
    <string name="load_networks_progress" msgid="5230707536168902952">"शोधत आहे..."</string>
    <string name="empty_networks_list" msgid="4249426905018815316">"कोणतीही नेटवर्क आढळली नाहीत."</string>
    <string name="network_query_error" msgid="6828516148953325006">"नेटवर्क शोधताना एरर."</string>
    <string name="register_on_network" msgid="9055203954040805084">"<xliff:g id="NETWORK">%s</xliff:g> वर नोंदणी करत आहे…"</string>
    <string name="not_allowed" msgid="5613353860205691579">"तुमचे सिम कार्ड या नेटवर्कच्‍या कनेक्‍शनला अनुमती देत नाही."</string>
    <string name="connect_later" msgid="2308119155752343975">"आत्ता या नेटवर्कशी कनेक्‍ट करू शकत नाही. नंतर पुन्‍हा प्रयत्‍न करा."</string>
    <string name="registration_done" msgid="495135664535876612">"नेटवर्कवर नोंदणी केली."</string>
    <string name="already_auto" msgid="6067116884321285507">"आपोआप निवडीमध्‍ये आधीपासून आहे."</string>
    <string name="select_automatically" msgid="1046727200631770962">"स्वयंचलितपणे नेटवर्क निवडा"</string>
    <string name="network_select_title" msgid="7733107364757544558">"नेटवर्क"</string>
    <string name="register_automatically" msgid="6017849844573519637">"स्‍वयंचलित नोंदणी…"</string>
    <string name="preferred_network_mode_title" msgid="2336624679902659306">"प्राधान्‍यकृत नेटवर्क प्रकार"</string>
    <string name="preferred_network_mode_summary" msgid="1434820673166126609">"नेटवर्क कार्य करण्‍याचा मोड बदला"</string>
    <string name="preferred_network_mode_dialogtitle" msgid="4048082093347807230">"प्राधान्‍यकृत नेटवर्क प्रकार"</string>
    <string name="forbidden_network" msgid="4384929668343563440">"(मनाई केलेले)"</string>
  <string-array name="preferred_network_mode_choices">
    <item msgid="3628460389382468528">"GSM/WCDMA प्राधान्‍यकृत"</item>
    <item msgid="8442633436636425221">"केवळ GSM"</item>
    <item msgid="2032314385791760810">"फक्त WCDMA"</item>
    <item msgid="6334554401059422303">"आपोआप GSM/WCDMA"</item>
    <item msgid="1462198368200398663">"आपोआप CDMA/EvDo"</item>
    <item msgid="3611460019185359968">"CDMA w/o EvDo"</item>
    <item msgid="545430093607698090">"केवळ EvDo"</item>
    <item msgid="4286774020869405140">"CDMA/EvDo/GSM/WCDMA"</item>
    <item msgid="4006002265696868538">"CDMA + LTE/EvDo"</item>
    <item msgid="8973936140318359205">"GSM/WCDMA/LTE"</item>
    <item msgid="3471059554252610472">"जागतिक"</item>
    <item msgid="2882615514545171802">"LTE"</item>
    <item msgid="8076204422288290116">"LTE / WCDMA"</item>
    <item msgid="3982984144824159726">"फक्त TDSCDMA"</item>
    <item msgid="3686191974505922271">"TDSCDMA/WCDMA"</item>
    <item msgid="7135671700201836475">"LTE/TDSCDMA"</item>
    <item msgid="3736619459066330755">"TDSCDMA/GSM"</item>
    <item msgid="4778666570887216861">"LTE/TDSCDMA/GSM"</item>
    <item msgid="2952322596201849456">"TDSCDMA/GSM/WCDMA"</item>
    <item msgid="115984258536697617">"LTE/TDSCDMA/WCDMA"</item>
    <item msgid="7957991936217192636">"LTE/TDSCDMA/GSM/WCDMA"</item>
    <item msgid="2828588917858484655">"TDSCDMA/CDMA/EVDO/GSM/WCDMA"</item>
    <item msgid="4989979948139945854">"LTE/TDSCDMA/CDMA/EVDO/GSM/WCDMA"</item>
  </string-array>
    <string name="preferred_network_mode_wcdma_perf_summary" msgid="8521677230113533809">"प्राधान्‍यकृत नेटवर्क मोड: WCDMA प्राधान्‍यकृत"</string>
    <string name="preferred_network_mode_gsm_only_summary" msgid="3352445413437453511">"प्राधान्‍यकृत नेटवर्क मोड: केवळ GSM"</string>
    <string name="preferred_network_mode_wcdma_only_summary" msgid="2836897236221063413">"प्राधान्‍यकृत नेटवर्क प्रकार: केवळ WCDMA"</string>
    <string name="preferred_network_mode_gsm_wcdma_summary" msgid="3161255745326408587">"प्राधान्‍यकृत नेटवर्क मोड: GSM / WCDMA"</string>
    <string name="preferred_network_mode_cdma_summary" msgid="3175690187294334241">"प्राधान्‍यकृत नेटवर्क मोड: CDMA"</string>
    <string name="preferred_network_mode_cdma_evdo_summary" msgid="8332063064712726618">"प्राधान्‍यकृत नेटवर्क मोड: CDMA / EvDo"</string>
    <string name="preferred_network_mode_cdma_only_summary" msgid="1309770926198634150">"प्राधान्‍यकृत नेटवर्क मोड: केवळ CDMA"</string>
    <string name="preferred_network_mode_evdo_only_summary" msgid="8472220691721269155">"प्राधान्‍यकृत नेटवर्क मोड: केवळ EvDo"</string>
    <string name="preferred_network_mode_cdma_evdo_gsm_wcdma_summary" msgid="4726682079415227330">"प्राधान्‍यकृत नेटवर्क मोड: CDMA/EvDo/GSM/WCDMA"</string>
    <string name="preferred_network_mode_lte_summary" msgid="574752287596469136">"प्राधान्‍यकृत नेटवर्क मोड: LTE"</string>
    <string name="preferred_network_mode_lte_gsm_wcdma_summary" msgid="8455358514068283935">"प्राधान्‍यकृत नेटवर्क मोड: GSM/WCDMA/LTE"</string>
    <string name="preferred_network_mode_lte_cdma_evdo_summary" msgid="228702246343742853">"प्राधान्‍यकृत नेटवर्क मोड: CDMA+LTE/EVDO"</string>
    <string name="preferred_network_mode_global_summary" msgid="1633134285545730364">"प्राधान्‍यकृत नेटवर्क मोड: जागतिक"</string>
    <string name="preferred_network_mode_lte_wcdma_summary" msgid="9180775701594742750">"प्राधान्‍यकृत नेटवर्क मोड: LTE / WCDMA"</string>
    <string name="preferred_network_mode_lte_gsm_umts_summary" msgid="633315028976225026">"प्राधान्यीकृत नेटवर्क मोड: LTE / GSM / UMTS"</string>
    <string name="preferred_network_mode_lte_cdma_summary" msgid="3722647806454528426">"प्राधान्‍यकृत नेटवर्क मोड: LTE / CDMA"</string>
    <string name="preferred_network_mode_tdscdma_summary" msgid="8021016193718678775">"प्राधान्यीकृत नेटवर्क मोड: TDSCDMA"</string>
    <string name="preferred_network_mode_tdscdma_wcdma_summary" msgid="2405154895437348623">"प्राधान्यकृत नेटवर्क मोड: TDSCDMA / WCDMA"</string>
    <string name="preferred_network_mode_lte_tdscdma_summary" msgid="2104702896644235637">"प्राधान्यकृत नेटवर्क मोड: LTE / TDSCDMA"</string>
    <string name="preferred_network_mode_tdscdma_gsm_summary" msgid="4893784445338396204">"प्राधान्यकृत नेटवर्क मोड: TDSCDMA / GSM"</string>
    <string name="preferred_network_mode_lte_tdscdma_gsm_summary" msgid="1815169717046729757">"प्राधान्यकृत नेटवर्क मोड: LTE/GSM/TDSCDMA"</string>
    <string name="preferred_network_mode_tdscdma_gsm_wcdma_summary" msgid="2195358773359424099">"प्राधान्यकृत नेटवर्क मोड: TDSCDMA/GSM/WCDMA"</string>
    <string name="preferred_network_mode_lte_tdscdma_wcdma_summary" msgid="1181424059695667803">"प्राधान्यकृत नेटवर्क मोड: LTE/TDSCDMA/WCDMA"</string>
    <string name="preferred_network_mode_lte_tdscdma_gsm_wcdma_summary" msgid="2526539326505354382">"प्राधान्यकृत नेटवर्क मोड: LTE/TDSCDMA/GSM/WCDMA"</string>
    <string name="preferred_network_mode_tdscdma_cdma_evdo_gsm_wcdma_summary" msgid="8195248059196614939">"प्राधान्यकृत नेटवर्क मोड: TDSCDMA/CDMA/EvDo/GSM/WCDMA"</string>
    <string name="preferred_network_mode_lte_tdscdma_cdma_evdo_gsm_wcdma_summary" msgid="5596733053095592791">"प्राधान्यकृत नेटवर्क मोड: LTE/TDSCDMA/CDMA/EvDo/GSM/WCDMA"</string>
    <string name="call_category" msgid="5863978196309462052">"कॉलिंग"</string>
    <string name="network_operator_category" msgid="4830701959205735636">"नेटवर्क"</string>
    <string name="enhanced_4g_lte_mode_title" msgid="522191650223239171">"वर्धित 4G LTE मोड"</string>
    <string name="enhanced_4g_lte_mode_title_variant" msgid="4871126028907265406">"प्रगत कॉलिंग"</string>
    <string name="enhanced_4g_lte_mode_summary" msgid="2332175070522125850">"व्‍हॉइस आणि इतर संप्रेषणे (शिफारस केलेली) सुधारित करण्‍यासाठी LTE सेवांचा वापर करा"</string>
    <string name="data_enabled" msgid="5972538663568715366">"डेटा सक्षम केला"</string>
    <string name="data_enable_summary" msgid="2382798156640007971">"डेटा वापरास अनुमती द्या"</string>
    <string name="dialog_alert_title" msgid="6751344986194435476">"लक्ष द्या"</string>
    <string name="roaming" msgid="7894878421600247140">"रोमिंग"</string>
    <string name="roaming_enable" msgid="7331106985174381987">"रोमिंग असताना डेटा सेवांना कनेक्ट करा"</string>
    <string name="roaming_disable" msgid="1843417228755568110">"रोमिंग असताना डेटा सेवांना कनेक्ट करा"</string>
    <string name="roaming_reenable_message" msgid="8913735676127858115">"आपण डेटा रोमिंग बंद करून आपले होम नेटवर्क सोडल्यामुळे आपण डेटा कनेक्टिव्हिटी गमावली आहे."</string>
    <string name="roaming_warning" msgid="1603164667540144353">"आपल्‍याला लक्षणीय रोमिंग शुल्‍क लागू शकते."</string>
    <string name="roaming_check_price_warning" msgid="7497570906830902550">"किंमतींबद्दल तुमच्या नेटवर्क प्रदात्याला विचारा."</string>
    <string name="roaming_alert_title" msgid="3654815360303826008">"डेटा रोमिंगला अनुमती द्यायची?"</string>
    <string name="data_usage_title" msgid="8759619109516889802">"डेटा वापर"</string>
    <string name="data_usage_template" msgid="8526428824844656364">"<xliff:g id="ID_2">%2$s</xliff:g> दरम्यान <xliff:g id="ID_1">%1$s</xliff:g> मोबाइल डेटा वापरला गेला"</string>
    <string name="advanced_options_title" msgid="8074895510265488035">"प्रगत"</string>
    <string name="carrier_settings_euicc" msgid="6714062862127226405">"वाहक"</string>
    <string name="keywords_carrier_settings_euicc" msgid="6861505396475991277">"वाहक, esim, सिम, euicc, वाहक स्विच करा, वाहक जोडा"</string>
    <string name="carrier_settings_euicc_summary" msgid="5115001942761995457">"<xliff:g id="CARRIER_NAME">%1$s</xliff:g> — <xliff:g id="PHONE_NUMBER">%2$s</xliff:g>"</string>
    <string name="mobile_data_settings_title" msgid="4661165467914727157">"मोबाइल डेटा"</string>
    <string name="mobile_data_settings_summary" msgid="5087255915840576895">"मोबाइल नेटवर्क वापरून डेटा मध्‍ये प्रवेश करा"</string>
    <string name="data_usage_disable_mobile" msgid="3577275288809667615">"मोबाइल डेटा बंद करायचा?"</string>
    <string name="sim_selection_required_pref" msgid="7049424902961844236">"निवड आवश्यक"</string>
    <string name="sim_change_data_title" msgid="5332425991853799280">"डेटा सिम बदलायचे?"</string>
    <string name="sim_change_data_message" msgid="2163963581444907496">"मोबाइल डेटासाठी <xliff:g id="OLD_SIM">%2$s</xliff:g> ऐवजी <xliff:g id="NEW_SIM">%1$s</xliff:g> वापरायचे?"</string>
    <string name="wifi_calling_settings_title" msgid="7741961465416430470">"वाय-फाय कॉलिंग"</string>
    <string name="video_calling_settings_title" msgid="539714564273795574">"वाहक व्हिडिओ कॉलिंग"</string>
    <string name="gsm_umts_options" msgid="6538311689850981686">"GSM/UMTS पर्याय"</string>
    <string name="cdma_options" msgid="4016822858172249884">"CDMA पर्याय"</string>
    <string name="throttle_data_usage" msgid="3715677828160555808">"डेटा वापर"</string>
    <string name="throttle_current_usage" msgid="8762280193043815361">"वर्तमान काळात वापरलेला डेटा"</string>
    <string name="throttle_time_frame" msgid="1915198770363734685">"डेटा वापर कालावधी"</string>
    <string name="throttle_rate" msgid="4710388992676803508">"डेटा रेट धोरण"</string>
    <string name="throttle_help" msgid="243651091785169900">"अधिक जाणून घ्या"</string>
    <string name="throttle_status_subtext" msgid="1657318943142085170">"कमाल कालावधी <xliff:g id="USED_2">%3$s</xliff:g> पैकी <xliff:g id="USED_0">%1$s</xliff:g> (<xliff:g id="USED_1">%2$d</xliff:g>٪) \nपुढील  कालावधी <xliff:g id="USED_3">%4$d</xliff:g> दिवसात (<xliff:g id="USED_4">%5$s</xliff:g>) प्रारंभ होतो"</string>
    <string name="throttle_data_usage_subtext" msgid="6029276011123694701">"कमाल कालावधी <xliff:g id="USED_2">%3$s</xliff:g> पैकी <xliff:g id="USED_0">%1$s</xliff:g> (<xliff:g id="USED_1">%2$d</xliff:g>٪)"</string>
    <string name="throttle_data_rate_reduced_subtext" msgid="7492763592720107737">"<xliff:g id="USED_0">%1$s</xliff:g> कमाल ओलांडले\nडेटा रेट <xliff:g id="USED_1">%2$d</xliff:g> Kb/s इतका कमी झाला"</string>
    <string name="throttle_time_frame_subtext" msgid="7732763021560399960">"कालचक्राचा <xliff:g id="USED_0">%1$d</xliff:g>٪ काळ लोटला\nपुढील कालावधी <xliff:g id="USED_1">%2$d</xliff:g> दिवसांमध्‍ये (<xliff:g id="USED_2">%3$s</xliff:g>) प्रारंभ होतो"</string>
    <string name="throttle_rate_subtext" msgid="2149102656120726855">"डेटा वापर मर्यादा ओलांडल्‍यास डेटा रेट <xliff:g id="USED">%1$d</xliff:g> Kb/s इतका कमी केला"</string>
    <string name="throttle_help_subtext" msgid="5217706521499010816">"आपल्‍या वाहकाच्‍या मोबाइल नेटवर्क डेटा वापर धोरणाविषयी अधिक माहिती"</string>
    <string name="cell_broadcast_sms" msgid="5584192824053625842">"सेल प्रसारण SMS"</string>
    <string name="enable_disable_cell_bc_sms" msgid="4851147873691392255">"सेल प्रसारण SMS"</string>
    <string name="cell_bc_sms_enable" msgid="6441688565738921084">"सेल प्रसारण SMS सक्षम केले"</string>
    <string name="cell_bc_sms_disable" msgid="3398365088309408749">"सेल प्रसारण SMS अक्षम केले"</string>
    <string name="cb_sms_settings" msgid="651715019785107312">"सेल प्रसारण SMS सेटिंग्‍ज"</string>
    <string name="enable_disable_emergency_broadcast" msgid="2157014609041245335">"आणीबाणी प्रसारण"</string>
    <string name="emergency_broadcast_enable" msgid="2645980025414010211">"आणीबाणी प्रसारण सक्षम केले"</string>
    <string name="emergency_broadcast_disable" msgid="3665199821267569426">"आणीबाणी प्रसारण अक्षम केले"</string>
    <string name="enable_disable_administrative" msgid="6501582322182059412">"प्रशासकीय"</string>
    <string name="administrative_enable" msgid="1750086122962032235">"प्रशासकीय सक्षम केले"</string>
    <string name="administrative_disable" msgid="8433273857248698539">"प्रशासकीय अक्षम केले"</string>
    <string name="enable_disable_maintenance" msgid="1819693083025106678">"देखरेख"</string>
    <string name="maintenance_enable" msgid="8566636458770971189">"देखरेख सक्षम केली"</string>
    <string name="maintenance_disable" msgid="7340189100885066077">"देखरेख अक्षम केली"</string>
    <string name="general_news_settings" msgid="4968779723948432978">"सामान्य बातम्या"</string>
    <string name="bf_news_settings" msgid="3935593091894685267">"व्यवसाय आणि आर्थिक बातम्या"</string>
    <string name="sports_news_settings" msgid="7649399631270052835">"क्रिडा बातम्‍या"</string>
    <string name="entertainment_news_settings" msgid="5051153952959405035">"मनोरंजन बातम्या"</string>
    <string name="enable_disable_local" msgid="7890281063123416120">"स्थानिक"</string>
    <string name="local_enable" msgid="6370463247609136359">"स्थानिक बातम्या सक्षम केल्‍या"</string>
    <string name="local_disable" msgid="4405691986943795798">"स्थानिक बातम्या अक्षम केल्‍या"</string>
    <string name="enable_disable_regional" msgid="4905652414535565872">"प्रादेशिक"</string>
    <string name="regional_enable" msgid="4434680415437834759">"प्रादेशिक बातम्‍या सक्षम केल्‍या"</string>
    <string name="regional_disable" msgid="5359325527213850077">"प्रादेशिक बातम्‍या अक्षम केल्‍या"</string>
    <string name="enable_disable_national" msgid="236278090206880734">"राष्ट्रीय"</string>
    <string name="national_enable" msgid="1172443648912246952">"राष्ट्रीय बातम्या सक्षम केल्‍या"</string>
    <string name="national_disable" msgid="326018148178601166">"राष्ट्रीय बातम्या अक्षम केल्‍या"</string>
    <string name="enable_disable_international" msgid="7535348799604565592">"आंतरराष्ट्रीय"</string>
    <string name="international_enable" msgid="5855356769925044927">"आंतरराष्ट्रीय बातम्या सक्षम केल्‍या"</string>
    <string name="international_disable" msgid="2850648591041088931">"आंतरराष्ट्रीय बातम्या अक्षम केल्‍या"</string>
    <string name="list_language_title" msgid="2841683501919760043">"भाषा"</string>
    <string name="list_language_summary" msgid="8109546531071241601">"बातम्‍या भाषा निवडा"</string>
  <string-array name="list_language_entries">
    <item msgid="6137851079727305485">"इंग्रजी"</item>
    <item msgid="1151988412809572526">"फ्रेंच"</item>
    <item msgid="577840534704312665">"स्पॅनिश"</item>
    <item msgid="8385712091143148180">"जपानी"</item>
    <item msgid="1858401628368130638">"कोरियन"</item>
    <item msgid="1933212028684529632">"चीनी"</item>
    <item msgid="1908428006803639064">"हिब्रू"</item>
  </string-array>
  <string-array name="list_language_values">
    <item msgid="1804908636436467150">"1"</item>
    <item msgid="289708030346890334">"2"</item>
    <item msgid="1121469729692402684">"3"</item>
    <item msgid="2614093115912897722">"4"</item>
    <item msgid="2411164639857960614">"5"</item>
    <item msgid="5884448729274543324">"6"</item>
    <item msgid="5511864807618312598">"7"</item>
  </string-array>
    <string name="list_language_dtitle" msgid="5442908726538951934">"भाषा"</string>
    <string name="enable_disable_local_weather" msgid="986967454867219114">"स्थानिक हवामान"</string>
    <string name="local_weather_enable" msgid="6199315114382448922">"स्थानिक Weather सक्षम केले"</string>
    <string name="local_weather_disable" msgid="2510158089142626480">"स्थानिक Weather अक्षम केले"</string>
    <string name="enable_disable_atr" msgid="8339572391278872343">"क्षेत्र रहदारी अहवाल"</string>
    <string name="atr_enable" msgid="5541757457789181799">"क्षेत्र रहदारी अहवाल सक्षम केले"</string>
    <string name="atr_disable" msgid="7085558154727596455">"क्षेत्र रहदारी अहवाल अक्षम केले"</string>
    <string name="enable_disable_lafs" msgid="668189073721277199">"स्‍थानिक विमानळ फ्‍लाइट अनुसूची"</string>
    <string name="lafs_enable" msgid="2791978667205137052">"स्‍थानिक विमानळ फ्‍लाइट अनुसूची सक्षम केली"</string>
    <string name="lafs_disable" msgid="2391212397725495350">"स्‍थानिक विमानळ फ्‍लाइट अनुसूची अक्षम केली"</string>
    <string name="enable_disable_restaurants" msgid="6240381945336814024">"उपहारगृहे"</string>
    <string name="restaurants_enable" msgid="5137657479469118847">"उपहारगृहे सक्षम केली"</string>
    <string name="restaurants_disable" msgid="3678480270938424092">"उपहारगृहे अक्षम केली"</string>
    <string name="enable_disable_lodgings" msgid="1822029172658551202">"लॉजिंग"</string>
    <string name="lodgings_enable" msgid="3230042508992850322">"लॉजिंग सक्षम केले"</string>
    <string name="lodgings_disable" msgid="3387879742320682391">"लॉजिंग अक्षम केले"</string>
    <string name="enable_disable_retail_directory" msgid="1357809784475660303">"किरकोळ निर्देशिका"</string>
    <string name="retail_directory_enable" msgid="3280626290436111496">"किरकोळ निर्देशिका सक्षम केली"</string>
    <string name="retail_directory_disable" msgid="6479739816662879027">"किरकोळ निर्देशिका अक्षम केली"</string>
    <string name="enable_disable_advertisements" msgid="5999495926176182128">"जाहिराती"</string>
    <string name="advertisements_enable" msgid="2050305021264683786">"जाहिराती सक्षम केल्‍या"</string>
    <string name="advertisements_disable" msgid="8350985908788707935">"जाहिराती अक्षम केल्‍या"</string>
    <string name="enable_disable_stock_quotes" msgid="6397810445293533603">"स्‍टॉक कोट"</string>
    <string name="stock_quotes_enable" msgid="4384802470887170543">"स्टॉक कोट सक्षम केले"</string>
    <string name="stock_quotes_disable" msgid="4781450084565594998">"स्टॉक कोट अक्षम केले"</string>
    <string name="enable_disable_eo" msgid="4863043263443942494">"रोजगार संधी"</string>
    <string name="eo_enable" msgid="8623559062015685813">"रोजगार संधी सक्षम केल्‍या"</string>
    <string name="eo_disable" msgid="3863812478090907609">"रोजगार संधी अक्षम केल्‍या"</string>
    <string name="enable_disable_mhh" msgid="908214593528968522">"वैद्यकीय, आरोग्य, आणि रूग्‍णालय"</string>
    <string name="mhh_enable" msgid="5544500632306446815">"वैद्यकीय, आरोग्य, आणि रूग्‍णालय सक्षम केले"</string>
    <string name="mhh_disable" msgid="8998210550117117437">"वैद्यकीय, आरोग्य, आणि रूग्‍णालय अक्षम केले"</string>
    <string name="enable_disable_technology_news" msgid="3517184627114999149">"तंत्रज्ञान बातम्या"</string>
    <string name="technology_news_enable" msgid="7995209394210455181">"तंत्रज्ञान बातम्या सक्षम केल्‍या"</string>
    <string name="technology_news_disable" msgid="5483490380561851946">"तंत्रज्ञान बातम्या अक्षम केल्‍या"</string>
    <string name="enable_disable_multi_category" msgid="626771003122899280">"एकाधिक-श्रेणी"</string>
    <string name="multi_category_enable" msgid="1179299804641721768">"एकाधिक-श्रेणी सक्षम केली"</string>
    <string name="multi_category_disable" msgid="880104702904139505">"एकाधिक-श्रेणी अक्षम केली"</string>
    <string name="network_lte" msgid="7702681952521375754">"LTE (शिफारस केलेले)"</string>
    <string name="network_4G" msgid="2723512640529983138">"4G (शिफारस केलेले)"</string>
    <string name="network_global" msgid="1323190488685355309">"जागतिक"</string>
    <string name="cdma_system_select_title" msgid="5757657769327732833">"सिस्‍टीम निवडा"</string>
    <string name="cdma_system_select_summary" msgid="60460043745797517">"CDMA रोमिंग मोड बदला"</string>
    <string name="cdma_system_select_dialogtitle" msgid="6083355415165359075">"सिस्‍टीम निवडा"</string>
  <string-array name="cdma_system_select_choices">
    <item msgid="176474317493999285">"केवळ मुख्‍यपृष्‍ठ"</item>
    <item msgid="1205664026446156265">"स्वयंचलित"</item>
  </string-array>
    <string name="cdma_subscription_title" msgid="1162564010076763284">"CDMA सदस्‍यता"</string>
    <string name="cdma_subscription_summary" msgid="2530890766115781140">"RUIM/सिम आणि NV मध्‍ये बदला"</string>
    <string name="cdma_subscription_dialogtitle" msgid="2699527950523333110">"सदस्यता"</string>
  <string-array name="cdma_subscription_choices">
    <item msgid="2258014151300708431">"RUIM/सिम"</item>
    <item msgid="5127722015571873880">"NV"</item>
  </string-array>
  <string-array name="cdma_subscription_values">
    <item msgid="7494167883478914080">"0"</item>
    <item msgid="6043847456049107742">"1"</item>
  </string-array>
    <string name="cdma_activate_device" msgid="3793805892364814518">"डिव्हाइस सक्रिय करा"</string>
    <string name="cdma_lte_data_service" msgid="4255018217292548962">"डेटा सेवा सेट अप करा"</string>
    <string name="carrier_settings_title" msgid="9028166176523012300">"वाहक सेटिंग्ज"</string>
    <string name="fdn" msgid="7878832555095183202">"निश्चित डायलिंग नंबर"</string>
    <string name="fdn_with_label" msgid="187084204115493366">"(<xliff:g id="SUBSCRIPTIONLABEL">%s</xliff:g>) निश्चित डायलिंग नंबर"</string>
    <string name="manage_fdn_list" msgid="8777755791892122369">"FDN सूची"</string>
    <string name="fdn_list_with_label" msgid="7437232552210469217">"(<xliff:g id="SUBSCRIPTIONLABEL">%s</xliff:g>) FDN सूची"</string>
    <string name="fdn_activation" msgid="2156479741307463576">"FDN सक्रिय करणे"</string>
    <string name="fdn_enabled" msgid="5238109009915521240">"निश्चित डायलिंग नंबर सक्षम केले"</string>
    <string name="fdn_disabled" msgid="4700049736675368279">"निश्चित डायलिंग नंबर अक्षम केले"</string>
    <string name="enable_fdn" msgid="3740191529180493851">"FDN सक्षम करा"</string>
    <string name="disable_fdn" msgid="7944020890722540616">"FDN अक्षम करा"</string>
    <string name="change_pin2" msgid="2153563695382176676">"PIN2 बदला"</string>
    <string name="enable_fdn_ok" msgid="7215588870329688132">"FDN अक्षम करा"</string>
    <string name="disable_fdn_ok" msgid="5727046928930740173">"FDN सक्षम करा"</string>
    <string name="sum_fdn" msgid="1959399454900272878">"निश्चित डायलिंग नंबर व्‍यवस्‍थापित करा"</string>
    <string name="sum_fdn_change_pin" msgid="6666549734792827932">"FDN प्रवेशासाठी पिन बदला"</string>
    <string name="sum_fdn_manage_list" msgid="8431088265332628316">"फोन नंबर सूची व्यवस्थापित करा"</string>
    <string name="voice_privacy" msgid="3776841382844614716">"आवाज गोपनीयता"</string>
    <string name="voice_privacy_summary" msgid="3159383389833516214">"वर्धित गोपनीयता मोड सक्षम करा"</string>
    <string name="tty_mode_option_title" msgid="9033098925144434669">"TTY मोड"</string>
    <string name="tty_mode_option_summary" msgid="1073835131534808732">"TTY मोड सेट करा"</string>
    <string name="auto_retry_mode_title" msgid="4073265511427813322">"स्‍वयं-पुन्‍हा प्रयत्‍न करा"</string>
    <string name="auto_retry_mode_summary" msgid="4973886004067532288">"स्‍वयं-पुन्हा प्रयत्‍न करा मोड सक्षम करा"</string>
    <string name="tty_mode_not_allowed_video_call" msgid="3795846787901909176">"व्हिहिओ कॉल दरम्यान TTY मोड बदलास अनुमती नाही"</string>
    <string name="menu_add" msgid="1882023737425114762">"संपर्क जोडा"</string>
    <string name="menu_edit" msgid="7143003705504672374">"संपर्क संपादित करा"</string>
    <string name="menu_delete" msgid="3977150783449642851">"संपर्क हटवा"</string>
    <string name="menu_dial" msgid="3223106222819685808">"संपर्क डायल करा"</string>
    <string name="get_pin2" msgid="8204677063922225311">"PIN2 टाईप करा"</string>
    <string name="name" msgid="7329028332786872378">"नाव"</string>
    <string name="number" msgid="7905950798349903858">"नंबर"</string>
    <string name="save" msgid="4094274636321939086">"सेव्ह करा"</string>
    <string name="add_fdn_contact" msgid="2481915899633353976">"निश्चित डायलिंग नंबर जोडा"</string>
    <string name="adding_fdn_contact" msgid="7627379633721940991">"निश्चित डायलिंग नंबर जोडत आहे..."</string>
    <string name="fdn_contact_added" msgid="7458335758501736665">"निश्चित डायलिंग नंबर जोडला."</string>
    <string name="edit_fdn_contact" msgid="7976936035587081480">"निश्चित डायलिंग नंबर संपादित करत आहे..."</string>
    <string name="updating_fdn_contact" msgid="8370929876849803600">"निश्चित डायलिंग नंबर अपडेट करत आहे..."</string>
    <string name="fdn_contact_updated" msgid="5497828782609005017">"निश्चित डायलिंग नंबर अपडेट केला."</string>
    <string name="delete_fdn_contact" msgid="6668958073074151717">"निश्चित डायलिंग नंबर हटवा"</string>
    <string name="deleting_fdn_contact" msgid="5669163206349319969">"निश्चित डायलिंग नंबर हटवित आहे..."</string>
<<<<<<< HEAD
    <string name="fdn_contact_deleted" msgid="7154162327112259569">"निश्चित डायलिंग नंबर हटवला."</string>
    <string name="pin2_invalid" msgid="5470854099230755944">"तुम्ही चुकीचा पिन टाईप केल्‍याने FDN अपडेट केले नव्‍हते."</string>
=======
    <string name="fdn_contact_deleted" msgid="7154162327112259569">"निश्चित डायलिंग नंबर हटविला."</string>
    <string name="pin2_invalid" msgid="5470854099230755944">"आपण चुकीचा पिन टाईप केल्‍याने FDN अपडेट केले नव्‍हते."</string>
>>>>>>> 1eb516b6
    <string name="fdn_invalid_number" msgid="2062898833049589309">"FDN अपडेट केलेले नाही, कारण क्रमांक २० अंकांनी जास्‍त होत आहेत."</string>
    <string name="pin2_or_fdn_invalid" msgid="6025144083384701197">"FDN अपडेट केले नव्‍हते. PIN2 चुकीचा होता किंवा फोन नंबरला नकार दिला."</string>
    <string name="fdn_failed" msgid="540018079008319747">"FDN कार्य अयशस्‍वी झाले."</string>
    <string name="simContacts_emptyLoading" msgid="2203331234764498011">"सिक कार्डमधून वाचत आहे..."</string>
    <string name="simContacts_empty" msgid="5270660846489561932">"आपल्‍या सिम कार्डवर कोणतेही संपर्क नाहीत."</string>
    <string name="simContacts_title" msgid="1861472842524839921">"आयात करण्यासाठी संपर्क निवडा"</string>
    <string name="simContacts_airplaneMode" msgid="5254946758982621072">"सिम कार्डमधील संपर्क आयात करण्‍यासाठी विमान मोड बंद करा."</string>
    <string name="enable_pin" msgid="5422767284133234860">"सिम पिन सक्षम करा/अक्षम करा"</string>
    <string name="change_pin" msgid="9174186126330785343">"सिम पिन बदला"</string>
    <string name="enter_pin_text" msgid="8532615714751931951">"सिम पिन"</string>
    <string name="oldPinLabel" msgid="5287773661246368314">"जुना पिन"</string>
    <string name="newPinLabel" msgid="207488227285336897">"नवीन पिन"</string>
    <string name="confirmPinLabel" msgid="257597715098070206">"नवीन पिन ची पुष्‍टी करा"</string>
    <string name="badPin" msgid="8955102849303984935">"तुम्ही टाईप केलेला जुना पिन बरोबर नाही. पुन्‍हा प्रयत्‍न करा."</string>
    <string name="mismatchPin" msgid="5923253370683071889">"तुम्ही टाईप केले ते पिन जुळत नाहीत. पुन्‍हा प्रयत्‍न करा."</string>
    <string name="invalidPin" msgid="5981171102258684792">"4 ते 8 अंकांचा पिन टाईप करा."</string>
    <string name="disable_sim_pin" msgid="3419351358300716472">"सिम पिन साफ करा"</string>
    <string name="enable_sim_pin" msgid="4845145659651484248">"सिम पिन सेट करा"</string>
    <string name="enable_in_progress" msgid="3417917024688497010">"पिन सेट करत आहे…"</string>
    <string name="enable_pin_ok" msgid="2918545971413270063">"पिन सेट केला"</string>
    <string name="disable_pin_ok" msgid="2109571368635883688">"पिन साफ केला"</string>
    <string name="pin_failed" msgid="5644377896213584760">"पिन चुकीचा आहे"</string>
    <string name="pin_changed" msgid="4455736268023261662">"पिन अपडेट केला"</string>
    <string name="puk_requested" msgid="5921393215789090200">"पासवर्ड चुकीचा आहे. पिन आता अवरोधित केला. PUK ची विनंती केली."</string>
    <string name="enter_pin2_text" msgid="8339444124477720345">"PIN2"</string>
    <string name="oldPin2Label" msgid="8559146795026261502">"जुना PIN2"</string>
    <string name="newPin2Label" msgid="4573956902204349054">"नवीन PIN2"</string>
    <string name="confirmPin2Label" msgid="8100319484454787708">"नवीन PIN2 ची पुष्‍टी करा"</string>
    <string name="badPuk2" msgid="7910064009531541708">"PUK2 चुकीचा आहे. पुन्हा प्रयत्न करा."</string>
    <string name="badPin2" msgid="6646896629970023109">"जुना पिन2 चुकीचा आहे. पुन्हा प्रयत्न करा."</string>
    <string name="mismatchPin2" msgid="4177967478551851117">"पिन2 जुळत नाहीत. पुन्हा प्रयत्न करा."</string>
    <string name="invalidPin2" msgid="1757045131429105595">"4 ते 8 अंक असलेला एक पिन2 प्रविष्‍ट करा."</string>
    <string name="invalidPuk2" msgid="7059081153334815973">"8 अंक असलेला एक PUK2 प्रविष्‍ट करा."</string>
    <string name="pin2_changed" msgid="3724522579945610956">"पिन2 अपडेट केला"</string>
    <string name="label_puk2_code" msgid="4688069961795341948">"PUK2 कोड प्रविष्‍ट करा"</string>
    <string name="fdn_enable_puk2_requested" msgid="4991074891459554705">"पासवर्ड चुकीचा आहे. पिन2 आता अवरोधित केला. पुन्हा प्रयत्न करण्‍यासाठी, पिन 2 बदला."</string>
    <string name="puk2_requested" msgid="5831015200030161434">"पासवर्ड चुकीचा आहे. सिम आता लॉक केले आहे. PUK2 प्रविष्‍ट करा."</string>
    <string name="puk2_blocked" msgid="3150263853077280049">"PUK2 कायमचे अवरोधित केले आहे."</string>
    <string name="pin2_attempts" msgid="720736232885011507">\n"आपल्‍याकडे <xliff:g id="NUMBER">%d</xliff:g> शिल्लक प्रयत्न आहेत."</string>
    <string name="pin2_unblocked" msgid="7791600368153469078">"पिन2 अवरोधित केला नाही"</string>
    <string name="pin2_error_exception" msgid="1088689322248996699">"नेटवर्क किंवा सिम कार्ड एरर"</string>
    <string name="doneButton" msgid="2859593360997984240">"पूर्ण झाले"</string>
    <string name="voicemail_settings_number_label" msgid="8524164258691887790">"व्हॉइसमेल नंबर"</string>
    <string name="card_title_dialing" msgid="5769417478498348054">"डायल करत आहे"</string>
    <string name="card_title_redialing" msgid="8253487008234167266">"रीडायल करत आहे"</string>
    <string name="card_title_conf_call" msgid="1162980346189744501">"परिषद कॉल"</string>
    <string name="card_title_incoming_call" msgid="7364539451234646909">"येणारे कॉल"</string>
    <string name="card_title_call_ended" msgid="5544730338889702298">"कॉल संपला"</string>
    <string name="card_title_on_hold" msgid="821463117892339942">"होल्ड वर"</string>
    <string name="card_title_hanging_up" msgid="3999101620995182450">"हँग अप करणेे"</string>
    <string name="card_title_in_call" msgid="6346543933068225205">"कॉल मधील"</string>
    <string name="notification_voicemail_title" msgid="8933468752045550523">"नवीन व्हॉइसमेल"</string>
    <string name="notification_voicemail_title_count" msgid="4366360747660929916">"नवीन व्हॉइसमेल (<xliff:g id="COUNT">%d</xliff:g>)"</string>
    <string name="notification_voicemail_text_format" msgid="4447323569453981685">"<xliff:g id="VOICEMAIL_NUMBER">%s</xliff:g> डायल करा"</string>
    <string name="notification_voicemail_no_vm_number" msgid="760963466895609716">"व्हॉइसमेल नंबर अज्ञात"</string>
    <string name="notification_network_selection_title" msgid="4224455487793492772">"सेवा नाही"</string>
    <string name="notification_network_selection_text" msgid="2607085729661923269">"निवडलेले नेटवर्क (<xliff:g id="OPERATOR_NAME">%s</xliff:g>) अनुपलब्‍ध"</string>
    <string name="incall_error_power_off" product="watch" msgid="2007450435656211658">"कॉल करण्‍यासाठी मोबाइल नेटवर्क चालू करा, विमान मोड बंद करा किंवा बॅटरी बचकर्ता मोड बंद करा."</string>
    <string name="incall_error_power_off" product="default" msgid="2947938060513306698">"कॉल करण्‍यासाठी विमान मोड बंद करा."</string>
    <string name="incall_error_power_off_wfc" msgid="8711428920632416575">"कॉल करण्‍यासाठी विमान मोड बंद करा किंवा वायरलेस नेटवर्कशी कनेक्‍ट करा."</string>
    <string name="incall_error_ecm_emergency_only" msgid="738708660612388692">"आणीबाणी नसलेला कॉल करण्‍यासाठी आणीबाणी कॉलबॅक मोडमधून बाहेर पडा."</string>
    <string name="incall_error_emergency_only" msgid="4678640422710818317">"नेटवर्कवर नोंदणीकृत नाही."</string>
    <string name="incall_error_out_of_service" msgid="8587993036435080418">"मोबाइल नेटवर्क उपलब्ध नाही."</string>
    <string name="incall_error_out_of_service_wfc" msgid="8741629779555132471">"मोबाइल नेटवर्क उपलब्‍ध नाही. कॉल करण्‍यासाठी वायरलेस नेटवर्कशी कनेक्‍ट करा."</string>
    <string name="incall_error_no_phone_number_supplied" msgid="1150414018684246528">"कॉल करण्यासाठी, एक वैध नंबर एंटर करा."</string>
    <string name="incall_error_call_failed" msgid="5891978320269774095">"कॉल अयशस्वी झाला."</string>
    <string name="incall_error_cannot_add_call" msgid="8878159278947023326">"या वेळी कॉल जोडू शकत नाही. तुम्ही संदेश पाठवून संपर्क करण्याचा प्रयत्न करू शकता."</string>
    <string name="incall_error_supp_service_unknown" msgid="655570339115407698">"सेवा समर्थित नाही"</string>
    <string name="incall_error_supp_service_switch" msgid="5237002176899962862">"कॉल स्विच करू शकत नाही."</string>
    <string name="incall_error_supp_service_separate" msgid="7224393405134545246">"कॉल विभक्त करू शकत नाही."</string>
    <string name="incall_error_supp_service_transfer" msgid="7235952238189391438">"हस्तांतर करू शकत नाही."</string>
    <string name="incall_error_supp_service_conference" msgid="2505727299596357312">"परिषद कॉल करण्‍यात अक्षम."</string>
    <string name="incall_error_supp_service_reject" msgid="8998568661508655638">"कॉल नाकारू शकत नाही."</string>
    <string name="incall_error_supp_service_hangup" msgid="7434513517153834426">"कॉल रिलीज करू शकत नाही."</string>
    <string name="incall_error_supp_service_hold" msgid="7967020511232222078">"कॉल सुरु ठेवू शकत नाही."</string>
    <string name="incall_error_wfc_only_no_wireless_network" msgid="1782466780452640089">"कॉल करण्‍यासाठी वायरलेस नेटवर्कशी कनेक्‍ट करा."</string>
    <string name="incall_error_promote_wfc" msgid="106510757624022064">"कॉल करण्यासाठी वाय-फाय कॉलिंग सक्षम करा."</string>
    <string name="emergency_enable_radio_dialog_title" msgid="4627849966634578257">"आणीबाणीचा कॉल"</string>
    <string name="emergency_enable_radio_dialog_message" msgid="207613549344420291">"रेडिओ चालू करत आहे..."</string>
    <string name="emergency_enable_radio_dialog_retry" msgid="5960061579996526883">"सेवा नाही. पुन्हा प्रयत्न करत आहे…"</string>
    <string name="radio_off_during_emergency_call" msgid="2535800034010306830">"आणीबाणी कॉलदरम्यान विमान मोडमध्ये प्रवेश करू शकत नाही."</string>
    <string name="dial_emergency_error" msgid="1509085166367420355">"कॉल करू शकत नाही. <xliff:g id="NON_EMERGENCY_NUMBER">%s</xliff:g> हा आणीबाणी नंबर नाहीये."</string>
    <string name="dial_emergency_empty_error" msgid="9130194953830414638">"कॉल करू शकत नाही. आणीबाणी नंबर डायल करा."</string>
    <string name="dialerKeyboardHintText" msgid="9192914825413747792">"डायल करण्‍यासाठी कीबोर्डचा वापर करा"</string>
    <string name="onscreenHoldText" msgid="2285258239691145872">"होल्ड करा"</string>
    <string name="onscreenEndCallText" msgid="4403855834875398585">"शेवट"</string>
    <string name="onscreenShowDialpadText" msgid="8561805492659639893">"डायलपॅड"</string>
    <string name="onscreenMuteText" msgid="5011369181754261374">"नि:शब्द करा"</string>
    <string name="onscreenAddCallText" msgid="5140385634712287403">"कॉल जोडा"</string>
    <string name="onscreenMergeCallsText" msgid="6640195098064538950">"कॉल विलीन करा"</string>
    <string name="onscreenSwapCallsText" msgid="1602990689244030047">"अदलाबदल करा"</string>
    <string name="onscreenManageCallsText" msgid="5473231160123254154">"कॉल व्यवस्थापित करा"</string>
    <string name="onscreenManageConferenceText" msgid="6485935856534311346">"परिषद व्यवस्थापित करा"</string>
    <string name="onscreenAudioText" msgid="1710087112800041743">"ऑडिओ"</string>
    <string name="onscreenVideoCallText" msgid="4800924186056115442">"व्हिडिओ कॉल"</string>
    <string name="importSimEntry" msgid="6614358325359736031">"आयात"</string>
    <string name="importAllSimEntries" msgid="1503181169636198673">"सर्व आयात करा"</string>
    <string name="importingSimContacts" msgid="7374056215462575769">"सिम संपर्क आयात करत आहे"</string>
    <string name="importToFDNfromContacts" msgid="2130620207013368580">"संपर्कांमधून आयात करा"</string>
    <string name="singleContactImportedMsg" msgid="6868483416182599206">"आयात केलेला संपर्क"</string>
    <string name="failedToImportSingleContactMsg" msgid="415399285420353917">"संपर्क आयात करण्यात अयशस्वी"</string>
    <string name="hac_mode_title" msgid="8740268574688743289">"श्रवणयंत्रे"</string>
    <string name="hac_mode_summary" msgid="6833851160514929341">"श्रवणयंत्र सुसंगतता चालू करा"</string>
    <string name="rtt_mode_title" msgid="5868105073514206953">"RTT"</string>
    <string name="rtt_mode_summary" msgid="7346441783429748083">"RTT सुरू किंवा बंद करा"</string>
  <string-array name="tty_mode_entries">
    <item msgid="512950011423868021">"TTY बंद"</item>
    <item msgid="3971695875449640648">"TTY पूर्ण"</item>
    <item msgid="1937509904407445684">"TTY HCO"</item>
    <item msgid="5644925873488772224">"TTY VCO"</item>
  </string-array>
    <string name="dtmf_tones_title" msgid="5163153771291340803">"DTMF टोन"</string>
    <string name="dtmf_tones_summary" msgid="3351820372864020331">"DTMF टोनची लांबी सेट करा"</string>
  <string-array name="dtmf_tone_entries">
    <item msgid="899650777817315681">"सामान्य"</item>
    <item msgid="2883365539347850535">"दीर्घ"</item>
  </string-array>
<<<<<<< HEAD
    <string name="network_info_message" msgid="7738596060242881930">"नेटवर्क मेसेज"</string>
    <string name="network_error_message" msgid="3394780436230411413">"एरर मेसेज"</string>
    <string name="ota_title_activate" msgid="8616918561356194398">"तुमचा फोन सक्रिय करा"</string>
    <string name="ota_touch_activate" msgid="6553212803262586244">"तुमची फोन सेवा सक्रिय करण्‍यासाठी एक विशिष्‍ट कॉल केला जाणे आवश्‍यक आहे. \n\n“सक्रिय करा” दाबल्‍यानंतर, तुमचा फोन सक्रिय करण्‍यासाठी प्रदान केलेल्‍या सूचना ऐका."</string>
=======
    <string name="network_info_message" msgid="7738596060242881930">"नेटवर्क संदेश"</string>
    <string name="network_error_message" msgid="3394780436230411413">"एरर संदेश"</string>
    <string name="ota_title_activate" msgid="8616918561356194398">"आपला फोन सक्रिय करा"</string>
    <string name="ota_touch_activate" msgid="6553212803262586244">"आपली फोन सेवा सक्रिय करण्‍यासाठी एक विशिष्‍ट कॉल केला जाणे आवश्‍यक आहे. \n\n“सक्रिय करा” दाबल्‍यानंतर, आपला फोन सक्रिय करण्‍यासाठी प्रदान केलेल्‍या सूचना ऐका."</string>
>>>>>>> 1eb516b6
    <string name="ota_hfa_activation_title" msgid="2234246934160473981">"सक्रिय करत आहे..."</string>
    <string name="ota_hfa_activation_dialog_message" msgid="8092479227918463415">"फोन आपली मोबाइल डेटा सेवा सक्रिय करत आहे.\n\nयास सुमारे 5 मिनिटे लागतील."</string>
    <string name="ota_skip_activation_dialog_title" msgid="2943366608272261306">"सक्रिय करणे वगळायचे?"</string>
    <string name="ota_skip_activation_dialog_message" msgid="2440770373498870550">"तुम्ही सक्रिय करणे वगळल्‍यास, तुम्ही कॉल करू शकत नाही किंवा मोबाइल डेटा नेटवर्कशी कनेक्‍ट करू शकत नाही (तुम्ही वाय-फाय नेटवर्कशी कनेक्‍ट करू शकत असला तरीही). तुम्ही तुमचा फोन सक्रिय करेपर्यंत, तुम्ही तो प्रत्‍येक वेळी चालू करताना आपल्‍याला तो सक्रिय करण्‍यास सांगितले जाईल."</string>
    <string name="ota_skip_activation_dialog_skip_label" msgid="3458532775091563208">"वगळा"</string>
    <string name="ota_activate" msgid="1368528132525626264">"सक्रिय करा"</string>
    <string name="ota_title_activate_success" msgid="6570240212263372046">"फोन सक्रिय केला आहे."</string>
    <string name="ota_title_problem_with_activation" msgid="7095824491970084367">"सक्रीय करण्‍यात समस्या"</string>
    <string name="ota_listen" msgid="162923839877584937">"सक्रिय करणे पूर्ण झाले आहे असे आपल्‍याला ऐकू येईपर्यंत बोललेल्‍या सूचनांचे अनुसरण करा."</string>
    <string name="ota_speaker" msgid="6904589278542719647">"स्पीकर"</string>
    <string name="ota_progress" msgid="460876637828044519">"आपल्‍या फोनचे प्रोग्रामिंग करत आहे…"</string>
    <string name="ota_failure" msgid="7713756181204620397">"तुमचा फोन प्रोग्राम करणे शक्य झाले नाही"</string>
    <string name="ota_successful" msgid="1880780692887077407">"तुमचा फोन आता सक्रिय केला आहे. सेवा सुरू होण्‍यास सुमारे 15 मिनिटे लागू शकतात."</string>
    <string name="ota_unsuccessful" msgid="8072141612635635357">"तुमचा फोन सक्रिय केला नव्‍हता. \nआपल्‍याला अधिक चांगले कव्‍हरेज असलेले क्षेत्र (खिडकीजवळ किंवा बाहेर) शोधण्‍याची आवश्‍यकता असू शकते. \n\nपुन्‍हा प्रयत्‍न करा किंवा अधिक पर्यायांसाठी ग्राहक सेवेस कॉल करा."</string>
    <string name="ota_spc_failure" msgid="3909983542575030796">"अत्‍याधिक SPC अपयश"</string>
    <string name="ota_call_end" msgid="4537279738134612388">"मागील"</string>
    <string name="ota_try_again" msgid="7685477206465902290">"पुन्हा प्रयत्न करा"</string>
    <string name="ota_next" msgid="3904945374358235910">"पुढील"</string>
    <string name="ecm_exit_dialog" msgid="4448531867763097533">"EcmExitDialog"</string>
    <string name="phone_entered_ecm_text" msgid="6266424252578731203">"आणीबाणी कॉलबॅक मोड प्रविष्‍ट केला"</string>
    <string name="phone_in_ecm_notification_title" msgid="3226896828951687085">"आणीबाणी कॉलबॅक मोड"</string>
    <string name="phone_in_ecm_call_notification_text" msgid="4611608947314729773">"डेटा कनेक्शन अक्षम केले"</string>
    <string name="phone_in_ecm_notification_complete_time" msgid="7730376844178948351">"<xliff:g id="COMPLETETIME">%s</xliff:g> पर्यंत कोणतेही डेटा कनेक्‍शन नाही"</string>
    <plurals name="alert_dialog_exit_ecm" formatted="false" msgid="7179911675595441201">
      <item quantity="one">फोन <xliff:g id="COUNT_1">%s</xliff:g> मिनिटासाठी आणीबाणी कॉलबॅक मोडमध्ये राहील. या मोडमध्ये असताना डेटा कनेक्शन वापरणारे कोणतेही अॅप्लिकेशन वापरले जाऊ शकत नाहीत. तुम्ही आता बाहेर पडू इच्छिता?</item>
      <item quantity="other">फोन <xliff:g id="COUNT_1">%s</xliff:g> मिनिटांसाठी आणीबाणी कॉलबॅक मोडमध्ये राहील. या मोडमध्ये असताना डेटा कनेक्शन वापरणारे कोणतेही अॅप्लिकेशन वापरले जाऊ शकत नाहीत. तुम्ही आता बाहेर पडू इच्छिता?</item>
    </plurals>
    <plurals name="alert_dialog_not_avaialble_in_ecm" formatted="false" msgid="8042973425225093895">
      <item quantity="one">आणीबाणी कॉलबॅक मोडमध्ये असताना निवडलेली क्रिया उपलब्ध नसते. फोन <xliff:g id="COUNT_1">%s</xliff:g> मिनिटासाठी या मोडमध्ये राहील. तुम्ही आता बाहेर पडू इच्छिता?</item>
      <item quantity="other">आणीबाणी कॉलबॅक मोडमध्ये असताना निवडलेली क्रिया उपलब्ध नसते. फोन <xliff:g id="COUNT_1">%s</xliff:g> मिनिटांसाठी या मोडमध्ये राहील. तुम्ही आता बाहेर पडू इच्छिता?</item>
    </plurals>
    <string name="alert_dialog_in_ecm_call" msgid="1886723687211887104">"आणीबाणीच्‍या कॉलमध्‍ये असताना निवडलेली क्रिया उपलब्‍ध नसते."</string>
    <string name="progress_dialog_exiting_ecm" msgid="4835734101617817074">"आणीबाणी कॉलबॅक मोडमधून बाहेर पडत आहे"</string>
    <string name="alert_dialog_yes" msgid="6674268047820703974">"होय"</string>
    <string name="alert_dialog_no" msgid="1476091437797628703">"नाही"</string>
    <string name="alert_dialog_dismiss" msgid="2491494287075907171">"डिसमिस करा"</string>
    <string name="voicemail_provider" msgid="5135942703327136909">"सेवा"</string>
    <string name="voicemail_settings" msgid="72448049107749316">"सेटअप"</string>
    <string name="voicemail_number_not_set" msgid="6724904736891087856">"&lt;सेट नाही&gt;"</string>
    <string name="other_settings" msgid="3672912580359716394">"इतर कॉल सेटिंग्ज"</string>
    <string name="calling_via_template" msgid="4839419581866928142">"<xliff:g id="PROVIDER_NAME">%s</xliff:g> द्वारे कॉल करत आहे"</string>
    <string name="contactPhoto" msgid="4713193418046639466">"संपर्क फोटो"</string>
    <string name="goPrivate" msgid="865837794424530980">"खाजगी जा"</string>
    <string name="selectContact" msgid="781975788478987237">"संपर्क निवडा"</string>
    <string name="not_voice_capable" msgid="2739898841461577811">"व्‍हॉइस कॉलिंंग समर्थित नाही"</string>
    <string name="description_dial_button" msgid="7459705245418435351">"डायल करा"</string>
    <string name="voicemail_visual_voicemail_switch_title" msgid="5012622186976275457">"दृश्‍यमान व्हॉइसमेल"</string>
    <string name="voicemail_set_pin_dialog_title" msgid="2797924461029093837">"पिन सेट करा"</string>
    <string name="voicemail_change_pin_dialog_title" msgid="6035421908626121564">"पिन बदला"</string>
    <string name="preference_category_ringtone" msgid="5197960752529332721">"रिंगटोन आणि कंपन"</string>
    <string name="pstn_connection_service_label" msgid="1743245930577325900">"अंगभूत सिम कार्डे"</string>
    <string name="enable_video_calling_title" msgid="7237253660669000899">"व्हिडिओ कॉलिंग चालू करा"</string>
    <string name="enable_video_calling_dialog_msg" msgid="8948186136957417948">"व्हिडिओ कॉल करणे चालू करण्‍यासाठी, आपल्‍याला नेटवर्क सेटिंग्ज मधील वर्धित 4G LTE मोड सक्षम करणे आवश्‍यक आहे."</string>
    <string name="enable_video_calling_dialog_settings" msgid="576528473599603249">"नेटवर्क सेटिंग्ज"</string>
    <string name="enable_video_calling_dialog_close" msgid="7411471282167927991">"बंद करा"</string>
    <string name="sim_label_emergency_calls" msgid="4847699229529306397">"आणीबाणी कॉल"</string>
    <string name="sim_description_emergency_calls" msgid="7535215397212301562">"केवळ आणीबाणी कॉल करणे"</string>
    <string name="sim_description_default" msgid="4778679519938775515">"सिम कार्ड, स्लॉट: <xliff:g id="SLOT_ID">%s</xliff:g>"</string>
    <string name="accessibility_settings_activity_title" msgid="8562004288733103868">"प्रवेशयोग्यता"</string>
    <string name="status_hint_label_incoming_wifi_call" msgid="5932176406432044638">"कडून Wi-Fi कॉल"</string>
    <string name="status_hint_label_wifi_call" msgid="8900805254974653903">"वाय-फाय कॉल"</string>
    <string name="emergency_action_launch_hint" msgid="4906759256275562674">"उघडण्यासाठी पुन्हा टॅप करा"</string>
    <string name="message_decode_error" msgid="3456481534066924855">"संदेश डीकोड करताना एक एरर आली."</string>
    <string name="callFailed_cdma_activation" msgid="2307989779233262164">"सिम कार्डने आपली सेवा सक्रिय केली आहे आणि आपल्या फोनच्या रोमिंग क्षमता अपडेट केल्या."</string>
    <string name="callFailed_cdma_call_limit" msgid="1556916577171457086">"बरेच सक्रिय कॉल आहेत. कृपया नवीन एक कॉल करण्यापूर्वी विद्यमान कॉल समाप्त करा किंवा विलीन करा."</string>
    <string name="callFailed_imei_not_accepted" msgid="132192626901238542">"कनेक्ट करण्यात अक्षम, कृपया एक वैध सिम कार्ड घाला."</string>
    <string name="callFailed_wifi_lost" msgid="5968076625137297184">"वाय-फाय कनेक्शन गमावले. कॉल समाप्त झाला."</string>
    <string name="dialFailed_low_battery" msgid="8760548177088774268">"बॅटरी कमी असल्यामुळे तुमचा व्हिडिओ कॉल लावता येणार नाही."</string>
    <string name="callFailed_low_battery" msgid="4913582435905872616">"बॅटरी कमी असल्यामुळे व्हिडिओ कॉल बंद झाला."</string>
    <string name="change_pin_title" msgid="7790232089699034029">"व्हॉइसमेल पिन बदला"</string>
    <string name="change_pin_continue_label" msgid="2135088662420163447">"सुरू ठेवा"</string>
    <string name="change_pin_cancel_label" msgid="353535488390948596">"रद्द करा"</string>
    <string name="change_pin_ok_label" msgid="6204308560844889926">"ठीक आहे"</string>
    <string name="change_pin_enter_old_pin_header" msgid="419179847657548887">"आपल्या जुन्या पिनची पुष्टी करा"</string>
    <string name="change_pin_enter_old_pin_hint" msgid="8579171678763615453">"सुरु ठेवण्‍यासाठी तुमचा व्हॉइसमेल पिन प्रविष्‍ट करा."</string>
    <string name="change_pin_enter_new_pin_header" msgid="2611191814590251532">"नवीन पिन सेट करा"</string>
    <string name="change_pin_enter_new_pin_hint" msgid="2322940054329689309">"पिन <xliff:g id="MIN">%1$d</xliff:g>-<xliff:g id="MAX">%2$d</xliff:g> अंकी असणे आवश्‍यक आहे."</string>
    <string name="change_pin_confirm_pin_header" msgid="8113764019347322170">"आपल्या पिनची पुष्टी करा"</string>
    <string name="change_pin_confirm_pins_dont_match" msgid="4795052654904027909">"पिन जुळत नाहीत"</string>
    <string name="change_pin_succeeded" msgid="2022852286442211151">"व्हॉइसमेल पिन अपडेट केला"</string>
    <string name="change_pin_system_error" msgid="8308462387154257840">"पिन सेट करण्यात अक्षम"</string>
    <string name="mobile_data_status_roaming_turned_off_subtext" msgid="935636805765823307">"डेटा रोमिंग बंद केलेले आहे"</string>
    <string name="mobile_data_status_roaming_turned_on_subtext" msgid="1335176927083781041">"डेटा रोमिंग चालू केलेले आहे"</string>
    <string name="mobile_data_status_roaming_without_plan_subtext" msgid="3568412513831673037">"सध्या रोमिंग, डेटा योजना आवश्यक आहे"</string>
    <string name="mobile_data_status_roaming_with_plan_subtext" msgid="8721998948811064377">"सध्या रोमिंग, डेटा योजना सक्रिय आहे"</string>
    <string name="mobile_data_status_no_plan_subtext" msgid="4887747337017565725">"मोबाइल डेटा शिल्लक नाही"</string>
    <string name="mobile_data_activate_prepaid" msgid="7447025165850512683">"मोबाइल डेटा शिल्लक नाही"</string>
    <string name="mobile_data_activate_prepaid_summary" msgid="5705389791791637666">"<xliff:g id="PROVIDER_NAME">%s</xliff:g> द्वारे मोबाइल डेटा जोडा"</string>
    <string name="mobile_data_activate_roaming_plan" msgid="5998161536947086264">"कोणतीही रोमिंग योजना नाही"</string>
    <string name="mobile_data_activate_roaming_plan_summary" msgid="511202908883425459">"<xliff:g id="PROVIDER_NAME">%s</xliff:g> द्वारे रोमिंग योजना जोडा"</string>
    <string name="mobile_data_activate_footer" msgid="5979019929980140594">"तुम्ही आपल्या <xliff:g id="PROVIDER_NAME">%s</xliff:g> वाहकाद्वारे मोबाइल डेटा किंवा रोमिंग योजना जोडू शकता."</string>
    <string name="mobile_data_activate_diag_title" msgid="9044252207707864493">"डेटा जोडायचा?"</string>
    <string name="mobile_data_activate_diag_message" msgid="8216154678758451453">"तुम्हाला <xliff:g id="PROVIDER_NAME">%s</xliff:g> द्वारे डेटा जोडण्याची आवश्यकता असू शकते"</string>
    <string name="mobile_data_activate_button" msgid="3682400969184405446">"डेटा जोडा"</string>
    <string name="mobile_data_activate_cancel_button" msgid="1708022171547398765">"रद्द करा"</string>
    <string name="clh_card_title_call_ended_txt" msgid="4072101334811753823">"कॉल संपला"</string>
    <string name="clh_callFailed_powerOff_txt" msgid="3773036949107147708">"रेडिओ बंद"</string>
    <string name="clh_callFailed_simError_txt" msgid="757650590524277969">"सिम कार्ड नाही किंवा सिम कार्ड एरर"</string>
    <string name="clh_incall_error_out_of_service_txt" msgid="3974373603657193827">"मोबाइल नेटवर्क उपलब्ध नाही"</string>
    <string name="clh_callFailed_unassigned_number_txt" msgid="7635996793232604064">"नियुक्त न केलेला (न दिलेला) नंबर"</string>
    <string name="clh_callFailed_no_route_to_destination_txt" msgid="8561586745288855167">"गंतव्यस्थानासाठी कोणताही मार्ग नाही"</string>
    <string name="clh_callFailed_channel_unacceptable_txt" msgid="8048626924246611459">"चॅनेल अस्वीकार्य"</string>
    <string name="clh_callFailed_operator_determined_barring_txt" msgid="6889705714244076823">"ऑपरेटरने निर्धारित केलेला प्रतिबंध"</string>
    <string name="clh_callFailed_normal_call_clearing_txt" msgid="2810975267106345820">"सामान्य कॉल क्लिअरिंग"</string>
    <string name="clh_callFailed_user_busy_txt" msgid="2736095995784746915">"वापरकर्ता व्यस्त"</string>
    <string name="clh_callFailed_no_user_responding_txt" msgid="1421543095873040084">"वापरकर्ता प्रतिसाद देत नाही"</string>
    <string name="clh_callFailed_user_alerting_txt" msgid="6606245970376797447">"वापरकर्त्यास सतर्क करत आहे, उत्तर नाही"</string>
    <string name="clh_callFailed_call_rejected_txt" msgid="8001665478195793223">"कॉल नाकारला"</string>
    <string name="clh_callFailed_number_changed_txt" msgid="5127909898925154242">"नंबर बदलला"</string>
    <string name="clh_callFailed_pre_emption_txt" msgid="6864702416751338567">"पूर्वसंधी"</string>
    <string name="clh_callFailed_non_selected_user_clearing_txt" msgid="8725898326616836656">"न निवडलेले वापरकर्ता क्लिअरिंग"</string>
    <string name="clh_callFailed_destination_out_of_order_txt" msgid="6626355413556362437">"गंतव्यस्थान नादुरुस्त आहे"</string>
    <string name="clh_callFailed_invalid_number_format_txt" msgid="6987646655639655370">"चुकीचा नंबर फॉरमॅट (अपूर्ण नंबर)"</string>
    <string name="clh_callFailed_facility_rejected_txt" msgid="4539787567476563415">"सुविधा नाकारली"</string>
    <string name="clh_callFailed_response_to_STATUS_ENQUIRY_txt" msgid="178503536263624366">"स्थिती चौकशीला प्रतिसाद"</string>
    <string name="clh_callFailed_normal_unspecified_txt" msgid="2777574148560245427">"सामान्य, अनिर्दिष्ट"</string>
    <string name="clh_callFailed_no_circuit_available_txt" msgid="2894749820848784700">"कोणतेही सर्किट/चॅनेल उपलब्ध नाही"</string>
    <string name="clh_callFailed_network_out_of_order_txt" msgid="807472585030492179">"नेटवर्क नादुरुस्त आहे"</string>
    <string name="clh_callFailed_temporary_failure_txt" msgid="1985847623937655151">"तात्पुरता बिघाड"</string>
    <string name="clh_callFailed_switching_equipment_congestion_txt" msgid="465517139462928431">"स्विचिंग उपकरणामध्ये दाटी"</string>
    <string name="clh_callFailed_access_information_discarded_txt" msgid="132851305339579892">"अॅक्सेस माहिती टाकून दिली"</string>
    <string name="clh_callFailed_requested_circuit_txt" msgid="2316345471851443847">"विनंती केलेले सर्किट/चॅनेल उपलब्ध नाही"</string>
    <string name="clh_callFailed_resources_unavailable_unspecified_txt" msgid="4460267429142724322">"संसाधने अनुपलब्ध, अनिर्दिष्ट"</string>
    <string name="clh_callFailed_quality_of_service_unavailable_txt" msgid="7315823047206338755">"सेवेची गुणवत्ता अनुपलब्ध"</string>
    <string name="clh_callFailed_requested_facility_not_subscribed_txt" msgid="1688438372518949530">"विनंती केलेल्या सुविधेचे सदस्यत्व घेतलेले नाही"</string>
    <string name="clh_callFailed_incoming_calls_barred_within_the_CUG_txt" msgid="3922231620226043342">"येणारे कॉल CUG च्या आत प्रतिबंधित आहेत"</string>
    <string name="clh_callFailed_bearer_capability_not_authorized_txt" msgid="6515594235334537340">"वाहक क्षमता अधिकृत नाही"</string>
    <string name="clh_callFailed_bearer_capability_not_presently_available_txt" msgid="8013567156449692135">"वाहक क्षमता सध्या उपलब्ध नाही"</string>
    <string name="clh_callFailed_service_or_option_not_available_unspecified_txt" msgid="8663374141880847414">"सेवा किंवा पर्याय उपलब्ध नाही, अनिर्दिष्ट"</string>
    <string name="clh_callFailed_bearer_service_not_implemented_txt" msgid="2772484977847973583">"वाहक सेवा अमलात आणलेली नाही"</string>
    <string name="clh_callFailed_ACM_equal_to_or_greater_than_ACMmax_txt" msgid="2192709279981159761">"ACMmax एवढे किंवा त्यापेक्षा मोठे ACM"</string>
    <string name="clh_callFailed_requested_facility_not_implemented_txt" msgid="406404292085779118">"विनंती केलेली सुविधा अमलात आणलेली नाही"</string>
    <string name="clh_callFailed_only_restricted_digital_information_bearer_capability_is_available_txt" msgid="4817899794531157207">"केवळ मर्यादित डिजिटल माहिती वाहक क्षमता उपलब्ध आहे"</string>
    <string name="clh_callFailed_service_or_option_not_implemented_unspecified_txt" msgid="2968655784896862505">"सेवा किंवा पर्याय अमलात आणलेला नाही, अनिर्दिष्ट"</string>
    <string name="clh_callFailed_invalid_transaction_identifier_value_txt" msgid="3843478518660918642">"चुकीचे व्यवहार आयडेंटिफायर मूल्य"</string>
    <string name="clh_callFailed_user_not_member_of_CUG_txt" msgid="8462852903153938988">"वापरकर्ता CUG चा सदस्य नाही"</string>
    <string name="clh_callFailed_incompatible_destination_txt" msgid="2580750652910253219">"विसंगत गंतव्यस्थान"</string>
    <string name="clh_callFailed_invalid_transit_network_selection_txt" msgid="6589916900457111005">"चुकीची परिवहन नेटवर्क निवड"</string>
    <string name="clh_callFailed_semantically_incorrect_message_txt" msgid="2329284157442218683">"शब्दार्थदृष्ट्या चुकीचा संदेश"</string>
    <string name="clh_callFailed_invalid_mandatory_information_txt" msgid="9081556111928912676">"चुकीची अनिवार्य माहिती"</string>
    <string name="clh_callFailed_message_type_non_existent_or_not_implemented_txt" msgid="2641350895896546715">"संदेश प्रकार अस्तित्वात नाही किंवा अमलात आणलेला नाही"</string>
    <string name="clh_callFailed_message_type_not_compatible_with_protocol_state_txt" msgid="6598180735494982466">"संदेश प्रकार प्रोटोकॉल स्थितीशी सुसंगत नाही"</string>
    <string name="clh_callFailed_information_element_non_existent_or_not_implemented_txt" msgid="4725610801664706983">"माहिती घटक अस्तित्वात नाही किंवा अमलात आणलेला नाही"</string>
    <string name="clh_callFailed_conditional_IE_error_txt" msgid="9140031076499566143">"सशर्त IE एरर"</string>
    <string name="clh_callFailed_message_not_compatible_with_protocol_state_txt" msgid="6586005128633024271">"संदेश प्रोटोकॉल स्थितीशी सुसंगत नाही"</string>
    <string name="clh_callFailed_recovery_on_timer_expiry_txt" msgid="3680765722923600294">"टाइमर एक्स्पायरीवर पुनर्प्राप्ती"</string>
    <string name="clh_callFailed_protocol_Error_unspecified_txt" msgid="8294907817156524790">"प्रोटोकॉल एरर, अनिर्दिष्ट"</string>
    <string name="clh_callFailed_interworking_unspecified_txt" msgid="8838850798491763729">"अंतर्गत कार्य, अनिर्दिष्ट"</string>
    <string name="labelCallBarring" msgid="3452870940716226978">"कॉल बारिंग"</string>
    <string name="sum_call_barring_enabled" msgid="6804489690436703488">"चालू"</string>
    <string name="sum_call_barring_disabled" msgid="5900772179198857783">"बंद"</string>
    <string name="call_barring_baoc" msgid="1199843944333106035">"सर्व जाणारे"</string>
    <string name="call_barring_baoc_enabled" msgid="8112118391869380361">"सर्व जाणारे कॉल ब्लॉक करणे बंद करायचे का?"</string>
    <string name="call_barring_baoc_disabled" msgid="7806697133004697974">"सर्व जाणारे कॉल ब्लॉक करायचे का?"</string>
    <string name="call_barring_baoic" msgid="3162154267825211826">"जाणारे इंटरनॅशनल"</string>
    <string name="call_barring_baoic_enabled" msgid="2634377543147258105">"जाणारे इंटरनॅशनल कॉल ब्लॉक करणे बंद करायचे का?"</string>
    <string name="call_barring_baoic_disabled" msgid="5817895648306183464">"जाणारे इंटरनॅशनल कॉल ब्लॉक करायचे का?"</string>
    <string name="call_barring_baoicr" msgid="8951699885885742076">"जाणारे इंटरनॅशनल रोमिंग"</string>
    <string name="call_barring_baoicr_enabled" msgid="2519630715322138317">"जाणारे इंटरनॅशनल रोमिंग ब्लॉक करणे बंद करायचे का?"</string>
    <string name="call_barring_baoicr_disabled" msgid="5831267468931377699">"जाणारे इंटरनॅशनल रोमिंग ब्लॉक करायचे का?"</string>
    <string name="call_barring_baic" msgid="5272726081458339912">"सर्व येणारे"</string>
    <string name="call_barring_baic_enabled" msgid="2457134916223203380">"सर्व येणारे कॉल ब्लॉक करणे बंद करायचे का?"</string>
    <string name="call_barring_baic_disabled" msgid="6945604947500275636">"सर्व येणारे कॉल ब्लॉक करायचे का?"</string>
    <string name="call_barring_baicr" msgid="5728784220691481693">"येणारे इंटरनॅशनल रोमिंग"</string>
    <string name="call_barring_baicr_enabled" msgid="6533336994391716127">"सर्व येणारे इंटरनॅशनल रोमिंग ब्लॉक करणे बंद करायचे का?"</string>
    <string name="call_barring_baicr_disabled" msgid="6746329853943256566">"येणारे इंटरनॅशनल रोमिंग ब्लॉक करायचे का?"</string>
    <string name="call_barring_deactivate_all" msgid="5269788384941003415">"सर्व बंद करा"</string>
    <string name="call_barring_deactivate_all_description" msgid="4972365443287257704">"सर्व कॉल बारिंग सेटिंग्ज बंद करा"</string>
    <string name="call_barring_deactivate_success" msgid="8014685598632000936">"कॉल बारिंग बंद केले"</string>
    <string name="call_barring_change_pwd" msgid="6887420609726284232">"पासवर्ड बदला"</string>
    <string name="call_barring_change_pwd_description" msgid="5505087790260233953">"कॉल बारिंगचा पासवर्ड बदला"</string>
    <string name="call_barring_change_pwd_description_disabled" msgid="7630770327645349957">"कॉल बारिंगचा पासवर्ड बदलू शकत नाही."</string>
    <string name="call_barring_pwd_not_match" msgid="6716711689350314525">"पासवर्ड जुळत नाहीत"</string>
    <string name="call_barring_right_pwd_number" msgid="2902966502520410446">"4 अंक असलेला एखादा पासवर्ड टाका"</string>
    <string name="call_barring_change_pwd_success" msgid="3278310763742760321">"पासवर्ड बदलला"</string>
    <string name="call_barring_old_pwd" msgid="6080515987320238522">"जुना पासवर्ड"</string>
    <string name="call_barring_new_pwd" msgid="7048532299150269547">"नवीन पासवर्ड"</string>
    <string name="call_barring_confirm_pwd" msgid="1947167278466285411">"पासवर्ड निश्चित करा"</string>
    <string name="messageCallBarring" msgid="2412123220272136055">"पासवर्ड टाका"</string>
    <string name="call_barring_settings" msgid="80766145008623645">"कॉल बारिंग सेटिंग्ज"</string>
    <string name="call_barring_deactivate_all_no_password" msgid="920902774366557311">"सर्व कॉल बारिंग़ सेटिंग्ज बंद करायच्या का?"</string>
    <string name="supp_service_notification_call_deflected" msgid="9195460512875330926">"कॉल वळवला."</string>
    <string name="supp_service_notification_call_forwarded" msgid="7818548630812124053">"कॉल फॉरवर्ड केला."</string>
    <string name="supp_service_notification_call_waiting" msgid="789154111899572489">"कॉल प्रतीक्षेत आहे."</string>
    <string name="supp_service_clir_suppression_rejected" msgid="1581851661582189045">"क्रमांक ब्‍लॉक करणे रद्द केले."</string>
    <string name="supp_service_closed_user_group_call" msgid="5761735840904590950">"बंद वापरकर्ता गट कॉल."</string>
    <string name="supp_service_incoming_calls_barred" msgid="3248813207307882723">"येणारे कॉल अवरोधित केले."</string>
    <string name="supp_service_outgoing_calls_barred" msgid="1962644621292054081">"जाणारे कॉल अवरोधित केले."</string>
    <string name="supp_service_call_forwarding_active" msgid="1253134771682248735">"कॉल फॉरवर्ड होत आहे."</string>
    <string name="supp_service_additional_call_forwarded" msgid="5228624725214727315">"अतिरिक्‍त कॉल फॉरवर्ड केला."</string>
    <string name="supp_service_additional_ect_connected" msgid="6396964292513707102">"भडक कॉल ट्रांसफर करणे पूर्ण झाले."</string>
    <string name="supp_service_additional_ect_connecting" msgid="5443373059716058480">"भडक कॉल ट्रांसफर होत आहे."</string>
    <string name="supp_service_call_on_hold" msgid="1478976782361795422">"कॉल होल्डवर आहे."</string>
    <string name="supp_service_call_resumed" msgid="1656475289958070674">"कॉल पुन्‍‍‍‍हा सुरू झाला."</string>
    <string name="supp_service_deflected_call" msgid="138970419873492166">"कॉल वळवला."</string>
    <string name="supp_service_forwarded_call" msgid="4509980341645679803">"कॉल फॉरवर्ड केला."</string>
    <string name="supp_service_conference_call" msgid="4448616364004466832">"कॉन्‍फरन्‍स कॉलमध्‍ये सामील होत आहे."</string>
    <string name="supp_service_held_call_released" msgid="2030677825038709779">"घेतलेला कॉल बंद केला."</string>
</resources><|MERGE_RESOLUTION|>--- conflicted
+++ resolved
@@ -46,7 +46,7 @@
     <string name="no_vm_number_msg" msgid="1300729501030053828">"सिम कार्डवर कोणताही व्हॉइसमेल नंबर संचयित केला नाही."</string>
     <string name="add_vm_number_str" msgid="4676479471644687453">"नंबर जोडा"</string>
     <string name="voice_number_setting_primary_user_only" msgid="6596604364907022416">"केवळ प्राथमिक वापरकर्ता व्हॉइसमेल सेटिंग्ज बदलू शकतो."</string>
-    <string name="puk_unlocked" msgid="2284912838477558454">"तुमचे सिम कार्ड अवरोधित करणे रद्द केले गेले आहे. तुमचा फोन अनलॉक होत आहे…"</string>
+    <string name="puk_unlocked" msgid="2284912838477558454">"आपले सिम कार्ड अवरोधित करणे रद्द केले गेले आहे. आपला फोन अनलॉक होत आहे…"</string>
     <string name="label_ndp" msgid="780479633159517250">"सिम नेटवर्क अनलॉक पिन"</string>
     <string name="sim_ndp_unlock_text" msgid="683628237760543009">"अनलॉक करा"</string>
     <string name="sim_ndp_dismiss_text" msgid="1604823375752456947">"डिसमिस करा"</string>
@@ -107,17 +107,17 @@
     <string name="messageCFB" msgid="3711089705936187129">"नंबर व्‍यस्‍त असताना"</string>
     <string name="sum_cfb_enabled" msgid="5984198104833116690">"<xliff:g id="PHONENUMBER">{0}</xliff:g> वर अग्रेषित करत आहे"</string>
     <string name="sum_cfb_disabled" msgid="4913145177320506827">"बंद"</string>
-    <string name="disable_cfb_forbidden" msgid="3506984333877998061">"तुमचा फोन व्‍यस्‍त असताना तुमचा ऑपरेटर कॉल अग्रेषण करणे अक्षम करण्‍यास समर्थन करीत नाही."</string>
+    <string name="disable_cfb_forbidden" msgid="3506984333877998061">"आपला फोन व्‍यस्‍त असताना आपला ऑपरेटर कॉल अग्रेषण करणे अक्षम करण्‍यास समर्थन करीत नाही."</string>
     <string name="labelCFNRy" msgid="1736067178393744351">"उत्तर न दिल्यास"</string>
     <string name="messageCFNRy" msgid="672317899884380374">"नंबर अनुत्तरित असताना"</string>
     <string name="sum_cfnry_enabled" msgid="6955775691317662910">"<xliff:g id="PHONENUMBER">{0}</xliff:g> वर अग्रेषित करत आहे"</string>
     <string name="sum_cfnry_disabled" msgid="3884684060443538097">"बंद"</string>
-    <string name="disable_cfnry_forbidden" msgid="4308233959150658058">"तुमचा फोन उत्तर देत नसताना तुमचा ऑपरेटर कॉल अग्रेषण करणे अक्षम करण्‍यास समर्थन करीत नाही."</string>
+    <string name="disable_cfnry_forbidden" msgid="4308233959150658058">"आपला फोन उत्तर देत नसताना आपला ऑपरेटर कॉल अग्रेषण करणे अक्षम करण्‍यास समर्थन करीत नाही."</string>
     <string name="labelCFNRc" msgid="2614827454402079766">"पोहचण्‍यायोग्‍य नसताना"</string>
     <string name="messageCFNRc" msgid="6380695421020295119">"नंबर पोहचण्‍यायोग्‍य नसताना"</string>
     <string name="sum_cfnrc_enabled" msgid="7010898346095497421">"<xliff:g id="PHONENUMBER">{0}</xliff:g> वर अग्रेषित करत आहे"</string>
     <string name="sum_cfnrc_disabled" msgid="2684474391807469832">"बंद"</string>
-    <string name="disable_cfnrc_forbidden" msgid="5646361343094064333">"तुमचा फोन पोहचण्‍यायोग्‍य नसताना तुमचा वाहक कॉल अग्रेषण करणे अक्षम करण्‍यास समर्थन करीत नाही."</string>
+    <string name="disable_cfnrc_forbidden" msgid="5646361343094064333">"आपला फोन पोहचण्‍यायोग्‍य नसताना आपला वाहक कॉल अग्रेषण करणे अक्षम करण्‍यास समर्थन करीत नाही."</string>
     <string name="updating_title" msgid="6146755386174019046">"कॉल सेटिंग्ज"</string>
     <string name="call_settings_admin_user_only" msgid="4526094783818216374">"कॉल सेटिंग्ज केवळ प्रशासक वापरकर्त्याद्वारे बदलल्‍या जाऊ शकतात."</string>
     <string name="call_settings_with_label" msgid="3401177261468593519">"सेटिंग्ज (<xliff:g id="SUBSCRIPTIONLABEL">%s</xliff:g>)"</string>
@@ -148,7 +148,7 @@
     <string name="fw_get_in_vm_failed" msgid="8862896836093833973">"वर्तमान अग्रेषण नंबर सेटिंग्‍ज पुनर्प्राप्त करू शकलो नाही आणि जतन करू शकलो नाही.\nतरीही नवीन प्रदात्‍यावर स्‍विच करायचे?"</string>
     <string name="no_change" msgid="3186040086622435212">"कोणतेही बदल केले नाहीत."</string>
     <string name="sum_voicemail_choose_provider" msgid="59911196126278922">"व्हॉइसमेल सेवा निवडा"</string>
-    <string name="voicemail_default" msgid="2001233554889016880">"तुमचा वाहक"</string>
+    <string name="voicemail_default" msgid="2001233554889016880">"आपला वाहक"</string>
     <string name="vm_change_pin_old_pin" msgid="7295220109886682573">"जुना पिन"</string>
     <string name="vm_change_pin_new_pin" msgid="5412922262839438097">"नवीन पिन"</string>
     <string name="vm_change_pin_progress_message" msgid="3977357361934350336">"कृपया प्रतीक्षा करा."</string>
@@ -165,7 +165,7 @@
     <string name="empty_networks_list" msgid="4249426905018815316">"कोणतीही नेटवर्क आढळली नाहीत."</string>
     <string name="network_query_error" msgid="6828516148953325006">"नेटवर्क शोधताना एरर."</string>
     <string name="register_on_network" msgid="9055203954040805084">"<xliff:g id="NETWORK">%s</xliff:g> वर नोंदणी करत आहे…"</string>
-    <string name="not_allowed" msgid="5613353860205691579">"तुमचे सिम कार्ड या नेटवर्कच्‍या कनेक्‍शनला अनुमती देत नाही."</string>
+    <string name="not_allowed" msgid="5613353860205691579">"आपले सिम कार्ड या नेटवर्कच्‍या कनेक्‍शनला अनुमती देत नाही."</string>
     <string name="connect_later" msgid="2308119155752343975">"आत्ता या नेटवर्कशी कनेक्‍ट करू शकत नाही. नंतर पुन्‍हा प्रयत्‍न करा."</string>
     <string name="registration_done" msgid="495135664535876612">"नेटवर्कवर नोंदणी केली."</string>
     <string name="already_auto" msgid="6067116884321285507">"आपोआप निवडीमध्‍ये आधीपासून आहे."</string>
@@ -418,13 +418,8 @@
     <string name="fdn_contact_updated" msgid="5497828782609005017">"निश्चित डायलिंग नंबर अपडेट केला."</string>
     <string name="delete_fdn_contact" msgid="6668958073074151717">"निश्चित डायलिंग नंबर हटवा"</string>
     <string name="deleting_fdn_contact" msgid="5669163206349319969">"निश्चित डायलिंग नंबर हटवित आहे..."</string>
-<<<<<<< HEAD
-    <string name="fdn_contact_deleted" msgid="7154162327112259569">"निश्चित डायलिंग नंबर हटवला."</string>
-    <string name="pin2_invalid" msgid="5470854099230755944">"तुम्ही चुकीचा पिन टाईप केल्‍याने FDN अपडेट केले नव्‍हते."</string>
-=======
     <string name="fdn_contact_deleted" msgid="7154162327112259569">"निश्चित डायलिंग नंबर हटविला."</string>
     <string name="pin2_invalid" msgid="5470854099230755944">"आपण चुकीचा पिन टाईप केल्‍याने FDN अपडेट केले नव्‍हते."</string>
->>>>>>> 1eb516b6
     <string name="fdn_invalid_number" msgid="2062898833049589309">"FDN अपडेट केलेले नाही, कारण क्रमांक २० अंकांनी जास्‍त होत आहेत."</string>
     <string name="pin2_or_fdn_invalid" msgid="6025144083384701197">"FDN अपडेट केले नव्‍हते. PIN2 चुकीचा होता किंवा फोन नंबरला नकार दिला."</string>
     <string name="fdn_failed" msgid="540018079008319747">"FDN कार्य अयशस्‍वी झाले."</string>
@@ -438,8 +433,8 @@
     <string name="oldPinLabel" msgid="5287773661246368314">"जुना पिन"</string>
     <string name="newPinLabel" msgid="207488227285336897">"नवीन पिन"</string>
     <string name="confirmPinLabel" msgid="257597715098070206">"नवीन पिन ची पुष्‍टी करा"</string>
-    <string name="badPin" msgid="8955102849303984935">"तुम्ही टाईप केलेला जुना पिन बरोबर नाही. पुन्‍हा प्रयत्‍न करा."</string>
-    <string name="mismatchPin" msgid="5923253370683071889">"तुम्ही टाईप केले ते पिन जुळत नाहीत. पुन्‍हा प्रयत्‍न करा."</string>
+    <string name="badPin" msgid="8955102849303984935">"आपण टाईप केलेला जुना पिन बरोबर नाही. पुन्‍हा प्रयत्‍न करा."</string>
+    <string name="mismatchPin" msgid="5923253370683071889">"आपण टाईप केले ते पिन जुळत नाहीत. पुन्‍हा प्रयत्‍न करा."</string>
     <string name="invalidPin" msgid="5981171102258684792">"4 ते 8 अंकांचा पिन टाईप करा."</string>
     <string name="disable_sim_pin" msgid="3419351358300716472">"सिम पिन साफ करा"</string>
     <string name="enable_sim_pin" msgid="4845145659651484248">"सिम पिन सेट करा"</string>
@@ -542,21 +537,14 @@
     <item msgid="899650777817315681">"सामान्य"</item>
     <item msgid="2883365539347850535">"दीर्घ"</item>
   </string-array>
-<<<<<<< HEAD
-    <string name="network_info_message" msgid="7738596060242881930">"नेटवर्क मेसेज"</string>
-    <string name="network_error_message" msgid="3394780436230411413">"एरर मेसेज"</string>
-    <string name="ota_title_activate" msgid="8616918561356194398">"तुमचा फोन सक्रिय करा"</string>
-    <string name="ota_touch_activate" msgid="6553212803262586244">"तुमची फोन सेवा सक्रिय करण्‍यासाठी एक विशिष्‍ट कॉल केला जाणे आवश्‍यक आहे. \n\n“सक्रिय करा” दाबल्‍यानंतर, तुमचा फोन सक्रिय करण्‍यासाठी प्रदान केलेल्‍या सूचना ऐका."</string>
-=======
     <string name="network_info_message" msgid="7738596060242881930">"नेटवर्क संदेश"</string>
     <string name="network_error_message" msgid="3394780436230411413">"एरर संदेश"</string>
     <string name="ota_title_activate" msgid="8616918561356194398">"आपला फोन सक्रिय करा"</string>
     <string name="ota_touch_activate" msgid="6553212803262586244">"आपली फोन सेवा सक्रिय करण्‍यासाठी एक विशिष्‍ट कॉल केला जाणे आवश्‍यक आहे. \n\n“सक्रिय करा” दाबल्‍यानंतर, आपला फोन सक्रिय करण्‍यासाठी प्रदान केलेल्‍या सूचना ऐका."</string>
->>>>>>> 1eb516b6
     <string name="ota_hfa_activation_title" msgid="2234246934160473981">"सक्रिय करत आहे..."</string>
     <string name="ota_hfa_activation_dialog_message" msgid="8092479227918463415">"फोन आपली मोबाइल डेटा सेवा सक्रिय करत आहे.\n\nयास सुमारे 5 मिनिटे लागतील."</string>
     <string name="ota_skip_activation_dialog_title" msgid="2943366608272261306">"सक्रिय करणे वगळायचे?"</string>
-    <string name="ota_skip_activation_dialog_message" msgid="2440770373498870550">"तुम्ही सक्रिय करणे वगळल्‍यास, तुम्ही कॉल करू शकत नाही किंवा मोबाइल डेटा नेटवर्कशी कनेक्‍ट करू शकत नाही (तुम्ही वाय-फाय नेटवर्कशी कनेक्‍ट करू शकत असला तरीही). तुम्ही तुमचा फोन सक्रिय करेपर्यंत, तुम्ही तो प्रत्‍येक वेळी चालू करताना आपल्‍याला तो सक्रिय करण्‍यास सांगितले जाईल."</string>
+    <string name="ota_skip_activation_dialog_message" msgid="2440770373498870550">"आपण सक्रिय करणे वगळल्‍यास, आपण कॉल करू शकत नाही किंवा मोबाइल डेटा नेटवर्कशी कनेक्‍ट करू शकत नाही (आपण वाय-फाय नेटवर्कशी कनेक्‍ट करू शकत असला तरीही). आपण आपला फोन सक्रिय करेपर्यंत, आपण तो प्रत्‍येक वेळी चालू करताना आपल्‍याला तो सक्रिय करण्‍यास सांगितले जाईल."</string>
     <string name="ota_skip_activation_dialog_skip_label" msgid="3458532775091563208">"वगळा"</string>
     <string name="ota_activate" msgid="1368528132525626264">"सक्रिय करा"</string>
     <string name="ota_title_activate_success" msgid="6570240212263372046">"फोन सक्रिय केला आहे."</string>
@@ -564,9 +552,9 @@
     <string name="ota_listen" msgid="162923839877584937">"सक्रिय करणे पूर्ण झाले आहे असे आपल्‍याला ऐकू येईपर्यंत बोललेल्‍या सूचनांचे अनुसरण करा."</string>
     <string name="ota_speaker" msgid="6904589278542719647">"स्पीकर"</string>
     <string name="ota_progress" msgid="460876637828044519">"आपल्‍या फोनचे प्रोग्रामिंग करत आहे…"</string>
-    <string name="ota_failure" msgid="7713756181204620397">"तुमचा फोन प्रोग्राम करणे शक्य झाले नाही"</string>
-    <string name="ota_successful" msgid="1880780692887077407">"तुमचा फोन आता सक्रिय केला आहे. सेवा सुरू होण्‍यास सुमारे 15 मिनिटे लागू शकतात."</string>
-    <string name="ota_unsuccessful" msgid="8072141612635635357">"तुमचा फोन सक्रिय केला नव्‍हता. \nआपल्‍याला अधिक चांगले कव्‍हरेज असलेले क्षेत्र (खिडकीजवळ किंवा बाहेर) शोधण्‍याची आवश्‍यकता असू शकते. \n\nपुन्‍हा प्रयत्‍न करा किंवा अधिक पर्यायांसाठी ग्राहक सेवेस कॉल करा."</string>
+    <string name="ota_failure" msgid="7713756181204620397">"आपला फोन प्रोग्राम करणे शक्य झाले नाही"</string>
+    <string name="ota_successful" msgid="1880780692887077407">"आपला फोन आता सक्रिय केला आहे. सेवा सुरू होण्‍यास सुमारे 15 मिनिटे लागू शकतात."</string>
+    <string name="ota_unsuccessful" msgid="8072141612635635357">"आपला फोन सक्रिय केला नव्‍हता. \nआपल्‍याला अधिक चांगले कव्‍हरेज असलेले क्षेत्र (खिडकीजवळ किंवा बाहेर) शोधण्‍याची आवश्‍यकता असू शकते. \n\nपुन्‍हा प्रयत्‍न करा किंवा अधिक पर्यायांसाठी ग्राहक सेवेस कॉल करा."</string>
     <string name="ota_spc_failure" msgid="3909983542575030796">"अत्‍याधिक SPC अपयश"</string>
     <string name="ota_call_end" msgid="4537279738134612388">"मागील"</string>
     <string name="ota_try_again" msgid="7685477206465902290">"पुन्हा प्रयत्न करा"</string>
@@ -577,12 +565,12 @@
     <string name="phone_in_ecm_call_notification_text" msgid="4611608947314729773">"डेटा कनेक्शन अक्षम केले"</string>
     <string name="phone_in_ecm_notification_complete_time" msgid="7730376844178948351">"<xliff:g id="COMPLETETIME">%s</xliff:g> पर्यंत कोणतेही डेटा कनेक्‍शन नाही"</string>
     <plurals name="alert_dialog_exit_ecm" formatted="false" msgid="7179911675595441201">
-      <item quantity="one">फोन <xliff:g id="COUNT_1">%s</xliff:g> मिनिटासाठी आणीबाणी कॉलबॅक मोडमध्ये राहील. या मोडमध्ये असताना डेटा कनेक्शन वापरणारे कोणतेही अॅप्लिकेशन वापरले जाऊ शकत नाहीत. तुम्ही आता बाहेर पडू इच्छिता?</item>
-      <item quantity="other">फोन <xliff:g id="COUNT_1">%s</xliff:g> मिनिटांसाठी आणीबाणी कॉलबॅक मोडमध्ये राहील. या मोडमध्ये असताना डेटा कनेक्शन वापरणारे कोणतेही अॅप्लिकेशन वापरले जाऊ शकत नाहीत. तुम्ही आता बाहेर पडू इच्छिता?</item>
+      <item quantity="one">फोन <xliff:g id="COUNT_1">%s</xliff:g> मिनिटासाठी आणीबाणी कॉलबॅक मोडमध्ये राहील. या मोडमध्ये असताना डेटा कनेक्शन वापरणारे कोणतेही अॅप्लिकेशन वापरले जाऊ शकत नाहीत. आपण आता बाहेर पडू इच्छिता?</item>
+      <item quantity="other">फोन <xliff:g id="COUNT_1">%s</xliff:g> मिनिटांसाठी आणीबाणी कॉलबॅक मोडमध्ये राहील. या मोडमध्ये असताना डेटा कनेक्शन वापरणारे कोणतेही अॅप्लिकेशन वापरले जाऊ शकत नाहीत. आपण आता बाहेर पडू इच्छिता?</item>
     </plurals>
     <plurals name="alert_dialog_not_avaialble_in_ecm" formatted="false" msgid="8042973425225093895">
-      <item quantity="one">आणीबाणी कॉलबॅक मोडमध्ये असताना निवडलेली क्रिया उपलब्ध नसते. फोन <xliff:g id="COUNT_1">%s</xliff:g> मिनिटासाठी या मोडमध्ये राहील. तुम्ही आता बाहेर पडू इच्छिता?</item>
-      <item quantity="other">आणीबाणी कॉलबॅक मोडमध्ये असताना निवडलेली क्रिया उपलब्ध नसते. फोन <xliff:g id="COUNT_1">%s</xliff:g> मिनिटांसाठी या मोडमध्ये राहील. तुम्ही आता बाहेर पडू इच्छिता?</item>
+      <item quantity="one">आणीबाणी कॉलबॅक मोडमध्ये असताना निवडलेली क्रिया उपलब्ध नसते. फोन <xliff:g id="COUNT_1">%s</xliff:g> मिनिटासाठी या मोडमध्ये राहील. आपण आता बाहेर पडू इच्छिता?</item>
+      <item quantity="other">आणीबाणी कॉलबॅक मोडमध्ये असताना निवडलेली क्रिया उपलब्ध नसते. फोन <xliff:g id="COUNT_1">%s</xliff:g> मिनिटांसाठी या मोडमध्ये राहील. आपण आता बाहेर पडू इच्छिता?</item>
     </plurals>
     <string name="alert_dialog_in_ecm_call" msgid="1886723687211887104">"आणीबाणीच्‍या कॉलमध्‍ये असताना निवडलेली क्रिया उपलब्‍ध नसते."</string>
     <string name="progress_dialog_exiting_ecm" msgid="4835734101617817074">"आणीबाणी कॉलबॅक मोडमधून बाहेर पडत आहे"</string>
@@ -627,7 +615,7 @@
     <string name="change_pin_cancel_label" msgid="353535488390948596">"रद्द करा"</string>
     <string name="change_pin_ok_label" msgid="6204308560844889926">"ठीक आहे"</string>
     <string name="change_pin_enter_old_pin_header" msgid="419179847657548887">"आपल्या जुन्या पिनची पुष्टी करा"</string>
-    <string name="change_pin_enter_old_pin_hint" msgid="8579171678763615453">"सुरु ठेवण्‍यासाठी तुमचा व्हॉइसमेल पिन प्रविष्‍ट करा."</string>
+    <string name="change_pin_enter_old_pin_hint" msgid="8579171678763615453">"सुरु ठेवण्‍यासाठी आपला व्हॉइसमेल पिन प्रविष्‍ट करा."</string>
     <string name="change_pin_enter_new_pin_header" msgid="2611191814590251532">"नवीन पिन सेट करा"</string>
     <string name="change_pin_enter_new_pin_hint" msgid="2322940054329689309">"पिन <xliff:g id="MIN">%1$d</xliff:g>-<xliff:g id="MAX">%2$d</xliff:g> अंकी असणे आवश्‍यक आहे."</string>
     <string name="change_pin_confirm_pin_header" msgid="8113764019347322170">"आपल्या पिनची पुष्टी करा"</string>
@@ -643,9 +631,9 @@
     <string name="mobile_data_activate_prepaid_summary" msgid="5705389791791637666">"<xliff:g id="PROVIDER_NAME">%s</xliff:g> द्वारे मोबाइल डेटा जोडा"</string>
     <string name="mobile_data_activate_roaming_plan" msgid="5998161536947086264">"कोणतीही रोमिंग योजना नाही"</string>
     <string name="mobile_data_activate_roaming_plan_summary" msgid="511202908883425459">"<xliff:g id="PROVIDER_NAME">%s</xliff:g> द्वारे रोमिंग योजना जोडा"</string>
-    <string name="mobile_data_activate_footer" msgid="5979019929980140594">"तुम्ही आपल्या <xliff:g id="PROVIDER_NAME">%s</xliff:g> वाहकाद्वारे मोबाइल डेटा किंवा रोमिंग योजना जोडू शकता."</string>
+    <string name="mobile_data_activate_footer" msgid="5979019929980140594">"आपण आपल्या <xliff:g id="PROVIDER_NAME">%s</xliff:g> वाहकाद्वारे मोबाइल डेटा किंवा रोमिंग योजना जोडू शकता."</string>
     <string name="mobile_data_activate_diag_title" msgid="9044252207707864493">"डेटा जोडायचा?"</string>
-    <string name="mobile_data_activate_diag_message" msgid="8216154678758451453">"तुम्हाला <xliff:g id="PROVIDER_NAME">%s</xliff:g> द्वारे डेटा जोडण्याची आवश्यकता असू शकते"</string>
+    <string name="mobile_data_activate_diag_message" msgid="8216154678758451453">"आपल्याला <xliff:g id="PROVIDER_NAME">%s</xliff:g> द्वारे डेटा जोडण्याची आवश्यकता असू शकते"</string>
     <string name="mobile_data_activate_button" msgid="3682400969184405446">"डेटा जोडा"</string>
     <string name="mobile_data_activate_cancel_button" msgid="1708022171547398765">"रद्द करा"</string>
     <string name="clh_card_title_call_ended_txt" msgid="4072101334811753823">"कॉल संपला"</string>
