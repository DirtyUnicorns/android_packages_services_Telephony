/*
 * Copyright (C) 2014 The Android Open Source Project
 *
 * Licensed under the Apache License, Version 2.0 (the "License");
 * you may not use this file except in compliance with the License.
 * You may obtain a copy of the License at
 *
 *      http://www.apache.org/licenses/LICENSE-2.0
 *
 * Unless required by applicable law or agreed to in writing, software
 * distributed under the License is distributed on an "AS IS" BASIS,
 * WITHOUT WARRANTIES OR CONDITIONS OF ANY KIND, either express or implied.
 * See the License for the specific language governing permissions and
 * limitations under the License.
 */

package com.android.services.telephony;

import android.content.BroadcastReceiver;
import android.content.ComponentName;
import android.content.Context;
import android.content.Intent;
import android.content.IntentFilter;
import android.content.res.Resources;
import android.graphics.Bitmap;
import android.graphics.Canvas;
import android.graphics.PorterDuff;
import android.graphics.drawable.Drawable;
import android.graphics.drawable.Icon;
import android.net.Uri;
import android.os.Bundle;
import android.os.PersistableBundle;
import android.os.RemoteException;
import android.os.ServiceManager;
import android.os.SystemProperties;
import android.os.UserHandle;
import android.os.UserManager;
import android.provider.Settings;
import android.telecom.PhoneAccount;
import android.telecom.PhoneAccountHandle;
import android.telecom.TelecomManager;
import android.telephony.CarrierConfigManager;
import android.telephony.PhoneStateListener;
import android.telephony.ServiceState;
import android.telephony.SubscriptionInfo;
import android.telephony.SubscriptionManager;
import android.telephony.SubscriptionManager.OnSubscriptionsChangedListener;
import android.telephony.TelephonyManager;
import android.text.TextUtils;

import com.android.ims.ImsManager;
import com.android.internal.telephony.Phone;
import com.android.internal.telephony.PhoneFactory;
import com.android.internal.telephony.TelephonyProperties;
import com.android.phone.PhoneGlobals;
import com.android.phone.PhoneUtils;
import com.android.phone.R;

import java.util.Arrays;
import java.util.Iterator;
import java.util.LinkedList;
import java.util.List;
import java.util.Optional;

import org.codeaurora.internal.IExtTelephony;

/**
 * Owns all data we have registered with Telecom including handling dynamic addition and
 * removal of SIMs and SIP accounts.
 */
final class TelecomAccountRegistry {
    private static final boolean DBG = false; /* STOP SHIP if true */

    // This icon is the one that is used when the Slot ID that we have for a particular SIM
    // is not supported, i.e. SubscriptionManager.INVALID_SLOT_ID or the 5th SIM in a phone.
    private final static int DEFAULT_SIM_ICON =  R.drawable.ic_multi_sim;
    private final static String GROUP_PREFIX = "group_";

    // Flag which decides whether SIM should power down due to APM,
    private static final String APM_SIM_NOT_PWDN_PROPERTY = "persist.radio.apm_sim_not_pwdn";

    private enum Count {
        ZERO,
        ONE,
        TWO
    }

    final class AccountEntry implements PstnPhoneCapabilitiesNotifier.Listener {
        private final Phone mPhone;
        private PhoneAccount mAccount;
        private final PstnIncomingCallNotifier mIncomingCallNotifier;
        private final PstnPhoneCapabilitiesNotifier mPhoneCapabilitiesNotifier;
        private boolean mIsEmergency;
        private boolean mIsDummy;
        private boolean mIsVideoCapable;
        private boolean mIsVideoPresenceSupported;
        private boolean mIsVideoPauseSupported;
        private boolean mIsMergeCallSupported;
        private boolean mIsMergeImsCallSupported;
        private boolean mIsVideoConferencingSupported;
        private boolean mIsMergeOfWifiCallsAllowedWhenVoWifiOff;

        AccountEntry(Phone phone, boolean isEmergency, boolean isDummy) {
            mPhone = phone;
            mIsEmergency = isEmergency;
            mIsDummy = isDummy;
            mAccount = registerPstnPhoneAccount(isEmergency, isDummy);
            Log.i(this, "Registered phoneAccount: %s with handle: %s",
                    mAccount, mAccount.getAccountHandle());
            mIncomingCallNotifier = new PstnIncomingCallNotifier((Phone) mPhone);
            mPhoneCapabilitiesNotifier = new PstnPhoneCapabilitiesNotifier((Phone) mPhone,
                    this);
        }

        void teardown() {
            mIncomingCallNotifier.teardown();
            mPhoneCapabilitiesNotifier.teardown();
        }

        /**
         * Registers the specified account with Telecom as a PhoneAccountHandle.
         */
        private PhoneAccount registerPstnPhoneAccount(boolean isEmergency, boolean isDummyAccount) {
            String dummyPrefix = isDummyAccount ? "Dummy " : "";

            // Build the Phone account handle.
            PhoneAccountHandle phoneAccountHandle =
                    PhoneUtils.makePstnPhoneAccountHandleWithPrefix(
                            mPhone, dummyPrefix, isEmergency);

            // Populate the phone account data.
            int subId = mPhone.getSubId();
            String subscriberId = mPhone.getSubscriberId();
            int color = PhoneAccount.NO_HIGHLIGHT_COLOR;
            int slotId = SubscriptionManager.INVALID_SIM_SLOT_INDEX;
            String line1Number = mTelephonyManager.getLine1Number(subId);
            if (line1Number == null) {
                line1Number = "";
            }
            String subNumber = mPhone.getLine1Number();
            if (subNumber == null) {
                subNumber = "";
            }

            String label;
            String description;
            Icon icon = null;
            CharSequence subDisplayName = null;

            // We can only get the real slotId from the SubInfoRecord, we can't calculate the
            // slotId from the subId or the phoneId in all instances.
            SubscriptionInfo record =
                    mSubscriptionManager.getActiveSubscriptionInfo(subId);
            if (record != null) {
                subDisplayName = record.getDisplayName();
            }
            if (isEmergency) {
                label = mContext.getResources().getString(R.string.sim_label_emergency_calls);
                description =
                        mContext.getResources().getString(R.string.sim_description_emergency_calls);
            } else if (mTelephonyManager.getPhoneCount() == 1) {
                // For single-sim device as well, we use the displayname
                // from the subinfo to keep the operator name displayed
                // in the InCall UI in sync with multi-sim device.
                if (!TextUtils.isEmpty(subDisplayName)) {
                    description = label = subDisplayName.toString();
                } else {
                    description = label = null;
                }
            } else {
                if (record != null) {
                    subDisplayName = record.getDisplayName();
                    slotId = record.getSimSlotIndex();
                    color = record.getIconTint();
                    icon = Icon.createWithBitmap(record.createIconBitmap(mContext));
                }

                String slotIdString;
                if (SubscriptionManager.isValidSlotIndex(slotId)) {
                    slotIdString = Integer.toString(slotId);
                } else {
                    slotIdString = mContext.getResources().getString(R.string.unknown);
                }

                if (TextUtils.isEmpty(subDisplayName)) {
                    // Either the sub record is not there or it has an empty display name.
                    Log.w(this, "Could not get a display name for subid: %d", subId);
                    subDisplayName = mContext.getResources().getString(
                            R.string.sim_description_default, slotIdString);
                }

                // The label is user-visible so let's use the display name that the user may
                // have set in Settings->Sim cards.
                label = dummyPrefix + subDisplayName;
                description = dummyPrefix + mContext.getResources().getString(
                                R.string.sim_description_default, slotIdString);
            }

            // By default all SIM phone accounts can place emergency calls.
            int capabilities = PhoneAccount.CAPABILITY_SIM_SUBSCRIPTION |
                    PhoneAccount.CAPABILITY_CALL_PROVIDER |
                    PhoneAccount.CAPABILITY_MULTI_USER;

            if (mContext.getResources().getBoolean(R.bool.config_pstnCanPlaceEmergencyCalls)) {
                capabilities |= PhoneAccount.CAPABILITY_PLACE_EMERGENCY_CALLS;
            }

            mIsVideoCapable = mPhone.isVideoEnabled();
            boolean isVideoEnabledByPlatform =
                    ImsManager.getInstance(mPhone.getContext(),
                    mPhone.getPhoneId()).isVtEnabledByPlatformForSlot();

            if (!mIsPrimaryUser) {
                Log.i(this, "Disabling video calling for secondary user.");
                mIsVideoCapable = false;
                isVideoEnabledByPlatform = false;
            }

            if (mIsVideoCapable) {
                capabilities |= PhoneAccount.CAPABILITY_VIDEO_CALLING;
            }

            if (isVideoEnabledByPlatform) {
                capabilities |= PhoneAccount.CAPABILITY_SUPPORTS_VIDEO_CALLING;
            }

            mIsVideoPresenceSupported = isCarrierVideoPresenceSupported();
            if (mIsVideoCapable && mIsVideoPresenceSupported) {
                capabilities |= PhoneAccount.CAPABILITY_VIDEO_CALLING_RELIES_ON_PRESENCE;
            }

            if (mIsVideoCapable && isCarrierEmergencyVideoCallsAllowed()) {
                capabilities |= PhoneAccount.CAPABILITY_EMERGENCY_VIDEO_CALLING;
            }

            mIsVideoPauseSupported = isCarrierVideoPauseSupported();
            Bundle extras = new Bundle();
            if (isCarrierInstantLetteringSupported()) {
                capabilities |= PhoneAccount.CAPABILITY_CALL_SUBJECT;
                extras.putAll(getPhoneAccountExtras());
            }

            final boolean isHandoverFromSupported = mContext.getResources().getBoolean(
                    R.bool.config_support_handover_from);
            if (isHandoverFromSupported && !isEmergency) {
                // Only set the extra is handover is supported and this isn't the emergency-only
                // acct.
                extras.putBoolean(PhoneAccount.EXTRA_SUPPORTS_HANDOVER_FROM,
                        isHandoverFromSupported);
            }

            extras.putBoolean(PhoneAccount.EXTRA_SUPPORTS_VIDEO_CALLING_FALLBACK,
                    mContext.getResources()
                            .getBoolean(R.bool.config_support_video_calling_fallback));

            if (slotId != SubscriptionManager.INVALID_SIM_SLOT_INDEX) {
                extras.putString(PhoneAccount.EXTRA_SORT_ORDER,
                    String.valueOf(slotId));
            }

            mIsMergeCallSupported = isCarrierMergeCallSupported();
            mIsMergeImsCallSupported = isCarrierMergeImsCallSupported();
            mIsVideoConferencingSupported = isCarrierVideoConferencingSupported();
            mIsMergeOfWifiCallsAllowedWhenVoWifiOff =
                    isCarrierMergeOfWifiCallsAllowedWhenVoWifiOff();

            if (isEmergency && mContext.getResources().getBoolean(
                    R.bool.config_emergency_account_emergency_calls_only)) {
                capabilities |= PhoneAccount.CAPABILITY_EMERGENCY_CALLS_ONLY;
            }

            if (icon == null) {
                // TODO: Switch to using Icon.createWithResource() once that supports tinting.
                Resources res = mContext.getResources();
                Drawable drawable = res.getDrawable(DEFAULT_SIM_ICON, null);
                drawable.setTint(res.getColor(R.color.default_sim_icon_tint_color_custom, null));
                drawable.setTintMode(PorterDuff.Mode.SRC_ATOP);

                int width = drawable.getIntrinsicWidth();
                int height = drawable.getIntrinsicHeight();
                Bitmap bitmap = Bitmap.createBitmap(width, height, Bitmap.Config.ARGB_8888);
                Canvas canvas = new Canvas(bitmap);
                drawable.setBounds(0, 0, canvas.getWidth(), canvas.getHeight());
                drawable.draw(canvas);

                icon = Icon.createWithBitmap(bitmap);
            }

            // Check to see if the newly registered account should replace the old account.
            String groupId = "";
            String[] mergedImsis = mTelephonyManager.getMergedSubscriberIds();
            boolean isMergedSim = false;
            if (mergedImsis != null && subscriberId != null && !isEmergency) {
                for (String imsi : mergedImsis) {
                    if (imsi.equals(subscriberId)) {
                        isMergedSim = true;
                        break;
                    }
                }
            }
            if(isMergedSim) {
                groupId = GROUP_PREFIX + line1Number;
                Log.i(this, "Adding Merged Account with group: " + Log.pii(groupId));
            }

            PhoneAccount account = PhoneAccount.builder(phoneAccountHandle, label)
                    .setAddress(Uri.fromParts(PhoneAccount.SCHEME_TEL, line1Number, null))
                    .setSubscriptionAddress(
                            Uri.fromParts(PhoneAccount.SCHEME_TEL, subNumber, null))
                    .setCapabilities(capabilities)
                    .setIcon(icon)
                    .setHighlightColor(color)
                    .setShortDescription(description)
                    .setSupportedUriSchemes(Arrays.asList(
                            PhoneAccount.SCHEME_TEL, PhoneAccount.SCHEME_VOICEMAIL))
                    .setExtras(extras)
                    .setGroupId(groupId)
                    .build();

            // Register with Telecom and put into the account entry.
            mTelecomManager.registerPhoneAccount(account);

            return account;
        }

        public PhoneAccountHandle getPhoneAccountHandle() {
            return mAccount != null ? mAccount.getAccountHandle() : null;
        }

        /**
         * Determines from carrier configuration whether pausing of IMS video calls is supported.
         *
         * @return {@code true} if pausing IMS video calls is supported.
         */
        private boolean isCarrierVideoPauseSupported() {
            // Check if IMS video pause is supported.
            PersistableBundle b =
                    PhoneGlobals.getInstance().getCarrierConfigForSubId(mPhone.getSubId());
            return b != null &&
                    b.getBoolean(CarrierConfigManager.KEY_SUPPORT_PAUSE_IMS_VIDEO_CALLS_BOOL);
        }

        /**
         * Determines from carrier configuration whether RCS presence indication for video calls is
         * supported.
         *
         * @return {@code true} if RCS presence indication for video calls is supported.
         */
        private boolean isCarrierVideoPresenceSupported() {
            PersistableBundle b =
                    PhoneGlobals.getInstance().getCarrierConfigForSubId(mPhone.getSubId());
            return b != null &&
                    b.getBoolean(CarrierConfigManager.KEY_USE_RCS_PRESENCE_BOOL);
        }

        /**
         * Determines from carrier config whether instant lettering is supported.
         *
         * @return {@code true} if instant lettering is supported, {@code false} otherwise.
         */
        private boolean isCarrierInstantLetteringSupported() {
            PersistableBundle b =
                    PhoneGlobals.getInstance().getCarrierConfigForSubId(mPhone.getSubId());
            return b != null &&
                    b.getBoolean(CarrierConfigManager.KEY_CARRIER_INSTANT_LETTERING_AVAILABLE_BOOL);
        }

        /**
         * Determines from carrier config whether merging calls is supported.
         *
         * @return {@code true} if merging calls is supported, {@code false} otherwise.
         */
        private boolean isCarrierMergeCallSupported() {
            PersistableBundle b =
                    PhoneGlobals.getInstance().getCarrierConfigForSubId(mPhone.getSubId());
            return b != null &&
                    b.getBoolean(CarrierConfigManager.KEY_SUPPORT_CONFERENCE_CALL_BOOL);
        }

        /**
         * Determines from carrier config whether merging IMS calls is supported.
         *
         * @return {@code true} if merging IMS calls is supported, {@code false} otherwise.
         */
        private boolean isCarrierMergeImsCallSupported() {
            PersistableBundle b =
                    PhoneGlobals.getInstance().getCarrierConfigForSubId(mPhone.getSubId());
            return b.getBoolean(CarrierConfigManager.KEY_SUPPORT_IMS_CONFERENCE_CALL_BOOL);
        }

        /**
         * Determines from carrier config whether emergency video calls are supported.
         *
         * @return {@code true} if emergency video calls are allowed, {@code false} otherwise.
         */
        private boolean isCarrierEmergencyVideoCallsAllowed() {
            PersistableBundle b =
                    PhoneGlobals.getInstance().getCarrierConfigForSubId(mPhone.getSubId());
            return b != null &&
                    b.getBoolean(CarrierConfigManager.KEY_ALLOW_EMERGENCY_VIDEO_CALLS_BOOL);
        }

        /**
         * Determines from carrier config whether video conferencing is supported.
         *
         * @return {@code true} if video conferencing is supported, {@code false} otherwise.
         */
        private boolean isCarrierVideoConferencingSupported() {
            PersistableBundle b =
                    PhoneGlobals.getInstance().getCarrierConfigForSubId(mPhone.getSubId());
            return b != null &&
                    b.getBoolean(CarrierConfigManager.KEY_SUPPORT_VIDEO_CONFERENCE_CALL_BOOL);
        }

        /**
         * Determines from carrier config whether merging of wifi calls is allowed when VoWIFI is
         * turned off.
         *
         * @return {@code true} merging of wifi calls when VoWIFI is disabled should be prevented,
         *      {@code false} otherwise.
         */
        private boolean isCarrierMergeOfWifiCallsAllowedWhenVoWifiOff() {
            PersistableBundle b =
                    PhoneGlobals.getInstance().getCarrierConfigForSubId(mPhone.getSubId());
            return b != null && b.getBoolean(
                    CarrierConfigManager.KEY_ALLOW_MERGE_WIFI_CALLS_WHEN_VOWIFI_OFF_BOOL);
        }

        /**
         * Where a device supports instant lettering and call subjects, retrieves the necessary
         * PhoneAccount extras for those features.
         * @return The {@link PhoneAccount} extras associated with the current subscription.
         */
        private Bundle getPhoneAccountExtras() {
            PersistableBundle b =
                    PhoneGlobals.getInstance().getCarrierConfigForSubId(mPhone.getSubId());

            int instantLetteringMaxLength = b.getInt(
                    CarrierConfigManager.KEY_CARRIER_INSTANT_LETTERING_LENGTH_LIMIT_INT);
            String instantLetteringEncoding = b.getString(
                    CarrierConfigManager.KEY_CARRIER_INSTANT_LETTERING_ENCODING_STRING);
            Bundle phoneAccountExtras = new Bundle();
            phoneAccountExtras.putInt(PhoneAccount.EXTRA_CALL_SUBJECT_MAX_LENGTH,
                    instantLetteringMaxLength);
            phoneAccountExtras.putString(PhoneAccount.EXTRA_CALL_SUBJECT_CHARACTER_ENCODING,
                    instantLetteringEncoding);
            return phoneAccountExtras;
        }

        /**
         * Receives callback from {@link PstnPhoneCapabilitiesNotifier} when the video capabilities
         * have changed.
         *
         * @param isVideoCapable {@code true} if video is capable.
         */
        @Override
        public void onVideoCapabilitiesChanged(boolean isVideoCapable) {
            mIsVideoCapable = isVideoCapable;
            synchronized (mAccountsLock) {
                if (!mAccounts.contains(this)) {
                    // Account has already been torn down, don't try to register it again.
                    // This handles the case where teardown has already happened, and we got a video
                    // update that lost the race for the mAccountsLock.  In such a scenario by the
                    // time we get here, the original phone account could have been torn down.
                    return;
                }
                mAccount = registerPstnPhoneAccount(mIsEmergency, mIsDummy);
            }
        }

        /**
         * Indicates whether this account supports pausing video calls.
         * @return {@code true} if the account supports pausing video calls, {@code false}
         * otherwise.
         */
        public boolean isVideoPauseSupported() {
            return mIsVideoCapable && mIsVideoPauseSupported;
        }

        /**
         * Indicates whether this account supports merging calls (i.e. conferencing).
         * @return {@code true} if the account supports merging calls, {@code false} otherwise.
         */
        public boolean isMergeCallSupported() {
            return mIsMergeCallSupported;
        }

        /**
         * Indicates whether this account supports merging IMS calls (i.e. conferencing).
         * @return {@code true} if the account supports merging IMS calls, {@code false} otherwise.
         */
        public boolean isMergeImsCallSupported() {
            return mIsMergeImsCallSupported;
        }

        /**
         * Indicates whether this account supports video conferencing.
         * @return {@code true} if the account supports video conferencing, {@code false} otherwise.
         */
        public boolean isVideoConferencingSupported() {
            return mIsVideoConferencingSupported;
        }

        /**
         * Indicate whether this account allow merging of wifi calls when VoWIFI is off.
         * @return {@code true} if allowed, {@code false} otherwise.
         */
        public boolean isMergeOfWifiCallsAllowedWhenVoWifiOff() {
            return mIsMergeOfWifiCallsAllowedWhenVoWifiOff;
        }
    }

    private OnSubscriptionsChangedListener mOnSubscriptionsChangedListener =
            new OnSubscriptionsChangedListener() {
        @Override
        public void onSubscriptionsChanged() {
            // Any time the SubscriptionInfo changes...rerun the setup
            tearDownAccounts();
            setupAccounts();
        }
    };

    private final BroadcastReceiver mUserSwitchedReceiver = new BroadcastReceiver() {
        @Override
        public void onReceive(Context context, Intent intent) {
            Log.i(this, "User changed, re-registering phone accounts.");

            int userHandleId = intent.getIntExtra(Intent.EXTRA_USER_HANDLE, 0);
            UserHandle currentUserHandle = new UserHandle(userHandleId);
            mIsPrimaryUser = UserManager.get(mContext).getPrimaryUser().getUserHandle()
                    .equals(currentUserHandle);

            // Any time the user changes, re-register the accounts.
            tearDownAccounts();
            setupAccounts();
        }
    };

    private final PhoneStateListener mPhoneStateListener = new PhoneStateListener() {
        @Override
        public void onServiceStateChanged(ServiceState serviceState) {
            int newState = serviceState.getState();
            if (newState == ServiceState.STATE_IN_SERVICE && mServiceState != newState) {
                tearDownAccounts();
                setupAccounts();
            }
            mServiceState = newState;
        }
    };

    private static TelecomAccountRegistry sInstance;
    private final Context mContext;
    private final TelecomManager mTelecomManager;
    private final TelephonyManager mTelephonyManager;
    private final SubscriptionManager mSubscriptionManager;
    private List<AccountEntry> mAccounts = new LinkedList<AccountEntry>();
    private Object mAccountsLock = new Object();
    private int mServiceState = ServiceState.STATE_POWER_OFF;
    private boolean mIsPrimaryUser = true;

    // TODO: Remove back-pointer from app singleton to Service, since this is not a preferred
    // pattern; redesign. This was added to fix a late release bug.
    private TelephonyConnectionService mTelephonyConnectionService;

    TelecomAccountRegistry(Context context) {
        mContext = context;
        mTelecomManager = TelecomManager.from(context);
        mTelephonyManager = TelephonyManager.from(context);
        mSubscriptionManager = SubscriptionManager.from(context);
    }

    static synchronized final TelecomAccountRegistry getInstance(Context context) {
        if (sInstance == null && context != null) {
            sInstance = new TelecomAccountRegistry(context);
        }
        return sInstance;
    }

    void setTelephonyConnectionService(TelephonyConnectionService telephonyConnectionService) {
        this.mTelephonyConnectionService = telephonyConnectionService;
    }

    TelephonyConnectionService getTelephonyConnectionService() {
        return mTelephonyConnectionService;
    }

    /**
     * Determines if the {@link AccountEntry} associated with a {@link PhoneAccountHandle} supports
     * pausing video calls.
     *
     * @param handle The {@link PhoneAccountHandle}.
     * @return {@code True} if video pausing is supported.
     */
    boolean isVideoPauseSupported(PhoneAccountHandle handle) {
        synchronized (mAccountsLock) {
            for (AccountEntry entry : mAccounts) {
                if (entry.getPhoneAccountHandle().equals(handle)) {
                    return entry.isVideoPauseSupported();
                }
            }
        }
        return false;
    }

    /**
     * Determines if the {@link AccountEntry} associated with a {@link PhoneAccountHandle} supports
     * merging calls.
     *
     * @param handle The {@link PhoneAccountHandle}.
     * @return {@code True} if merging calls is supported.
     */
    boolean isMergeCallSupported(PhoneAccountHandle handle) {
        synchronized (mAccountsLock) {
            for (AccountEntry entry : mAccounts) {
                if (entry.getPhoneAccountHandle().equals(handle)) {
                    return entry.isMergeCallSupported();
                }
            }
        }
        return false;
    }

    /**
     * Determines if the {@link AccountEntry} associated with a {@link PhoneAccountHandle} supports
     * video conferencing.
     *
     * @param handle The {@link PhoneAccountHandle}.
     * @return {@code True} if video conferencing is supported.
     */
    boolean isVideoConferencingSupported(PhoneAccountHandle handle) {
        synchronized (mAccountsLock) {
            for (AccountEntry entry : mAccounts) {
                if (entry.getPhoneAccountHandle().equals(handle)) {
                    return entry.isVideoConferencingSupported();
                }
            }
        }
        return false;
    }

    /**
     * Determines if the {@link AccountEntry} associated with a {@link PhoneAccountHandle} allows
     * merging of wifi calls when VoWIFI is disabled.
     *
     * @param handle The {@link PhoneAccountHandle}.
     * @return {@code True} if merging of wifi calls is allowed when VoWIFI is disabled.
     */
    boolean isMergeOfWifiCallsAllowedWhenVoWifiOff(final PhoneAccountHandle handle) {
        synchronized (mAccountsLock) {
            Optional<AccountEntry> result = mAccounts.stream().filter(
                    entry -> entry.getPhoneAccountHandle().equals(handle)).findFirst();

            if (result.isPresent()) {
                return result.get().isMergeOfWifiCallsAllowedWhenVoWifiOff();
            } else {
                return false;
            }
        }
    }

    /**
     * Determines if the {@link AccountEntry} associated with a {@link PhoneAccountHandle} supports
     * merging IMS calls.
     *
     * @param handle The {@link PhoneAccountHandle}.
     * @return {@code True} if merging IMS calls is supported.
     */
    boolean isMergeImsCallSupported(PhoneAccountHandle handle) {
        synchronized (mAccountsLock) {
            for (AccountEntry entry : mAccounts) {
                if (entry.getPhoneAccountHandle().equals(handle)) {
                    return entry.isMergeImsCallSupported();
                }
            }
        }
        return false;
    }

    /**
     * @return Reference to the {@code TelecomAccountRegistry}'s subscription manager.
     */
    SubscriptionManager getSubscriptionManager() {
        return mSubscriptionManager;
    }

    /**
     * Returns the address (e.g. the phone number) associated with a subscription.
     *
     * @param handle The phone account handle to find the subscription address for.
     * @return The address.
     */
    Uri getAddress(PhoneAccountHandle handle) {
        synchronized (mAccountsLock) {
            for (AccountEntry entry : mAccounts) {
                if (entry.getPhoneAccountHandle().equals(handle)) {
                    return entry.mAccount.getAddress();
                }
            }
        }
        return null;
    }

    /**
     * Sets up all the phone accounts for SIMs on first boot.
     */
    void setupOnBoot() {
        // TODO: When this object "finishes" we should unregister by invoking
        // SubscriptionManager.getInstance(mContext).unregister(mOnSubscriptionsChangedListener);
        // This is not strictly necessary because it will be unregistered if the
        // notification fails but it is good form.

        // Register for SubscriptionInfo list changes which is guaranteed
        // to invoke onSubscriptionsChanged the first time.
        SubscriptionManager.from(mContext).addOnSubscriptionsChangedListener(
                mOnSubscriptionsChangedListener);

        // We also need to listen for changes to the service state (e.g. emergency -> in service)
        // because this could signal a removal or addition of a SIM in a single SIM phone.
        mTelephonyManager.listen(mPhoneStateListener, PhoneStateListener.LISTEN_SERVICE_STATE);

        // Listen for user switches.  When the user switches, we need to ensure that if the current
        // use is not the primary user we disable video calling.
        mContext.registerReceiver(mUserSwitchedReceiver,
                new IntentFilter(Intent.ACTION_USER_SWITCHED));
    }

    /**
     * Determines if the list of {@link AccountEntry}(s) contains an {@link AccountEntry} with a
     * specified {@link PhoneAccountHandle}.
     *
     * @param handle The {@link PhoneAccountHandle}.
     * @return {@code True} if an entry exists.
     */
    boolean hasAccountEntryForPhoneAccount(PhoneAccountHandle handle) {
        synchronized (mAccountsLock) {
            for (AccountEntry entry : mAccounts) {
                if (entry.getPhoneAccountHandle().equals(handle)) {
                    return true;
                }
            }
        }
        return false;
    }

    /**
     * Un-registers any {@link PhoneAccount}s which are no longer present in the list
     * {@code AccountEntry}(s).
     */
    private void cleanupPhoneAccounts() {
        ComponentName telephonyComponentName =
                new ComponentName(mContext, TelephonyConnectionService.class);
        // This config indicates whether the emergency account was flagged as emergency calls only
        // in which case we need to consider all phone accounts, not just the call capable ones.
        final boolean emergencyCallsOnlyEmergencyAccount = mContext.getResources().getBoolean(
                R.bool.config_emergency_account_emergency_calls_only);
        List<PhoneAccountHandle> accountHandles = emergencyCallsOnlyEmergencyAccount
                ? mTelecomManager.getAllPhoneAccountHandles()
                : mTelecomManager.getCallCapablePhoneAccounts(true /* includeDisabled */);

        for (PhoneAccountHandle handle : accountHandles) {
            if (telephonyComponentName.equals(handle.getComponentName()) &&
                    !hasAccountEntryForPhoneAccount(handle)) {
                Log.i(this, "Unregistering phone account %s.", handle);
                mTelecomManager.unregisterPhoneAccount(handle);
            }
        }
    }

    private void setupAccounts() {
        // Go through SIM-based phones and register ourselves -- registering an existing account
        // will cause the existing entry to be replaced.
        Phone[] phones = PhoneFactory.getPhones();
        Log.d(this, "Found %d phones.  Attempting to register.", phones.length);

        final boolean phoneAccountsEnabled = mContext.getResources().getBoolean(
                R.bool.config_pstn_phone_accounts_enabled);
        int activeCount = 0;
        int activeSubscriptionId = SubscriptionManager.INVALID_SUBSCRIPTION_ID;

        synchronized (mAccountsLock) {
            if (phoneAccountsEnabled) {
                // states we are interested in from what
                // IExtTelephony.getCurrentUiccCardProvisioningStatus()can return
                final int PROVISIONED = 1;
                final int INVALID_STATE = -1;
                boolean isInEcm = false;

                for (Phone phone : phones) {
                    int provisionStatus = PROVISIONED;
                    int subscriptionId = phone.getSubId();
                    int slotId = phone.getPhoneId();
                    isInEcm = Boolean.parseBoolean(mTelephonyManager.getTelephonyProperty(slotId,
                            TelephonyProperties.PROPERTY_INECM_MODE, "false"));

                    if (mTelephonyManager.getPhoneCount() > 1) {
                        IExtTelephony mExtTelephony = IExtTelephony.Stub
                                .asInterface(ServiceManager.getService("extphone"));
                        try {
                            //get current provision state of the SIM.
                            provisionStatus =
                                    mExtTelephony.getCurrentUiccCardProvisioningStatus(slotId);
                        } catch (RemoteException ex) {
                            provisionStatus = INVALID_STATE;
                            Log.w(this, "Failed to get status , slotId: "+ slotId +" Exception: "
                                    + ex);
                        } catch (NullPointerException ex) {
                            provisionStatus = INVALID_STATE;
                            Log.w(this, "Failed to get status , slotId: "+ slotId +" Exception: "
                                    + ex);
                        }
                    }

                    Log.d(this, "Phone with subscription id: " + subscriptionId +
                            " slotId: " + slotId + " provisionStatus: " + provisionStatus);
                    // setupAccounts can be called multiple times during service changes. Don't add an
                    // account if the Icc has not been set yet.
<<<<<<< HEAD
                    if (subscriptionId >= 0 && (mSubscriptionManager.isActiveSubId(subscriptionId))) {
=======
                    if (subscriptionId >= 0  && (provisionStatus == PROVISIONED)
                            && (mSubscriptionManager.isActiveSubId(subscriptionId))) {
                        activeCount++;
                        activeSubscriptionId = subscriptionId;
>>>>>>> 45c51b57
                        mAccounts.add(new AccountEntry(phone, false /* emergency */,
                                false /* isDummy */));
                    } else {
                        // If device configured in dsds mode, a SIM removed and if corresponding
                        // phone is in ECM then add emergency account to that sub so that
                        // incoming emergency call can be processed.
                        Phone phoneInEcm = PhoneGlobals.getInstance().getPhoneInEcm();
                        if ((mTelephonyManager.getPhoneCount() > 1)
                                && isInEcm && (phoneInEcm != null)
                                && phoneInEcm.getPhoneId() == phone.getPhoneId()) {
                            mAccounts.add(new AccountEntry(phoneInEcm, true /* emergency */,
                                    false /* isDummy */));
                        }
                    }
                }
            }

            // If we did not list ANY accounts, we need to provide a "default" SIM account for a
            // slot which is bound to primary modem stack, for emergency numbers since
            // no actual SIM is needed for dialing emergency numbers but a phone account is.
            if (mAccounts.isEmpty()) {
                mAccounts.add(new AccountEntry(PhoneFactory.getPhone(
                        PhoneUtils.getPrimaryStackPhoneId()), true /* emergency */,
                        false /* isDummy */));
            }

            // Add a fake account entry.
            if (DBG && phones.length > 0 && "TRUE".equals(System.getProperty("dummy_sim"))) {
                mAccounts.add(new AccountEntry(phones[0], false /* emergency */,
                        true /* isDummy */));
            }
        }

        // Clean up any PhoneAccounts that are no longer relevant
        cleanupPhoneAccounts();

        // At some point, the phone account ID was switched from the subId to the iccId.
        // If there is a default account, check if this is the case, and upgrade the default account
        // from using the subId to iccId if so.
        PhoneAccountHandle defaultPhoneAccount =
                mTelecomManager.getUserSelectedOutgoingPhoneAccount();
        ComponentName telephonyComponentName =
                new ComponentName(mContext, TelephonyConnectionService.class);

        if (defaultPhoneAccount != null &&
                telephonyComponentName.equals(defaultPhoneAccount.getComponentName()) &&
                !hasAccountEntryForPhoneAccount(defaultPhoneAccount)) {

            String phoneAccountId = defaultPhoneAccount.getId();
            if (!TextUtils.isEmpty(phoneAccountId) && TextUtils.isDigitsOnly(phoneAccountId)) {
                PhoneAccountHandle upgradedPhoneAccount =
                        PhoneUtils.makePstnPhoneAccountHandle(
                                PhoneGlobals.getPhone(Integer.parseInt(phoneAccountId)));

                if (hasAccountEntryForPhoneAccount(upgradedPhoneAccount)) {
                    mTelecomManager.setUserSelectedOutgoingPhoneAccount(upgradedPhoneAccount);
                }
            }
        } else if ((defaultPhoneAccount == null)
                    && (mTelephonyManager.getPhoneCount() > Count.ONE.ordinal())
                    && (activeCount == Count.ONE.ordinal()) && (!isNonSimAccountFound())
                    && (isRadioInValidState(phones))) {
            PhoneAccountHandle phoneAccountHandle =
                    subscriptionIdToPhoneAccountHandle(activeSubscriptionId);
            if (phoneAccountHandle != null) {
                mTelecomManager.setUserSelectedOutgoingPhoneAccount(phoneAccountHandle);
            }
        }
    }

    private boolean isNonSimAccountFound() {
        final Iterator<PhoneAccountHandle> phoneAccounts =
                mTelecomManager.getCallCapablePhoneAccounts().listIterator();
        while (phoneAccounts.hasNext()) {
            final PhoneAccountHandle phoneAccountHandle = phoneAccounts.next();
            final PhoneAccount phoneAccount = mTelecomManager.getPhoneAccount(phoneAccountHandle);
            if (mTelephonyManager.getSubIdForPhoneAccount(phoneAccount) ==
                    SubscriptionManager.INVALID_SUBSCRIPTION_ID) {
                return true;
            }
        }
        return false;
    }

    private boolean isRadioInValidState(Phone[] phones) {
        boolean isApmSimNotPwrDown = (SystemProperties.getInt(APM_SIM_NOT_PWDN_PROPERTY, 0) == 1);
        int isAPMOn = Settings.Global.getInt(mContext.getContentResolver(),
                Settings.Global.AIRPLANE_MODE_ON, 0);

        // Do not update default Voice subId when SIM is pwdn due to APM
        if ((isAPMOn == 1) && (!isApmSimNotPwrDown)) {
            Log.d(this, "isRadioInValidState, isApmSimNotPwrDown = " + isApmSimNotPwrDown
                    + ", isAPMOn:" + isAPMOn);
            return false;
        }

        //Do not update default Voice subId when when device Shutdown is in progress
        int  numPhones = mTelephonyManager.getPhoneCount();
        for (int i = 0; i < numPhones; i++) {
            if (phones[i] != null && phones[i].isShuttingDown()) {
                Log.d(this, " isRadioInValidState: device shutdown in progress ");
                return false;
            }
        }
        return true;
    }

    private PhoneAccountHandle subscriptionIdToPhoneAccountHandle(final int subId) {
        final Iterator<PhoneAccountHandle> phoneAccounts =
                mTelecomManager.getCallCapablePhoneAccounts().listIterator();
        List<PhoneAccountHandle> phoneAccountsList =
                mTelecomManager.getCallCapablePhoneAccounts();
        while (phoneAccounts.hasNext()) {
            final PhoneAccountHandle phoneAccountHandle = phoneAccounts.next();
            final PhoneAccount phoneAccount = mTelecomManager.getPhoneAccount(phoneAccountHandle);
            if (subId == mTelephonyManager.getSubIdForPhoneAccount(phoneAccount)) {
                return phoneAccountHandle;
            }
        }
        return null;
    }

    private void tearDownAccounts() {
        synchronized (mAccountsLock) {
            for (AccountEntry entry : mAccounts) {
                entry.teardown();
            }
            mAccounts.clear();
        }
    }
}<|MERGE_RESOLUTION|>--- conflicted
+++ resolved
@@ -814,14 +814,10 @@
                             " slotId: " + slotId + " provisionStatus: " + provisionStatus);
                     // setupAccounts can be called multiple times during service changes. Don't add an
                     // account if the Icc has not been set yet.
-<<<<<<< HEAD
-                    if (subscriptionId >= 0 && (mSubscriptionManager.isActiveSubId(subscriptionId))) {
-=======
                     if (subscriptionId >= 0  && (provisionStatus == PROVISIONED)
                             && (mSubscriptionManager.isActiveSubId(subscriptionId))) {
                         activeCount++;
                         activeSubscriptionId = subscriptionId;
->>>>>>> 45c51b57
                         mAccounts.add(new AccountEntry(phone, false /* emergency */,
                                 false /* isDummy */));
                     } else {
