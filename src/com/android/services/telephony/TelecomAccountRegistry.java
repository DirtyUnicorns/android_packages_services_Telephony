/*
 * Copyright (C) 2014 The Android Open Source Project
 *
 * Licensed under the Apache License, Version 2.0 (the "License");
 * you may not use this file except in compliance with the License.
 * You may obtain a copy of the License at
 *
 *      http://www.apache.org/licenses/LICENSE-2.0
 *
 * Unless required by applicable law or agreed to in writing, software
 * distributed under the License is distributed on an "AS IS" BASIS,
 * WITHOUT WARRANTIES OR CONDITIONS OF ANY KIND, either express or implied.
 * See the License for the specific language governing permissions and
 * limitations under the License.
 */

package com.android.services.telephony;

import android.content.BroadcastReceiver;
import android.content.ComponentName;
import android.content.Context;
import android.content.Intent;
import android.content.IntentFilter;
import android.content.res.Resources;
import android.graphics.Bitmap;
import android.graphics.Canvas;
import android.graphics.PorterDuff;
import android.graphics.drawable.Drawable;
import android.graphics.drawable.Icon;
import android.net.Uri;
import android.os.Bundle;
import android.os.PersistableBundle;
import android.os.RemoteException;
import android.os.ServiceManager;
import android.os.SystemProperties;
import android.os.UserHandle;
import android.os.UserManager;
import android.provider.Settings;
import android.telecom.PhoneAccount;
import android.telecom.PhoneAccountHandle;
import android.telecom.TelecomManager;
import android.telephony.CarrierConfigManager;
import android.telephony.PhoneStateListener;
import android.telephony.ServiceState;
import android.telephony.SubscriptionInfo;
import android.telephony.SubscriptionManager;
import android.telephony.SubscriptionManager.OnSubscriptionsChangedListener;
import android.telephony.TelephonyManager;
import android.text.TextUtils;

import com.android.ims.ImsManager;
import com.android.internal.telephony.Phone;
import com.android.internal.telephony.PhoneFactory;
import com.android.phone.PhoneGlobals;
import com.android.phone.PhoneUtils;
import com.android.phone.R;

import java.util.Arrays;
import java.util.Iterator;
import java.util.LinkedList;
import java.util.List;
import java.util.Optional;

import org.codeaurora.internal.IExtTelephony;

/**
 * Owns all data we have registered with Telecom including handling dynamic addition and
 * removal of SIMs and SIP accounts.
 */
final class TelecomAccountRegistry {
    private static final boolean DBG = false; /* STOP SHIP if true */

    // This icon is the one that is used when the Slot ID that we have for a particular SIM
    // is not supported, i.e. SubscriptionManager.INVALID_SLOT_ID or the 5th SIM in a phone.
    private final static int DEFAULT_SIM_ICON =  R.drawable.ic_multi_sim;
    private final static String GROUP_PREFIX = "group_";

    // Flag which decides whether SIM should power down due to APM,
    private static final String APM_SIM_NOT_PWDN_PROPERTY = "persist.radio.apm_sim_not_pwdn";

    private enum Count {
        ZERO,
        ONE,
        TWO
    }

    final class AccountEntry implements PstnPhoneCapabilitiesNotifier.Listener {
        private final Phone mPhone;
        private PhoneAccount mAccount;
        private final PstnIncomingCallNotifier mIncomingCallNotifier;
        private final PstnPhoneCapabilitiesNotifier mPhoneCapabilitiesNotifier;
        private boolean mIsEmergency;
        private boolean mIsDummy;
        private boolean mIsVideoCapable;
        private boolean mIsVideoPresenceSupported;
        private boolean mIsVideoPauseSupported;
        private boolean mIsMergeCallSupported;
        private boolean mIsMergeImsCallSupported;
        private boolean mIsVideoConferencingSupported;
        private boolean mIsMergeOfWifiCallsAllowedWhenVoWifiOff;

        AccountEntry(Phone phone, boolean isEmergency, boolean isDummy) {
            mPhone = phone;
            mIsEmergency = isEmergency;
            mIsDummy = isDummy;
            mAccount = registerPstnPhoneAccount(isEmergency, isDummy);
            Log.i(this, "Registered phoneAccount: %s with handle: %s",
                    mAccount, mAccount.getAccountHandle());
            mIncomingCallNotifier = new PstnIncomingCallNotifier((Phone) mPhone);
            mPhoneCapabilitiesNotifier = new PstnPhoneCapabilitiesNotifier((Phone) mPhone,
                    this);
        }

        void teardown() {
            mIncomingCallNotifier.teardown();
            mPhoneCapabilitiesNotifier.teardown();
        }

        /**
         * Registers the specified account with Telecom as a PhoneAccountHandle.
         */
        private PhoneAccount registerPstnPhoneAccount(boolean isEmergency, boolean isDummyAccount) {
            String dummyPrefix = isDummyAccount ? "Dummy " : "";

            // Build the Phone account handle.
            PhoneAccountHandle phoneAccountHandle =
                    PhoneUtils.makePstnPhoneAccountHandleWithPrefix(
                            mPhone, dummyPrefix, isEmergency);

            // Populate the phone account data.
            int subId = mPhone.getSubId();
            String subscriberId = mPhone.getSubscriberId();
            int color = PhoneAccount.NO_HIGHLIGHT_COLOR;
            int slotId = SubscriptionManager.INVALID_SIM_SLOT_INDEX;
            String line1Number = mTelephonyManager.getLine1Number(subId);
            if (line1Number == null) {
                line1Number = "";
            }
            String subNumber = mPhone.getLine1Number();
            if (subNumber == null) {
                subNumber = "";
            }

            String label;
            String description;
            Icon icon = null;
            CharSequence subDisplayName = null;

            // We can only get the real slotId from the SubInfoRecord, we can't calculate the
            // slotId from the subId or the phoneId in all instances.
            SubscriptionInfo record =
                    mSubscriptionManager.getActiveSubscriptionInfo(subId);
            if (record != null) {
                subDisplayName = record.getDisplayName();
            }
            if (isEmergency) {
                label = mContext.getResources().getString(R.string.sim_label_emergency_calls);
                description =
                        mContext.getResources().getString(R.string.sim_description_emergency_calls);
            } else if (mTelephonyManager.getPhoneCount() == 1) {
                // For single-sim device as well, we use the displayname
                // from the subinfo to keep the operator name displayed
                // in the InCall UI in sync with multi-sim device.
                if (!TextUtils.isEmpty(subDisplayName)) {
                    description = label = subDisplayName.toString();
                } else {
                    description = label = null;
                }
            } else {
                if (record != null) {
                    subDisplayName = record.getDisplayName();
                    slotId = record.getSimSlotIndex();
                    color = record.getIconTint();
                    icon = Icon.createWithBitmap(record.createIconBitmap(mContext));
                }

                String slotIdString;
                if (SubscriptionManager.isValidSlotIndex(slotId)) {
                    slotIdString = Integer.toString(slotId);
                } else {
                    slotIdString = mContext.getResources().getString(R.string.unknown);
                }

                if (TextUtils.isEmpty(subDisplayName)) {
                    // Either the sub record is not there or it has an empty display name.
                    Log.w(this, "Could not get a display name for subid: %d", subId);
                    subDisplayName = mContext.getResources().getString(
                            R.string.sim_description_default, slotIdString);
                }

                // The label is user-visible so let's use the display name that the user may
                // have set in Settings->Sim cards.
                label = dummyPrefix + subDisplayName;
                description = dummyPrefix + mContext.getResources().getString(
                                R.string.sim_description_default, slotIdString);
            }

            // By default all SIM phone accounts can place emergency calls.
            int capabilities = PhoneAccount.CAPABILITY_SIM_SUBSCRIPTION |
                    PhoneAccount.CAPABILITY_CALL_PROVIDER |
                    PhoneAccount.CAPABILITY_MULTI_USER;

            if (mContext.getResources().getBoolean(R.bool.config_pstnCanPlaceEmergencyCalls)) {
                capabilities |= PhoneAccount.CAPABILITY_PLACE_EMERGENCY_CALLS;
            }

            mIsVideoCapable = mPhone.isVideoEnabled();
            boolean isVideoEnabledByPlatform =
                    ImsManager.getInstance(mPhone.getContext(),
                    mPhone.getPhoneId()).isVtEnabledByPlatformForSlot();

            if (!mIsPrimaryUser) {
                Log.i(this, "Disabling video calling for secondary user.");
                mIsVideoCapable = false;
                isVideoEnabledByPlatform = false;
            }

            if (mIsVideoCapable) {
                capabilities |= PhoneAccount.CAPABILITY_VIDEO_CALLING;
            }

            if (isVideoEnabledByPlatform) {
                capabilities |= PhoneAccount.CAPABILITY_SUPPORTS_VIDEO_CALLING;
            }

            mIsVideoPresenceSupported = isCarrierVideoPresenceSupported();
            if (mIsVideoCapable && mIsVideoPresenceSupported) {
                capabilities |= PhoneAccount.CAPABILITY_VIDEO_CALLING_RELIES_ON_PRESENCE;
            }

            if (mIsVideoCapable && isCarrierEmergencyVideoCallsAllowed()) {
                capabilities |= PhoneAccount.CAPABILITY_EMERGENCY_VIDEO_CALLING;
            }

            mIsVideoPauseSupported = isCarrierVideoPauseSupported();
            //Bundle phoneAccountExtras = new Bundle();
            if (isCarrierInstantLetteringSupported()) {
                capabilities |= PhoneAccount.CAPABILITY_CALL_SUBJECT;
                //extras.putAll(getPhoneAccountExtras());
            }
<<<<<<< HEAD
            //phoneAccountExtras.putBoolean(PhoneAccount.EXTRA_ALWAYS_USE_VOIP_AUDIO_MODE, false);

            final boolean isHandoverFromSupported = mContext.getResources().getBoolean(
                    R.bool.config_support_handover_from);
            if (isHandoverFromSupported && !isEmergency) {
                // Only set the extra is handover is supported and this isn't the emergency-only
                // acct.
                //extras.putBoolean(PhoneAccount.EXTRA_SUPPORTS_HANDOVER_FROM,
                  //      isHandoverFromSupported);
            }

            //extras.putBoolean(PhoneAccount.EXTRA_SUPPORTS_VIDEO_CALLING_FALLBACK,
              //      mContext.getResources()
                //            .getBoolean(R.bool.config_support_video_calling_fallback));

            if (slotId != SubscriptionManager.INVALID_SIM_SLOT_INDEX) {
                //extras.putString(PhoneAccount.EXTRA_SORT_ORDER,
                  //  String.valueOf(slotId));
            }

=======
            phoneAccountExtras.putBoolean(PhoneAccount.EXTRA_ALWAYS_USE_VOIP_AUDIO_MODE, false);
            phoneAccountExtras.putString(PhoneAccount.EXTRA_SORT_ORDER, String.valueOf(slotId) );
>>>>>>> cb2ea24d
            mIsMergeCallSupported = isCarrierMergeCallSupported();
            mIsMergeImsCallSupported = isCarrierMergeImsCallSupported();
            mIsVideoConferencingSupported = isCarrierVideoConferencingSupported();
            mIsMergeOfWifiCallsAllowedWhenVoWifiOff =
                    isCarrierMergeOfWifiCallsAllowedWhenVoWifiOff();

            if (isEmergency && mContext.getResources().getBoolean(
                    R.bool.config_emergency_account_emergency_calls_only)) {
                capabilities |= PhoneAccount.CAPABILITY_EMERGENCY_CALLS_ONLY;
            }

            if (icon == null) {
                // TODO: Switch to using Icon.createWithResource() once that supports tinting.
                Resources res = mContext.getResources();
                Drawable drawable = res.getDrawable(DEFAULT_SIM_ICON, null);
                drawable.setTint(res.getColor(R.color.default_sim_icon_tint_color, null));
                drawable.setTintMode(PorterDuff.Mode.SRC_ATOP);

                int width = drawable.getIntrinsicWidth();
                int height = drawable.getIntrinsicHeight();
                Bitmap bitmap = Bitmap.createBitmap(width, height, Bitmap.Config.ARGB_8888);
                Canvas canvas = new Canvas(bitmap);
                drawable.setBounds(0, 0, canvas.getWidth(), canvas.getHeight());
                drawable.draw(canvas);

                icon = Icon.createWithBitmap(bitmap);
            }

            // Check to see if the newly registered account should replace the old account.
            String groupId = "";
            String[] mergedImsis = mTelephonyManager.getMergedSubscriberIds();
            boolean isMergedSim = false;
            if (mergedImsis != null && subscriberId != null && !isEmergency) {
                for (String imsi : mergedImsis) {
                    if (imsi.equals(subscriberId)) {
                        isMergedSim = true;
                        break;
                    }
                }
            }
            if(isMergedSim) {
                groupId = GROUP_PREFIX + line1Number;
                Log.i(this, "Adding Merged Account with group: " + Log.pii(groupId));
            }

            PhoneAccount account = PhoneAccount.builder(phoneAccountHandle, label)
                    .setAddress(Uri.fromParts(PhoneAccount.SCHEME_TEL, line1Number, null))
                    .setSubscriptionAddress(
                            Uri.fromParts(PhoneAccount.SCHEME_TEL, subNumber, null))
                    .setCapabilities(capabilities)
                    .setIcon(icon)
                    .setHighlightColor(color)
                    .setShortDescription(description)
                    .setSupportedUriSchemes(Arrays.asList(
                            PhoneAccount.SCHEME_TEL, PhoneAccount.SCHEME_VOICEMAIL))
                    //.setExtras(phoneAccountExtras)
                    .setGroupId(groupId)
                    .build();

            // Register with Telecom and put into the account entry.
            mTelecomManager.registerPhoneAccount(account);

            return account;
        }

        public PhoneAccountHandle getPhoneAccountHandle() {
            return mAccount != null ? mAccount.getAccountHandle() : null;
        }

        /**
         * Determines from carrier configuration whether pausing of IMS video calls is supported.
         *
         * @return {@code true} if pausing IMS video calls is supported.
         */
        private boolean isCarrierVideoPauseSupported() {
            // Check if IMS video pause is supported.
            PersistableBundle b =
                    PhoneGlobals.getInstance().getCarrierConfigForSubId(mPhone.getSubId());
            return b != null &&
                    b.getBoolean(CarrierConfigManager.KEY_SUPPORT_PAUSE_IMS_VIDEO_CALLS_BOOL);
        }

        /**
         * Determines from carrier configuration whether RCS presence indication for video calls is
         * supported.
         *
         * @return {@code true} if RCS presence indication for video calls is supported.
         */
        private boolean isCarrierVideoPresenceSupported() {
            PersistableBundle b =
                    PhoneGlobals.getInstance().getCarrierConfigForSubId(mPhone.getSubId());
            return b != null &&
                    b.getBoolean(CarrierConfigManager.KEY_USE_RCS_PRESENCE_BOOL);
        }

        /**
         * Determines from carrier config whether instant lettering is supported.
         *
         * @return {@code true} if instant lettering is supported, {@code false} otherwise.
         */
        private boolean isCarrierInstantLetteringSupported() {
            PersistableBundle b =
                    PhoneGlobals.getInstance().getCarrierConfigForSubId(mPhone.getSubId());
            return b != null &&
                    b.getBoolean(CarrierConfigManager.KEY_CARRIER_INSTANT_LETTERING_AVAILABLE_BOOL);
        }

        /**
         * Determines from carrier config whether merging calls is supported.
         *
         * @return {@code true} if merging calls is supported, {@code false} otherwise.
         */
        private boolean isCarrierMergeCallSupported() {
            PersistableBundle b =
                    PhoneGlobals.getInstance().getCarrierConfigForSubId(mPhone.getSubId());
            return b != null &&
                    b.getBoolean(CarrierConfigManager.KEY_SUPPORT_CONFERENCE_CALL_BOOL);
        }

        /**
         * Determines from carrier config whether merging IMS calls is supported.
         *
         * @return {@code true} if merging IMS calls is supported, {@code false} otherwise.
         */
        private boolean isCarrierMergeImsCallSupported() {
            PersistableBundle b =
                    PhoneGlobals.getInstance().getCarrierConfigForSubId(mPhone.getSubId());
            return b.getBoolean(CarrierConfigManager.KEY_SUPPORT_IMS_CONFERENCE_CALL_BOOL);
        }

        /**
         * Determines from carrier config whether emergency video calls are supported.
         *
         * @return {@code true} if emergency video calls are allowed, {@code false} otherwise.
         */
        private boolean isCarrierEmergencyVideoCallsAllowed() {
            PersistableBundle b =
                    PhoneGlobals.getInstance().getCarrierConfigForSubId(mPhone.getSubId());
            return b != null &&
                    b.getBoolean(CarrierConfigManager.KEY_ALLOW_EMERGENCY_VIDEO_CALLS_BOOL);
        }

        /**
         * Determines from carrier config whether video conferencing is supported.
         *
         * @return {@code true} if video conferencing is supported, {@code false} otherwise.
         */
        private boolean isCarrierVideoConferencingSupported() {
            PersistableBundle b =
                    PhoneGlobals.getInstance().getCarrierConfigForSubId(mPhone.getSubId());
            return b != null &&
                    b.getBoolean(CarrierConfigManager.KEY_SUPPORT_VIDEO_CONFERENCE_CALL_BOOL);
        }

        /**
         * Determines from carrier config whether merging of wifi calls is allowed when VoWIFI is
         * turned off.
         *
         * @return {@code true} merging of wifi calls when VoWIFI is disabled should be prevented,
         *      {@code false} otherwise.
         */
        private boolean isCarrierMergeOfWifiCallsAllowedWhenVoWifiOff() {
            PersistableBundle b =
                    PhoneGlobals.getInstance().getCarrierConfigForSubId(mPhone.getSubId());
            return b != null && b.getBoolean(
                    CarrierConfigManager.KEY_ALLOW_MERGE_WIFI_CALLS_WHEN_VOWIFI_OFF_BOOL);
        }

        /**
         * Where a device supports instant lettering and call subjects, retrieves the necessary
         * PhoneAccount extras for those features.
         * @return The {@link PhoneAccount} extras associated with the current subscription.
         */
        private Bundle getPhoneAccountExtras(Bundle phoneAccountExtras) {
            PersistableBundle b =
                    PhoneGlobals.getInstance().getCarrierConfigForSubId(mPhone.getSubId());

            int instantLetteringMaxLength = b.getInt(
                    CarrierConfigManager.KEY_CARRIER_INSTANT_LETTERING_LENGTH_LIMIT_INT);
            String instantLetteringEncoding = b.getString(
                    CarrierConfigManager.KEY_CARRIER_INSTANT_LETTERING_ENCODING_STRING);
            phoneAccountExtras.putInt(PhoneAccount.EXTRA_CALL_SUBJECT_MAX_LENGTH,
                    instantLetteringMaxLength);
            phoneAccountExtras.putString(PhoneAccount.EXTRA_CALL_SUBJECT_CHARACTER_ENCODING,
                    instantLetteringEncoding);
            return phoneAccountExtras;
        }

        /**
         * Receives callback from {@link PstnPhoneCapabilitiesNotifier} when the video capabilities
         * have changed.
         *
         * @param isVideoCapable {@code true} if video is capable.
         */
        @Override
        public void onVideoCapabilitiesChanged(boolean isVideoCapable) {
            mIsVideoCapable = isVideoCapable;
            synchronized (mAccountsLock) {
                if (!mAccounts.contains(this)) {
                    // Account has already been torn down, don't try to register it again.
                    // This handles the case where teardown has already happened, and we got a video
                    // update that lost the race for the mAccountsLock.  In such a scenario by the
                    // time we get here, the original phone account could have been torn down.
                    return;
                }
                mAccount = registerPstnPhoneAccount(mIsEmergency, mIsDummy);
            }
        }

        /**
         * Indicates whether this account supports pausing video calls.
         * @return {@code true} if the account supports pausing video calls, {@code false}
         * otherwise.
         */
        public boolean isVideoPauseSupported() {
            return mIsVideoCapable && mIsVideoPauseSupported;
        }

        /**
         * Indicates whether this account supports merging calls (i.e. conferencing).
         * @return {@code true} if the account supports merging calls, {@code false} otherwise.
         */
        public boolean isMergeCallSupported() {
            return mIsMergeCallSupported;
        }

        /**
         * Indicates whether this account supports merging IMS calls (i.e. conferencing).
         * @return {@code true} if the account supports merging IMS calls, {@code false} otherwise.
         */
        public boolean isMergeImsCallSupported() {
            return mIsMergeImsCallSupported;
        }

        /**
         * Indicates whether this account supports video conferencing.
         * @return {@code true} if the account supports video conferencing, {@code false} otherwise.
         */
        public boolean isVideoConferencingSupported() {
            return mIsVideoConferencingSupported;
        }

        /**
         * Indicate whether this account allow merging of wifi calls when VoWIFI is off.
         * @return {@code true} if allowed, {@code false} otherwise.
         */
        public boolean isMergeOfWifiCallsAllowedWhenVoWifiOff() {
            return mIsMergeOfWifiCallsAllowedWhenVoWifiOff;
        }
    }

    private OnSubscriptionsChangedListener mOnSubscriptionsChangedListener =
            new OnSubscriptionsChangedListener() {
        @Override
        public void onSubscriptionsChanged() {
            // Any time the SubscriptionInfo changes...rerun the setup
            tearDownAccounts();
            setupAccounts();
        }
    };

    private final BroadcastReceiver mUserSwitchedReceiver = new BroadcastReceiver() {
        @Override
        public void onReceive(Context context, Intent intent) {
            Log.i(this, "User changed, re-registering phone accounts.");

            int userHandleId = intent.getIntExtra(Intent.EXTRA_USER_HANDLE, 0);
            UserHandle currentUserHandle = new UserHandle(userHandleId);
            mIsPrimaryUser = UserManager.get(mContext).getPrimaryUser().getUserHandle()
                    .equals(currentUserHandle);

            // Any time the user changes, re-register the accounts.
            tearDownAccounts();
            setupAccounts();
        }
    };

    private final PhoneStateListener mPhoneStateListener = new PhoneStateListener() {
        @Override
        public void onServiceStateChanged(ServiceState serviceState) {
            int newState = serviceState.getState();
            if (newState == ServiceState.STATE_IN_SERVICE && mServiceState != newState) {
                tearDownAccounts();
                setupAccounts();
            }
            mServiceState = newState;
        }
    };

    private static TelecomAccountRegistry sInstance;
    private final Context mContext;
    private final TelecomManager mTelecomManager;
    private final TelephonyManager mTelephonyManager;
    private final SubscriptionManager mSubscriptionManager;
    private List<AccountEntry> mAccounts = new LinkedList<AccountEntry>();
    private Object mAccountsLock = new Object();
    private int mServiceState = ServiceState.STATE_POWER_OFF;
    private boolean mIsPrimaryUser = true;

    // TODO: Remove back-pointer from app singleton to Service, since this is not a preferred
    // pattern; redesign. This was added to fix a late release bug.
    private TelephonyConnectionService mTelephonyConnectionService;

    TelecomAccountRegistry(Context context) {
        mContext = context;
        mTelecomManager = TelecomManager.from(context);
        mTelephonyManager = TelephonyManager.from(context);
        mSubscriptionManager = SubscriptionManager.from(context);
    }

    static synchronized final TelecomAccountRegistry getInstance(Context context) {
        if (sInstance == null && context != null) {
            sInstance = new TelecomAccountRegistry(context);
        }
        return sInstance;
    }

    void setTelephonyConnectionService(TelephonyConnectionService telephonyConnectionService) {
        this.mTelephonyConnectionService = telephonyConnectionService;
    }

    TelephonyConnectionService getTelephonyConnectionService() {
        return mTelephonyConnectionService;
    }

    /**
     * Determines if the {@link AccountEntry} associated with a {@link PhoneAccountHandle} supports
     * pausing video calls.
     *
     * @param handle The {@link PhoneAccountHandle}.
     * @return {@code True} if video pausing is supported.
     */
    boolean isVideoPauseSupported(PhoneAccountHandle handle) {
        synchronized (mAccountsLock) {
            for (AccountEntry entry : mAccounts) {
                if (entry.getPhoneAccountHandle().equals(handle)) {
                    return entry.isVideoPauseSupported();
                }
            }
        }
        return false;
    }

    /**
     * Determines if the {@link AccountEntry} associated with a {@link PhoneAccountHandle} supports
     * merging calls.
     *
     * @param handle The {@link PhoneAccountHandle}.
     * @return {@code True} if merging calls is supported.
     */
    boolean isMergeCallSupported(PhoneAccountHandle handle) {
        synchronized (mAccountsLock) {
            for (AccountEntry entry : mAccounts) {
                if (entry.getPhoneAccountHandle().equals(handle)) {
                    return entry.isMergeCallSupported();
                }
            }
        }
        return false;
    }

    /**
     * Determines if the {@link AccountEntry} associated with a {@link PhoneAccountHandle} supports
     * video conferencing.
     *
     * @param handle The {@link PhoneAccountHandle}.
     * @return {@code True} if video conferencing is supported.
     */
    boolean isVideoConferencingSupported(PhoneAccountHandle handle) {
        synchronized (mAccountsLock) {
            for (AccountEntry entry : mAccounts) {
                if (entry.getPhoneAccountHandle().equals(handle)) {
                    return entry.isVideoConferencingSupported();
                }
            }
        }
        return false;
    }

    /**
     * Determines if the {@link AccountEntry} associated with a {@link PhoneAccountHandle} allows
     * merging of wifi calls when VoWIFI is disabled.
     *
     * @param handle The {@link PhoneAccountHandle}.
     * @return {@code True} if merging of wifi calls is allowed when VoWIFI is disabled.
     */
    boolean isMergeOfWifiCallsAllowedWhenVoWifiOff(final PhoneAccountHandle handle) {
        synchronized (mAccountsLock) {
            Optional<AccountEntry> result = mAccounts.stream().filter(
                    entry -> entry.getPhoneAccountHandle().equals(handle)).findFirst();

            if (result.isPresent()) {
                return result.get().isMergeOfWifiCallsAllowedWhenVoWifiOff();
            } else {
                return false;
            }
        }
    }

    /**
     * Determines if the {@link AccountEntry} associated with a {@link PhoneAccountHandle} supports
     * merging IMS calls.
     *
     * @param handle The {@link PhoneAccountHandle}.
     * @return {@code True} if merging IMS calls is supported.
     */
    boolean isMergeImsCallSupported(PhoneAccountHandle handle) {
        synchronized (mAccountsLock) {
            for (AccountEntry entry : mAccounts) {
                if (entry.getPhoneAccountHandle().equals(handle)) {
                    return entry.isMergeImsCallSupported();
                }
            }
        }
        return false;
    }

    /**
     * @return Reference to the {@code TelecomAccountRegistry}'s subscription manager.
     */
    SubscriptionManager getSubscriptionManager() {
        return mSubscriptionManager;
    }

    /**
     * Returns the address (e.g. the phone number) associated with a subscription.
     *
     * @param handle The phone account handle to find the subscription address for.
     * @return The address.
     */
    Uri getAddress(PhoneAccountHandle handle) {
        synchronized (mAccountsLock) {
            for (AccountEntry entry : mAccounts) {
                if (entry.getPhoneAccountHandle().equals(handle)) {
                    return entry.mAccount.getAddress();
                }
            }
        }
        return null;
    }

    /**
     * Sets up all the phone accounts for SIMs on first boot.
     */
    void setupOnBoot() {
        // TODO: When this object "finishes" we should unregister by invoking
        // SubscriptionManager.getInstance(mContext).unregister(mOnSubscriptionsChangedListener);
        // This is not strictly necessary because it will be unregistered if the
        // notification fails but it is good form.

        // Register for SubscriptionInfo list changes which is guaranteed
        // to invoke onSubscriptionsChanged the first time.
        SubscriptionManager.from(mContext).addOnSubscriptionsChangedListener(
                mOnSubscriptionsChangedListener);

        // We also need to listen for changes to the service state (e.g. emergency -> in service)
        // because this could signal a removal or addition of a SIM in a single SIM phone.
        mTelephonyManager.listen(mPhoneStateListener, PhoneStateListener.LISTEN_SERVICE_STATE);

        // Listen for user switches.  When the user switches, we need to ensure that if the current
        // use is not the primary user we disable video calling.
        mContext.registerReceiver(mUserSwitchedReceiver,
                new IntentFilter(Intent.ACTION_USER_SWITCHED));
    }

    /**
     * Determines if the list of {@link AccountEntry}(s) contains an {@link AccountEntry} with a
     * specified {@link PhoneAccountHandle}.
     *
     * @param handle The {@link PhoneAccountHandle}.
     * @return {@code True} if an entry exists.
     */
    boolean hasAccountEntryForPhoneAccount(PhoneAccountHandle handle) {
        synchronized (mAccountsLock) {
            for (AccountEntry entry : mAccounts) {
                if (entry.getPhoneAccountHandle().equals(handle)) {
                    return true;
                }
            }
        }
        return false;
    }

    /**
     * Un-registers any {@link PhoneAccount}s which are no longer present in the list
     * {@code AccountEntry}(s).
     */
    private void cleanupPhoneAccounts() {
        ComponentName telephonyComponentName =
                new ComponentName(mContext, TelephonyConnectionService.class);
        // This config indicates whether the emergency account was flagged as emergency calls only
        // in which case we need to consider all phone accounts, not just the call capable ones.
        final boolean emergencyCallsOnlyEmergencyAccount = mContext.getResources().getBoolean(
                R.bool.config_emergency_account_emergency_calls_only);
        List<PhoneAccountHandle> accountHandles = emergencyCallsOnlyEmergencyAccount
                ? mTelecomManager.getAllPhoneAccountHandles()
                : mTelecomManager.getCallCapablePhoneAccounts(true /* includeDisabled */);

        for (PhoneAccountHandle handle : accountHandles) {
            if (telephonyComponentName.equals(handle.getComponentName()) &&
                    !hasAccountEntryForPhoneAccount(handle)) {
                Log.i(this, "Unregistering phone account %s.", handle);
                mTelecomManager.unregisterPhoneAccount(handle);
            }
        }
    }

    private void setupAccounts() {
        // Go through SIM-based phones and register ourselves -- registering an existing account
        // will cause the existing entry to be replaced.
        Phone[] phones = PhoneFactory.getPhones();
        Log.d(this, "Found %d phones.  Attempting to register.", phones.length);

        final boolean phoneAccountsEnabled = mContext.getResources().getBoolean(
                R.bool.config_pstn_phone_accounts_enabled);
        int activeCount = 0;
        int activeSubscriptionId = SubscriptionManager.INVALID_SUBSCRIPTION_ID;

        synchronized (mAccountsLock) {
            if (phoneAccountsEnabled) {
                // states we are interested in from what
                // IExtTelephony.getCurrentUiccCardProvisioningStatus()can return
                final int PROVISIONED = 1;
                final int INVALID_STATE = -1;

                for (Phone phone : phones) {
                    int provisionStatus = PROVISIONED;
                    int subscriptionId = phone.getSubId();
                    int slotId = phone.getPhoneId();

                    if (mTelephonyManager.getPhoneCount() > 1) {
                        IExtTelephony mExtTelephony = IExtTelephony.Stub
                                .asInterface(ServiceManager.getService("extphone"));
                        try {
                            //get current provision state of the SIM.
                            provisionStatus =
                                    mExtTelephony.getCurrentUiccCardProvisioningStatus(slotId);
                        } catch (RemoteException ex) {
                            provisionStatus = INVALID_STATE;
                            Log.w(this, "Failed to get status , slotId: "+ slotId +" Exception: "
                                    + ex);
                        } catch (NullPointerException ex) {
                            provisionStatus = INVALID_STATE;
                            Log.w(this, "Failed to get status , slotId: "+ slotId +" Exception: "
                                    + ex);
                        }
                    }

                    Log.d(this, "Phone with subscription id: " + subscriptionId +
                            " slotId: " + slotId + " provisionStatus: " + provisionStatus);
                    // setupAccounts can be called multiple times during service changes. Don't add an
                    // account if the Icc has not been set yet.
                    if (subscriptionId >= 0  && (provisionStatus == PROVISIONED)
                            && (mSubscriptionManager.isActiveSubId(subscriptionId))) {
                        activeCount++;
                        activeSubscriptionId = subscriptionId;
                        mAccounts.add(new AccountEntry(phone, false /* emergency */,
                                false /* isDummy */));
                    }
                }
            }

            // If we did not list ANY accounts, we need to provide a "default" SIM account
            // for emergency numbers since no actual SIM is needed for dialing emergency
            // numbers but a phone account is.
            if (mAccounts.isEmpty()) {
                mAccounts.add(new AccountEntry(PhoneFactory.getDefaultPhone(), true /* emergency */,
                        false /* isDummy */));
            }

            // Add a fake account entry.
            if (DBG && phones.length > 0 && "TRUE".equals(System.getProperty("dummy_sim"))) {
                mAccounts.add(new AccountEntry(phones[0], false /* emergency */,
                        true /* isDummy */));
            }
        }

        // Clean up any PhoneAccounts that are no longer relevant
        cleanupPhoneAccounts();

        // At some point, the phone account ID was switched from the subId to the iccId.
        // If there is a default account, check if this is the case, and upgrade the default account
        // from using the subId to iccId if so.
        PhoneAccountHandle defaultPhoneAccount =
                mTelecomManager.getUserSelectedOutgoingPhoneAccount();
        ComponentName telephonyComponentName =
                new ComponentName(mContext, TelephonyConnectionService.class);

        if (defaultPhoneAccount != null &&
                telephonyComponentName.equals(defaultPhoneAccount.getComponentName()) &&
                !hasAccountEntryForPhoneAccount(defaultPhoneAccount)) {

            String phoneAccountId = defaultPhoneAccount.getId();
            if (!TextUtils.isEmpty(phoneAccountId) && TextUtils.isDigitsOnly(phoneAccountId)) {
                PhoneAccountHandle upgradedPhoneAccount =
                        PhoneUtils.makePstnPhoneAccountHandle(
                                PhoneGlobals.getPhone(Integer.parseInt(phoneAccountId)));

                if (hasAccountEntryForPhoneAccount(upgradedPhoneAccount)) {
                    mTelecomManager.setUserSelectedOutgoingPhoneAccount(upgradedPhoneAccount);
                }
            }
        } else if ((defaultPhoneAccount == null)
                    && (mTelephonyManager.getPhoneCount() > Count.ONE.ordinal())
                    && (activeCount == Count.ONE.ordinal()) && (!isNonSimAccountFound())
                    && (isRadioInValidState(phones))) {
            PhoneAccountHandle phoneAccountHandle =
                    subscriptionIdToPhoneAccountHandle(activeSubscriptionId);
            if (phoneAccountHandle != null) {
                mTelecomManager.setUserSelectedOutgoingPhoneAccount(phoneAccountHandle);
            }
        }
    }

    private boolean isNonSimAccountFound() {
        final Iterator<PhoneAccountHandle> phoneAccounts =
                mTelecomManager.getCallCapablePhoneAccounts().listIterator();
        while (phoneAccounts.hasNext()) {
            final PhoneAccountHandle phoneAccountHandle = phoneAccounts.next();
            final PhoneAccount phoneAccount = mTelecomManager.getPhoneAccount(phoneAccountHandle);
            if (mTelephonyManager.getSubIdForPhoneAccount(phoneAccount) ==
                    SubscriptionManager.INVALID_SUBSCRIPTION_ID) {
                return true;
            }
        }
        return false;
    }

    private boolean isRadioInValidState(Phone[] phones) {
        boolean isApmSimNotPwrDown = (SystemProperties.getInt(APM_SIM_NOT_PWDN_PROPERTY, 0) == 1);
        int isAPMOn = Settings.Global.getInt(mContext.getContentResolver(),
                Settings.Global.AIRPLANE_MODE_ON, 0);

        // Do not update default Voice subId when SIM is pwdn due to APM
        if ((isAPMOn == 1) && (!isApmSimNotPwrDown)) {
            Log.d(this, "isRadioInValidState, isApmSimNotPwrDown = " + isApmSimNotPwrDown
                    + ", isAPMOn:" + isAPMOn);
            return false;
        }

        //Do not update default Voice subId when when device Shutdown is in progress
        int  numPhones = mTelephonyManager.getPhoneCount();
        for (int i = 0; i < numPhones; i++) {
            if (phones[i] != null && phones[i].isShuttingDown()) {
                Log.d(this, " isRadioInValidState: device shutdown in progress ");
                return false;
            }
        }
        return true;
    }

    private PhoneAccountHandle subscriptionIdToPhoneAccountHandle(final int subId) {
        final Iterator<PhoneAccountHandle> phoneAccounts =
                mTelecomManager.getCallCapablePhoneAccounts().listIterator();
        List<PhoneAccountHandle> phoneAccountsList =
                mTelecomManager.getCallCapablePhoneAccounts();
        while (phoneAccounts.hasNext()) {
            final PhoneAccountHandle phoneAccountHandle = phoneAccounts.next();
            final PhoneAccount phoneAccount = mTelecomManager.getPhoneAccount(phoneAccountHandle);
            if (subId == mTelephonyManager.getSubIdForPhoneAccount(phoneAccount)) {
                return phoneAccountHandle;
            }
        }
        return null;
    }

    private void tearDownAccounts() {
        synchronized (mAccountsLock) {
            for (AccountEntry entry : mAccounts) {
                entry.teardown();
            }
            mAccounts.clear();
        }
    }
}<|MERGE_RESOLUTION|>--- conflicted
+++ resolved
@@ -233,36 +233,30 @@
             }
 
             mIsVideoPauseSupported = isCarrierVideoPauseSupported();
-            //Bundle phoneAccountExtras = new Bundle();
+            Bundle extras = new Bundle();
             if (isCarrierInstantLetteringSupported()) {
                 capabilities |= PhoneAccount.CAPABILITY_CALL_SUBJECT;
-                //extras.putAll(getPhoneAccountExtras());
-            }
-<<<<<<< HEAD
-            //phoneAccountExtras.putBoolean(PhoneAccount.EXTRA_ALWAYS_USE_VOIP_AUDIO_MODE, false);
+                extras.putAll(getPhoneAccountExtras());
+            }
 
             final boolean isHandoverFromSupported = mContext.getResources().getBoolean(
                     R.bool.config_support_handover_from);
             if (isHandoverFromSupported && !isEmergency) {
                 // Only set the extra is handover is supported and this isn't the emergency-only
                 // acct.
-                //extras.putBoolean(PhoneAccount.EXTRA_SUPPORTS_HANDOVER_FROM,
-                  //      isHandoverFromSupported);
-            }
-
-            //extras.putBoolean(PhoneAccount.EXTRA_SUPPORTS_VIDEO_CALLING_FALLBACK,
-              //      mContext.getResources()
-                //            .getBoolean(R.bool.config_support_video_calling_fallback));
+                extras.putBoolean(PhoneAccount.EXTRA_SUPPORTS_HANDOVER_FROM,
+                        isHandoverFromSupported);
+            }
+
+            extras.putBoolean(PhoneAccount.EXTRA_SUPPORTS_VIDEO_CALLING_FALLBACK,
+                    mContext.getResources()
+                            .getBoolean(R.bool.config_support_video_calling_fallback));
 
             if (slotId != SubscriptionManager.INVALID_SIM_SLOT_INDEX) {
-                //extras.putString(PhoneAccount.EXTRA_SORT_ORDER,
-                  //  String.valueOf(slotId));
-            }
-
-=======
-            phoneAccountExtras.putBoolean(PhoneAccount.EXTRA_ALWAYS_USE_VOIP_AUDIO_MODE, false);
-            phoneAccountExtras.putString(PhoneAccount.EXTRA_SORT_ORDER, String.valueOf(slotId) );
->>>>>>> cb2ea24d
+                extras.putString(PhoneAccount.EXTRA_SORT_ORDER,
+                    String.valueOf(slotId));
+            }
+
             mIsMergeCallSupported = isCarrierMergeCallSupported();
             mIsMergeImsCallSupported = isCarrierMergeImsCallSupported();
             mIsVideoConferencingSupported = isCarrierVideoConferencingSupported();
@@ -318,7 +312,7 @@
                     .setShortDescription(description)
                     .setSupportedUriSchemes(Arrays.asList(
                             PhoneAccount.SCHEME_TEL, PhoneAccount.SCHEME_VOICEMAIL))
-                    //.setExtras(phoneAccountExtras)
+                    .setExtras(extras)
                     .setGroupId(groupId)
                     .build();
 
@@ -436,7 +430,7 @@
          * PhoneAccount extras for those features.
          * @return The {@link PhoneAccount} extras associated with the current subscription.
          */
-        private Bundle getPhoneAccountExtras(Bundle phoneAccountExtras) {
+        private Bundle getPhoneAccountExtras() {
             PersistableBundle b =
                     PhoneGlobals.getInstance().getCarrierConfigForSubId(mPhone.getSubId());
 
@@ -444,6 +438,7 @@
                     CarrierConfigManager.KEY_CARRIER_INSTANT_LETTERING_LENGTH_LIMIT_INT);
             String instantLetteringEncoding = b.getString(
                     CarrierConfigManager.KEY_CARRIER_INSTANT_LETTERING_ENCODING_STRING);
+            Bundle phoneAccountExtras = new Bundle();
             phoneAccountExtras.putInt(PhoneAccount.EXTRA_CALL_SUBJECT_MAX_LENGTH,
                     instantLetteringMaxLength);
             phoneAccountExtras.putString(PhoneAccount.EXTRA_CALL_SUBJECT_CHARACTER_ENCODING,
