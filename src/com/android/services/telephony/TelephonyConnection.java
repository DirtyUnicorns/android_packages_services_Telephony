--- conflicted
+++ resolved
@@ -204,7 +204,6 @@
         }
 
         /**
-<<<<<<< HEAD
          * Used by the {@link com.android.internal.telephony.Connection} to report a change in the
          * substate of the current call
          *
@@ -213,7 +212,9 @@
         @Override
         public void onCallSubstateChanged(int callSubstate) {
             setCallSubstate(callSubstate);
-=======
+        }
+
+        /*
          * Handles a change to the multiparty state for this connection.
          *
          * @param isMultiParty {@code true} if the call became multiparty, {@code false}
@@ -222,7 +223,6 @@
         @Override
         public void onMultipartyStateChanged(boolean isMultiParty) {
             handleMultipartyStateChange(isMultiParty);
->>>>>>> 5735ed53
         }
     };
 
