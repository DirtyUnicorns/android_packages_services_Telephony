--- conflicted
+++ resolved
@@ -615,22 +615,15 @@
      */
     void clearOriginalConnection() {
         if (mOriginalConnection != null) {
-<<<<<<< HEAD
-            getPhone().unregisterForPreciseCallStateChanged(mHandler);
-            getPhone().unregisterForRingbackTone(mHandler);
-            getPhone().unregisterForHandoverStateChanged(mHandler);
-            getPhone().unregisterForDisconnect(mHandler);
-            getPhone().unregisterForSuppServiceNotification(mHandler);
-=======
             if (getPhone() != null) {
                 getPhone().unregisterForPreciseCallStateChanged(mHandler);
                 getPhone().unregisterForRingbackTone(mHandler);
                 getPhone().unregisterForHandoverStateChanged(mHandler);
                 getPhone().unregisterForDisconnect(mHandler);
+                getPhone().unregisterForSuppServiceNotification(mHandler);
             }
             mOriginalConnection.removePostDialListener(mPostDialListener);
             mOriginalConnection.removeListener(mOriginalConnectionListener);
->>>>>>> b69dd181
             mOriginalConnection = null;
         }
     }
@@ -905,17 +898,7 @@
 
     private void close() {
         Log.v(this, "close");
-<<<<<<< HEAD
-        if (getPhone() != null) {
-            getPhone().unregisterForPreciseCallStateChanged(mHandler);
-            getPhone().unregisterForRingbackTone(mHandler);
-            getPhone().unregisterForHandoverStateChanged(mHandler);
-            getPhone().unregisterForSuppServiceNotification(mHandler);
-        }
-        mOriginalConnection = null;
-=======
         clearOriginalConnection();
->>>>>>> b69dd181
         destroy();
     }
 
