--- conflicted
+++ resolved
@@ -361,12 +361,7 @@
 
         // Convert into emergency number if necessary
         // This is required in some regions (e.g. Taiwan).
-<<<<<<< HEAD
-        if (!PhoneUtils.isLocalEmergencyNumber(number) &&
-                PhoneNumberUtils.isConvertToEmergencyNumberEnabled()) {
-=======
-        if (!PhoneNumberUtils.isLocalEmergencyNumber(this, number)) {
->>>>>>> 480f0642
+        if (!PhoneUtils.isLocalEmergencyNumber(number)) {
             final Phone phone = getPhoneForAccount(request.getAccountHandle(), false);
             // We only do the conversion if the phone is not in service. The un-converted
             // emergency numbers will go to the correct destination when the phone is in-service,
