/*
 * Copyright (C) 2014 The Android Open Source Project
 *
 * Licensed under the Apache License, Version 2.0 (the "License");
 * you may not use this file except in compliance with the License.
 * You may obtain a copy of the License at
 *
 *      http://www.apache.org/licenses/LICENSE-2.0
 *
 * Unless required by applicable law or agreed to in writing, software
 * distributed under the License is distributed on an "AS IS" BASIS,
 * WITHOUT WARRANTIES OR CONDITIONS OF ANY KIND, either express or implied.
 * See the License for the specific language governing permissions and
 * limitations under the License.
 */

package com.android.services.telephony;

import android.content.ActivityNotFoundException;
import android.content.ComponentName;
import android.content.Context;
import android.content.Intent;
import android.net.Uri;
import android.os.Bundle;
import android.provider.Settings;
import android.telecom.Conference;
import android.telecom.Connection;
import android.telecom.ConnectionRequest;
import android.telecom.ConnectionService;
import android.telecom.DisconnectCause;
import android.telecom.PhoneAccount;
import android.telecom.PhoneAccountHandle;
import android.telecom.TelecomManager;
import android.telecom.VideoProfile;
import android.telephony.CarrierConfigManager;
import android.telephony.PhoneNumberUtils;
import android.telephony.RadioAccessFamily;
import android.telephony.ServiceState;
import android.telephony.SubscriptionManager;
import android.telephony.TelephonyManager;
import android.text.TextUtils;
import android.util.Pair;

import com.android.internal.annotations.VisibleForTesting;
import com.android.internal.telephony.Call;
import com.android.internal.telephony.CallStateException;
import com.android.internal.telephony.GsmCdmaPhone;
import com.android.internal.telephony.IccCard;
import com.android.internal.telephony.IccCardConstants;
import com.android.internal.telephony.Phone;
import com.android.internal.telephony.PhoneConstants;
import com.android.internal.telephony.PhoneFactory;
import com.android.internal.telephony.imsphone.ImsExternalCallTracker;
import com.android.internal.telephony.imsphone.ImsPhone;
import com.android.internal.telephony.imsphone.ImsPhoneConnection;
import com.android.internal.telephony.TelephonyProperties;
import com.android.phone.MMIDialogActivity;
import com.android.phone.PhoneUtils;
import com.android.phone.R;

import java.lang.ref.WeakReference;
import java.util.ArrayList;
import java.util.Arrays;
import java.util.Collection;
import java.util.Collections;
import java.util.LinkedList;
import java.util.concurrent.CopyOnWriteArrayList;
import java.util.List;
import java.util.Queue;
import java.util.regex.Pattern;

/**
 * Service for making GSM and CDMA connections.
 */
public class TelephonyConnectionService extends ConnectionService {

    // If configured, reject attempts to dial numbers matching this pattern.
    private static final Pattern CDMA_ACTIVATION_CODE_REGEX_PATTERN =
            Pattern.compile("\\*228[0-9]{0,2}");

    private final TelephonyConnectionServiceProxy mTelephonyConnectionServiceProxy =
            new TelephonyConnectionServiceProxy() {
        @Override
        public Collection<Connection> getAllConnections() {
            return TelephonyConnectionService.this.getAllConnections();
        }
        @Override
        public void addConference(TelephonyConference mTelephonyConference) {
            TelephonyConnectionService.this.addConference(mTelephonyConference);
        }
        @Override
        public void addConference(ImsConference mImsConference) {
            TelephonyConnectionService.this.addConference(mImsConference);
        }
        @Override
        public void removeConnection(Connection connection) {
            TelephonyConnectionService.this.removeConnection(connection);
        }
        @Override
        public void addExistingConnection(PhoneAccountHandle phoneAccountHandle,
                                          Connection connection) {
            TelephonyConnectionService.this
                    .addExistingConnection(phoneAccountHandle, connection);
        }
        @Override
        public void addExistingConnection(PhoneAccountHandle phoneAccountHandle,
                Connection connection, Conference conference) {
            TelephonyConnectionService.this
                    .addExistingConnection(phoneAccountHandle, connection, conference);
        }
        @Override
        public void addConnectionToConferenceController(TelephonyConnection connection) {
            TelephonyConnectionService.this.addConnectionToConferenceController(connection);
        }
    };

    private final Connection.Listener mConnectionListener = new Connection.Listener() {
        @Override
        public void onConferenceChanged(Connection connection, Conference conference) {
            mHoldTracker.updateHoldCapability(connection.getPhoneAccountHandle());
        }
    };

    private final TelephonyConferenceController mTelephonyConferenceController =
            new TelephonyConferenceController(mTelephonyConnectionServiceProxy);
    private final CdmaConferenceController mCdmaConferenceController =
            new CdmaConferenceController(this);
    private final ImsConferenceController mImsConferenceController =
            new ImsConferenceController(TelecomAccountRegistry.getInstance(this),
                    mTelephonyConnectionServiceProxy);

    private ComponentName mExpectedComponentName = null;
    private RadioOnHelper mRadioOnHelper;
    private EmergencyTonePlayer mEmergencyTonePlayer;
    private HoldTracker mHoldTracker;

    // Contains one TelephonyConnection that has placed a call and a memory of which Phones it has
    // already tried to connect with. There should be only one TelephonyConnection trying to place a
    // call at one time. We also only access this cache from a TelephonyConnection that wishes to
    // redial, so we use a WeakReference that will become stale once the TelephonyConnection is
    // destroyed.
    @VisibleForTesting
    public Pair<WeakReference<TelephonyConnection>, Queue<Phone>> mEmergencyRetryCache;

    /**
     * Keeps track of the status of a SIM slot.
     */
    private static class SlotStatus {
        public int slotId;
        // RAT capabilities
        public int capabilities;
        // By default, we will assume that the slots are not locked.
        public boolean isLocked = false;

        public SlotStatus(int slotId, int capabilities) {
            this.slotId = slotId;
            this.capabilities = capabilities;
        }
    }

    // SubscriptionManager Proxy interface for testing
    public interface SubscriptionManagerProxy {
        int getDefaultVoicePhoneId();
        int getSimStateForSlotIdx(int slotId);
        int getPhoneId(int subId);
    }

    private SubscriptionManagerProxy mSubscriptionManagerProxy = new SubscriptionManagerProxy() {
        @Override
        public int getDefaultVoicePhoneId() {
            return SubscriptionManager.getDefaultVoicePhoneId();
        }

        @Override
        public int getSimStateForSlotIdx(int slotId) {
            return SubscriptionManager.getSimStateForSlotIndex(slotId);
        }

        @Override
        public int getPhoneId(int subId) {
            return SubscriptionManager.getPhoneId(subId);
        }
    };

    // TelephonyManager Proxy interface for testing
    public interface TelephonyManagerProxy {
        int getPhoneCount();
        boolean hasIccCard(int slotId);
    }

    private TelephonyManagerProxy mTelephonyManagerProxy = new TelephonyManagerProxy() {
        private final TelephonyManager sTelephonyManager = TelephonyManager.getDefault();

        @Override
        public int getPhoneCount() {
            return sTelephonyManager.getPhoneCount();
        }

        @Override
        public boolean hasIccCard(int slotId) {
            return sTelephonyManager.hasIccCard(slotId);
        }
    };

    //PhoneFactory proxy interface for testing
    public interface PhoneFactoryProxy {
        Phone getPhone(int index);
        Phone getDefaultPhone();
        Phone[] getPhones();
    }

    private PhoneFactoryProxy mPhoneFactoryProxy = new PhoneFactoryProxy() {
        @Override
        public Phone getPhone(int index) {
            return PhoneFactory.getPhone(index);
        }

        @Override
        public Phone getDefaultPhone() {
            return PhoneFactory.getDefaultPhone();
        }

        @Override
        public Phone[] getPhones() {
            return PhoneFactory.getPhones();
        }
    };

    @VisibleForTesting
    public void setSubscriptionManagerProxy(SubscriptionManagerProxy proxy) {
        mSubscriptionManagerProxy = proxy;
    }

    @VisibleForTesting
    public void setTelephonyManagerProxy(TelephonyManagerProxy proxy) {
        mTelephonyManagerProxy = proxy;
    }

    @VisibleForTesting
    public void setPhoneFactoryProxy(PhoneFactoryProxy proxy) {
        mPhoneFactoryProxy = proxy;
    }

    /**
     * A listener to actionable events specific to the TelephonyConnection.
     */
    private final TelephonyConnection.TelephonyConnectionListener mTelephonyConnectionListener =
            new TelephonyConnection.TelephonyConnectionListener() {
        @Override
        public void onOriginalConnectionConfigured(TelephonyConnection c) {
            addConnectionToConferenceController(c);
        }

        @Override
        public void onOriginalConnectionRetry(TelephonyConnection c, boolean isPermanentFailure) {
            retryOutgoingOriginalConnection(c, isPermanentFailure);
        }
    };

    private List<ConnectionRemovedListener> mConnectionRemovedListeners =
            new CopyOnWriteArrayList<>();

    /**
     * A listener to be invoked whenever a TelephonyConnection is removed
     * from connection service.
     */
    public interface ConnectionRemovedListener {
        public void onConnectionRemoved(TelephonyConnection conn);
    }

    @Override
    public void onCreate() {
        super.onCreate();
        Log.initLogging(this);
        mExpectedComponentName = new ComponentName(this, this.getClass());
        mEmergencyTonePlayer = new EmergencyTonePlayer(this);
        TelecomAccountRegistry.getInstance(this).setTelephonyConnectionService(this);
        mHoldTracker = new HoldTracker();
    }

    @Override
    public Connection onCreateOutgoingConnection(
            PhoneAccountHandle connectionManagerPhoneAccount,
            final ConnectionRequest request) {
        Log.i(this, "onCreateOutgoingConnection, request: " + request);

        Bundle bundle = request.getExtras();
        boolean isSkipSchemaOrConfUri = (bundle != null) && (bundle.getBoolean(
                TelephonyProperties.EXTRA_SKIP_SCHEMA_PARSING, false) ||
                bundle.getBoolean(TelephonyProperties.EXTRA_DIAL_CONFERENCE_URI, false));
        Uri handle = request.getAddress();
        if (!isSkipSchemaOrConfUri && handle == null) {
            Log.d(this, "onCreateOutgoingConnection, handle is null");
            return Connection.createFailedConnection(
                    DisconnectCauseUtil.toTelecomDisconnectCause(
                            android.telephony.DisconnectCause.NO_PHONE_NUMBER_SUPPLIED,
                            "No phone number supplied"));
        }

        if (handle == null) handle = Uri.EMPTY;
        String scheme = handle.getScheme();
        String number;
        if (PhoneAccount.SCHEME_VOICEMAIL.equals(scheme)) {
            // TODO: We don't check for SecurityException here (requires
            // CALL_PRIVILEGED permission).
            final Phone phone = getPhoneForAccount(request.getAccountHandle(), false);
            if (phone == null) {
                Log.d(this, "onCreateOutgoingConnection, phone is null");
                return Connection.createFailedConnection(
                        DisconnectCauseUtil.toTelecomDisconnectCause(
                                android.telephony.DisconnectCause.OUT_OF_SERVICE,
                                "Phone is null"));
            }
            number = phone.getVoiceMailNumber();
            if (TextUtils.isEmpty(number)) {
                Log.d(this, "onCreateOutgoingConnection, no voicemail number set.");
                return Connection.createFailedConnection(
                        DisconnectCauseUtil.toTelecomDisconnectCause(
                                android.telephony.DisconnectCause.VOICEMAIL_NUMBER_MISSING,
                                "Voicemail scheme provided but no voicemail number set.",
                                phone.getPhoneId()));
            }

            // Convert voicemail: to tel:
            handle = Uri.fromParts(PhoneAccount.SCHEME_TEL, number, null);
        } else {
            if (!isSkipSchemaOrConfUri && !PhoneAccount.SCHEME_TEL.equals(scheme)) {
                Log.d(this, "onCreateOutgoingConnection, Handle %s is not type tel", scheme);
                return Connection.createFailedConnection(
                        DisconnectCauseUtil.toTelecomDisconnectCause(
                                android.telephony.DisconnectCause.INVALID_NUMBER,
                                "Handle scheme is not type tel"));
            }

            number = handle.getSchemeSpecificPart();
            if (!isSkipSchemaOrConfUri && TextUtils.isEmpty(number)) {
                Log.d(this, "onCreateOutgoingConnection, unable to parse number");
                return Connection.createFailedConnection(
                        DisconnectCauseUtil.toTelecomDisconnectCause(
                                android.telephony.DisconnectCause.INVALID_NUMBER,
                                "Unable to parse number"));
            }

            final Phone phone = getPhoneForAccount(request.getAccountHandle(), false);
            if (phone != null && CDMA_ACTIVATION_CODE_REGEX_PATTERN.matcher(number).matches()) {
                // Obtain the configuration for the outgoing phone's SIM. If the outgoing number
                // matches the *228 regex pattern, fail the call. This number is used for OTASP, and
                // when dialed could lock LTE SIMs to 3G if not prohibited..
                boolean disableActivation = false;
                CarrierConfigManager cfgManager = (CarrierConfigManager)
                        phone.getContext().getSystemService(Context.CARRIER_CONFIG_SERVICE);
                if (cfgManager != null) {
                    disableActivation = cfgManager.getConfigForSubId(phone.getSubId())
                            .getBoolean(CarrierConfigManager.KEY_DISABLE_CDMA_ACTIVATION_CODE_BOOL);
                }

                if (disableActivation) {
                    return Connection.createFailedConnection(
                            DisconnectCauseUtil.toTelecomDisconnectCause(
                                    android.telephony.DisconnectCause
                                            .CDMA_ALREADY_ACTIVATED,
                                    "Tried to dial *228",
                                    phone.getPhoneId()));
                }
            }
        }

        // Convert into emergency number if necessary
        // This is required in some regions (e.g. Taiwan).
        if (!PhoneUtils.isLocalEmergencyNumber(number)) {
            final Phone phone = getPhoneForAccount(request.getAccountHandle(), false);
            // We only do the conversion if the phone is not in service. The un-converted
            // emergency numbers will go to the correct destination when the phone is in-service,
            // so they will only need the special emergency call setup when the phone is out of
            // service.
            if (phone == null || phone.getServiceState().getState()
                    != ServiceState.STATE_IN_SERVICE) {
                String convertedNumber = PhoneNumberUtils.convertToEmergencyNumber(this, number);
                if (!TextUtils.equals(convertedNumber, number)) {
                    Log.i(this, "onCreateOutgoingConnection, converted to emergency number");
                    number = convertedNumber;
                    handle = Uri.fromParts(PhoneAccount.SCHEME_TEL, number, null);
                }
            }
        }
        final String numberToDial = number;

        final boolean isEmergencyNumber =
                PhoneUtils.isLocalEmergencyNumber(number);


        final boolean isAirplaneModeOn = Settings.Global.getInt(getContentResolver(),
                Settings.Global.AIRPLANE_MODE_ON, 0) > 0;

        boolean needToTurnOnRadio = (isEmergencyNumber && (!isRadioOn() || isAirplaneModeOn))
                || isRadioPowerDownOnBluetooth();

        if (needToTurnOnRadio) {
            final Uri resultHandle = handle;
            // By default, Connection based on the default Phone, since we need to return to Telecom
            // now.
            final int originalPhoneType = PhoneFactory.getDefaultPhone().getPhoneType();
            final Connection resultConnection = getTelephonyConnection(request, numberToDial,
                    isEmergencyNumber, resultHandle, PhoneFactory.getDefaultPhone());
            if (mRadioOnHelper == null) {
                mRadioOnHelper = new RadioOnHelper(this);
            }
            mRadioOnHelper.triggerRadioOnAndListen(new RadioOnStateListener.Callback() {
                @Override
                public void onComplete(RadioOnStateListener listener, boolean isRadioReady) {
                    handleOnComplete(isRadioReady, isEmergencyNumber, resultConnection, request,
                            numberToDial, resultHandle, originalPhoneType);
                }

                @Override
                public boolean isOkToCall(Phone phone, int serviceState) {
                    if (isEmergencyNumber) {
                        // We currently only look to make sure that the radio is on before dialing.
                        // We should be able to make emergency calls at any time after the radio has
                        // been powered on and isn't in the UNAVAILABLE state, even if it is
                        // reporting the OUT_OF_SERVICE state.
                        return (phone.getState() == PhoneConstants.State.OFFHOOK)
                            || phone.getServiceStateTracker().isRadioOn();
                    } else {
                        // It is not an emergency number, so wait until we are in service and ready
                        // to make calls. This can happen when we power down the radio on bluetooth
                        // to save power on watches.
                        return (phone.getState() == PhoneConstants.State.OFFHOOK)
                            || serviceState == ServiceState.STATE_IN_SERVICE;
                    }
                }
            });
            // Return the still unconnected GsmConnection and wait for the Radios to boot before
            // connecting it to the underlying Phone.
            return resultConnection;
        } else {
            if (!canAddCall() && !isEmergencyNumber) {
                Log.d(this, "onCreateOutgoingConnection, cannot add call .");
                return Connection.createFailedConnection(
                        new DisconnectCause(DisconnectCause.ERROR,
                                getApplicationContext().getText(
                                        R.string.incall_error_cannot_add_call),
                                getApplicationContext().getText(
                                        R.string.incall_error_cannot_add_call),
                                "Add call restricted due to ongoing video call"));
            }

            // Get the right phone object from the account data passed in.
            final Phone phone = getPhoneForAccount(request.getAccountHandle(), isEmergencyNumber);
            Connection resultConnection = getTelephonyConnection(request, numberToDial,
                    isEmergencyNumber, handle, phone);
            // If there was a failure, the resulting connection will not be a TelephonyConnection,
            // so don't place the call!
            if (resultConnection instanceof TelephonyConnection) {
                if (request.getExtras() != null && request.getExtras().getBoolean(
                        TelecomManager.EXTRA_USE_ASSISTED_DIALING, false)) {
                    ((TelephonyConnection) resultConnection).setIsUsingAssistedDialing(true);
                }
                placeOutgoingConnection((TelephonyConnection) resultConnection, phone, request);
            }
            return resultConnection;
        }
    }

    /**
     * Whether the cellular radio is power off because the device is on Bluetooth.
     */
    private boolean isRadioPowerDownOnBluetooth() {
        final Context context = getApplicationContext();
        final boolean allowed = context.getResources().getBoolean(
                R.bool.config_allowRadioPowerDownOnBluetooth);
        final int cellOn = Settings.Global.getInt(context.getContentResolver(),
                Settings.Global.CELL_ON,
                PhoneConstants.CELL_ON_FLAG);
        return (allowed && cellOn == PhoneConstants.CELL_ON_FLAG && !isRadioOn());
    }

    /**
     * Handle the onComplete callback of RadioOnStateListener.
     */
    private void handleOnComplete(boolean isRadioReady, boolean isEmergencyNumber,
            Connection originalConnection, ConnectionRequest request, String numberToDial,
            Uri handle, int originalPhoneType) {
        // Make sure the Call has not already been canceled by the user.
        if (originalConnection.getState() == Connection.STATE_DISCONNECTED) {
            Log.i(this, "Call disconnected before the outgoing call was placed. Skipping call "
                    + "placement.");
            return;
        }
        if (isRadioReady) {
            // Get the right phone object since the radio has been turned on
            // successfully.
            final Phone phone = getPhoneForAccount(request.getAccountHandle(),
                    isEmergencyNumber);
            // If the PhoneType of the Phone being used is different than the Default Phone, then we
            // need create a new Connection using that PhoneType and replace it in Telecom.
            if (phone.getPhoneType() != originalPhoneType) {
                Connection repConnection = getTelephonyConnection(request, numberToDial,
                        isEmergencyNumber, handle, phone);
                // If there was a failure, the resulting connection will not be a
                // TelephonyConnection, so don't place the call, just return!
                if (repConnection instanceof TelephonyConnection) {
                    placeOutgoingConnection((TelephonyConnection) repConnection, phone, request);
                }
                // Notify Telecom of the new Connection type.
                // TODO: Switch out the underlying connection instead of creating a new
                // one and causing UI Jank.
                addExistingConnection(PhoneUtils.makePstnPhoneAccountHandle(phone), repConnection);
                // Remove the old connection from Telecom after.
                originalConnection.setDisconnected(
                        DisconnectCauseUtil.toTelecomDisconnectCause(
                                android.telephony.DisconnectCause.OUTGOING_CANCELED,
                                "Reconnecting outgoing Emergency Call.",
                                phone.getPhoneId()));
                originalConnection.destroy();
            } else {
                placeOutgoingConnection((TelephonyConnection) originalConnection, phone, request);
            }
        } else {
            Log.w(this, "onCreateOutgoingConnection, failed to turn on radio");
            originalConnection.setDisconnected(
                    DisconnectCauseUtil.toTelecomDisconnectCause(
                            android.telephony.DisconnectCause.POWER_OFF,
                            "Failed to turn on radio."));
            originalConnection.destroy();
        }
    }

    /**
     * @return {@code true} if any other call is disabling the ability to add calls, {@code false}
     *      otherwise.
     */
    private boolean canAddCall() {
        Collection<Connection> connections = getAllConnections();
        for (Connection connection : connections) {
            if (connection.getExtras() != null &&
                    connection.getExtras().getBoolean(Connection.EXTRA_DISABLE_ADD_CALL, false)) {
                return false;
            }
        }
        return true;
    }

    private Connection getTelephonyConnection(final ConnectionRequest request, final String number,
            boolean isEmergencyNumber, final Uri handle, Phone phone) {

        if (phone == null) {
            final Context context = getApplicationContext();
            if (context.getResources().getBoolean(R.bool.config_checkSimStateBeforeOutgoingCall)) {
                // Check SIM card state before the outgoing call.
                // Start the SIM unlock activity if PIN_REQUIRED.
                final Phone defaultPhone = mPhoneFactoryProxy.getDefaultPhone();
                final IccCard icc = defaultPhone.getIccCard();
                IccCardConstants.State simState = IccCardConstants.State.UNKNOWN;
                if (icc != null) {
                    simState = icc.getState();
                }
                if (simState == IccCardConstants.State.PIN_REQUIRED) {
                    final String simUnlockUiPackage = context.getResources().getString(
                            R.string.config_simUnlockUiPackage);
                    final String simUnlockUiClass = context.getResources().getString(
                            R.string.config_simUnlockUiClass);
                    if (simUnlockUiPackage != null && simUnlockUiClass != null) {
                        Intent simUnlockIntent = new Intent().setComponent(new ComponentName(
                                simUnlockUiPackage, simUnlockUiClass));
                        simUnlockIntent.addFlags(Intent.FLAG_ACTIVITY_NEW_TASK);
                        try {
                            context.startActivity(simUnlockIntent);
                        } catch (ActivityNotFoundException exception) {
                            Log.e(this, exception, "Unable to find SIM unlock UI activity.");
                        }
                    }
                    return Connection.createFailedConnection(
                            DisconnectCauseUtil.toTelecomDisconnectCause(
                                    android.telephony.DisconnectCause.OUT_OF_SERVICE,
                                    "SIM_STATE_PIN_REQUIRED"));
                }
            }

            Log.d(this, "onCreateOutgoingConnection, phone is null");
            return Connection.createFailedConnection(
                    DisconnectCauseUtil.toTelecomDisconnectCause(
                            android.telephony.DisconnectCause.OUT_OF_SERVICE, "Phone is null"));
        }

        // Check both voice & data RAT to enable normal CS call,
        // when voice RAT is OOS but Data RAT is present.
        int state = phone.getServiceState().getState();
        if (state == ServiceState.STATE_OUT_OF_SERVICE) {
            int dataNetType = phone.getServiceState().getDataNetworkType();
            if (dataNetType == TelephonyManager.NETWORK_TYPE_LTE ||
                    dataNetType == TelephonyManager.NETWORK_TYPE_LTE_CA) {
                state = phone.getServiceState().getDataRegState();
            }
        }

        // If we're dialing a non-emergency number and the phone is in ECM mode, reject the call if
        // carrier configuration specifies that we cannot make non-emergency calls in ECM mode.
        if (!isEmergencyNumber && phone.isInEcm()) {
            boolean allowNonEmergencyCalls = true;
            CarrierConfigManager cfgManager = (CarrierConfigManager)
                    phone.getContext().getSystemService(Context.CARRIER_CONFIG_SERVICE);
            if (cfgManager != null) {
                allowNonEmergencyCalls = cfgManager.getConfigForSubId(phone.getSubId())
                        .getBoolean(CarrierConfigManager.KEY_ALLOW_NON_EMERGENCY_CALLS_IN_ECM_BOOL);
            }

            if (!allowNonEmergencyCalls) {
                return Connection.createFailedConnection(
                        DisconnectCauseUtil.toTelecomDisconnectCause(
                                android.telephony.DisconnectCause.CDMA_NOT_EMERGENCY,
                                "Cannot make non-emergency call in ECM mode.",
                                phone.getPhoneId()));
            }
        }

        if (!isEmergencyNumber) {
            switch (state) {
                case ServiceState.STATE_IN_SERVICE:
                case ServiceState.STATE_EMERGENCY_ONLY:
                    break;
                case ServiceState.STATE_OUT_OF_SERVICE:
                    if (phone.isUtEnabled() && number.endsWith("#")) {
                        Log.d(this, "onCreateOutgoingConnection dial for UT");
                        break;
                    } else {
                        return Connection.createFailedConnection(
                                DisconnectCauseUtil.toTelecomDisconnectCause(
                                        android.telephony.DisconnectCause.OUT_OF_SERVICE,
                                        "ServiceState.STATE_OUT_OF_SERVICE",
                                        phone.getPhoneId()));
                    }
                case ServiceState.STATE_POWER_OFF:
                    // Don't disconnect if radio is power off because the device is on Bluetooth.
                    if (isRadioPowerDownOnBluetooth()) {
                        break;
                    }
                    return Connection.createFailedConnection(
                            DisconnectCauseUtil.toTelecomDisconnectCause(
                                    android.telephony.DisconnectCause.POWER_OFF,
                                    "ServiceState.STATE_POWER_OFF",
                                    phone.getPhoneId()));
                default:
                    Log.d(this, "onCreateOutgoingConnection, unknown service state: %d", state);
                    return Connection.createFailedConnection(
                            DisconnectCauseUtil.toTelecomDisconnectCause(
                                    android.telephony.DisconnectCause.OUTGOING_FAILURE,
                                    "Unknown service state " + state,
                                    phone.getPhoneId()));
            }
        }

        final Context context = getApplicationContext();
        if (VideoProfile.isVideo(request.getVideoState()) && isTtyModeEnabled(context) &&
                !isEmergencyNumber) {
            return Connection.createFailedConnection(DisconnectCauseUtil.toTelecomDisconnectCause(
                    android.telephony.DisconnectCause.VIDEO_CALL_NOT_ALLOWED_WHILE_TTY_ENABLED,
                    null, phone.getPhoneId()));
        }

        // Check for additional limits on CDMA phones.
        final Connection failedConnection = checkAdditionalOutgoingCallLimits(phone);
        if (failedConnection != null) {
            return failedConnection;
        }

        // Check roaming status to see if we should block custom call forwarding codes
        if (blockCallForwardingNumberWhileRoaming(phone, number)) {
            return Connection.createFailedConnection(
                    DisconnectCauseUtil.toTelecomDisconnectCause(
                            android.telephony.DisconnectCause.DIALED_CALL_FORWARDING_WHILE_ROAMING,
                            "Call forwarding while roaming",
                            phone.getPhoneId()));
        }


        final TelephonyConnection connection =
                createConnectionFor(phone, null, true /* isOutgoing */, request.getAccountHandle(),
                        request.getTelecomCallId(), request.getAddress(), request.getVideoState());
        if (connection == null) {
            return Connection.createFailedConnection(
                    DisconnectCauseUtil.toTelecomDisconnectCause(
                            android.telephony.DisconnectCause.OUTGOING_FAILURE,
                            "Invalid phone type",
                            phone.getPhoneId()));
        }
        connection.setAddress(handle, PhoneConstants.PRESENTATION_ALLOWED);
        connection.setInitializing();
        connection.setVideoState(request.getVideoState());
        connection.setRttTextStream(request.getRttTextStream());

        return connection;
    }

    @Override
    public Connection onCreateIncomingConnection(
            PhoneAccountHandle connectionManagerPhoneAccount,
            ConnectionRequest request) {
        Log.i(this, "onCreateIncomingConnection, request: " + request);
        // If there is an incoming emergency CDMA Call (while the phone is in ECBM w/ No SIM),
        // make sure the PhoneAccount lookup retrieves the default Emergency Phone.
        PhoneAccountHandle accountHandle = request.getAccountHandle();
        boolean isEmergency = false;
        if (accountHandle != null && PhoneUtils.EMERGENCY_ACCOUNT_HANDLE_ID.equals(
                accountHandle.getId())) {
            Log.i(this, "Emergency PhoneAccountHandle is being used for incoming call... " +
                    "Treat as an Emergency Call.");
            isEmergency = true;
        }
        Phone phone = getPhoneForAccount(accountHandle, isEmergency);
        if (phone == null) {
            return Connection.createFailedConnection(
                    DisconnectCauseUtil.toTelecomDisconnectCause(
                            android.telephony.DisconnectCause.ERROR_UNSPECIFIED,
                            "Phone is null"));
        }

        Call call = phone.getRingingCall();
        if (!call.getState().isRinging()) {
            Log.i(this, "onCreateIncomingConnection, no ringing call");
            return Connection.createFailedConnection(
                    DisconnectCauseUtil.toTelecomDisconnectCause(
                            android.telephony.DisconnectCause.INCOMING_MISSED,
                            "Found no ringing call",
                            phone.getPhoneId()));
        }

        com.android.internal.telephony.Connection originalConnection =
                call.getState() == Call.State.WAITING ?
                    call.getLatestConnection() : call.getEarliestConnection();
        if (isOriginalConnectionKnown(originalConnection)) {
            Log.i(this, "onCreateIncomingConnection, original connection already registered");
            return Connection.createCanceledConnection();
        }

        // We should rely on the originalConnection to get the video state.  The request coming
        // from Telecom does not know the video state of the incoming call.
        int videoState = originalConnection != null ? originalConnection.getVideoState() :
                VideoProfile.STATE_AUDIO_ONLY;

        TelephonyConnection connection =
                createConnectionFor(phone, originalConnection, false /* isOutgoing */,
                        request.getAccountHandle(), request.getTelecomCallId(),
                        request.getAddress(), videoState);
        handleIncomingRtt(request, originalConnection);
        if (connection == null) {
            return Connection.createCanceledConnection();
        } else {
            return connection;
        }
    }

    private void handleIncomingRtt(ConnectionRequest request,
            com.android.internal.telephony.Connection originalConnection) {
        if (originalConnection == null
                || originalConnection.getPhoneType() != PhoneConstants.PHONE_TYPE_IMS) {
            if (request.isRequestingRtt()) {
                Log.w(this, "Requesting RTT on non-IMS call, ignoring");
            }
            return;
        }

        ImsPhoneConnection imsOriginalConnection = (ImsPhoneConnection) originalConnection;
        if (!request.isRequestingRtt()) {
            if (imsOriginalConnection.isRttEnabledForCall()) {
                Log.w(this, "Incoming call requested RTT but we did not get a RttTextStream");
            }
            return;
        }

        Log.i(this, "Setting RTT stream on ImsPhoneConnection in case we need it later");
        imsOriginalConnection.setCurrentRttTextStream(request.getRttTextStream());

        if (!imsOriginalConnection.isRttEnabledForCall()) {
            if (request.isRequestingRtt()) {
                Log.w(this, "Incoming call processed as RTT but did not come in as one. Ignoring");
            }
            return;
        }

        Log.i(this, "Setting the call to be answered with RTT on.");
        imsOriginalConnection.getImsCall().setAnswerWithRtt();
    }

    /**
     * Called by the {@link ConnectionService} when a newly created {@link Connection} has been
     * added to the {@link ConnectionService} and sent to Telecom.  Here it is safe to send
     * connection events.
     *
     * @param connection the {@link Connection}.
     */
    @Override
    public void onCreateConnectionComplete(Connection connection) {
        if (connection instanceof TelephonyConnection) {
            TelephonyConnection telephonyConnection = (TelephonyConnection) connection;
            maybeSendInternationalCallEvent(telephonyConnection);
            maybeSendPhoneAccountUpdateEvent(telephonyConnection);
        }
    }

    @Override
    public void triggerConferenceRecalculate() {
        if (mTelephonyConferenceController.shouldRecalculate()) {
            mTelephonyConferenceController.recalculate();
        }
    }

    @Override
    public Connection onCreateUnknownConnection(PhoneAccountHandle connectionManagerPhoneAccount,
            ConnectionRequest request) {
        Log.i(this, "onCreateUnknownConnection, request: " + request);
        // Use the registered emergency Phone if the PhoneAccountHandle is set to Telephony's
        // Emergency PhoneAccount
        PhoneAccountHandle accountHandle = request.getAccountHandle();
        boolean isEmergency = false;
        if (accountHandle != null && PhoneUtils.EMERGENCY_ACCOUNT_HANDLE_ID.equals(
                accountHandle.getId())) {
            Log.i(this, "Emergency PhoneAccountHandle is being used for unknown call... " +
                    "Treat as an Emergency Call.");
            isEmergency = true;
        }
        Phone phone = getPhoneForAccount(accountHandle, isEmergency);
        if (phone == null) {
            return Connection.createFailedConnection(
                    DisconnectCauseUtil.toTelecomDisconnectCause(
                            android.telephony.DisconnectCause.ERROR_UNSPECIFIED,
                            "Phone is null"));
        }
        Bundle extras = request.getExtras();

        final List<com.android.internal.telephony.Connection> allConnections = new ArrayList<>();

        // Handle the case where an unknown connection has an IMS external call ID specified; we can
        // skip the rest of the guesswork and just grad that unknown call now.
        if (phone.getImsPhone() != null && extras != null &&
                extras.containsKey(ImsExternalCallTracker.EXTRA_IMS_EXTERNAL_CALL_ID)) {

            ImsPhone imsPhone = (ImsPhone) phone.getImsPhone();
            ImsExternalCallTracker externalCallTracker = imsPhone.getExternalCallTracker();
            int externalCallId = extras.getInt(ImsExternalCallTracker.EXTRA_IMS_EXTERNAL_CALL_ID,
                    -1);

            if (externalCallTracker != null) {
                com.android.internal.telephony.Connection connection =
                        externalCallTracker.getConnectionById(externalCallId);

                if (connection != null) {
                    allConnections.add(connection);
                }
            }
        }

        if (allConnections.isEmpty()) {
            final Call ringingCall = phone.getRingingCall();
            if (ringingCall.hasConnections()) {
                allConnections.addAll(ringingCall.getConnections());
            }
            final Call foregroundCall = phone.getForegroundCall();
            if ((foregroundCall.getState() != Call.State.DISCONNECTED)
                    && (foregroundCall.hasConnections())) {
                allConnections.addAll(foregroundCall.getConnections());
            }
            if (phone.getImsPhone() != null) {
                final Call imsFgCall = phone.getImsPhone().getForegroundCall();
                if ((imsFgCall.getState() != Call.State.DISCONNECTED) && imsFgCall
                        .hasConnections()) {
                    allConnections.addAll(imsFgCall.getConnections());
                }
            }
            final Call backgroundCall = phone.getBackgroundCall();
            if (backgroundCall.hasConnections()) {
                allConnections.addAll(phone.getBackgroundCall().getConnections());
            }
        }

        com.android.internal.telephony.Connection unknownConnection = null;
        for (com.android.internal.telephony.Connection telephonyConnection : allConnections) {
            if (!isOriginalConnectionKnown(telephonyConnection)) {
                unknownConnection = telephonyConnection;
                Log.d(this, "onCreateUnknownConnection: conn = " + unknownConnection);
                break;
            }
        }

        if (unknownConnection == null) {
            Log.i(this, "onCreateUnknownConnection, did not find previously unknown connection.");
            return Connection.createCanceledConnection();
        }

        // We should rely on the originalConnection to get the video state.  The request coming
        // from Telecom does not know the video state of the unknown call.
        int videoState = unknownConnection != null ? unknownConnection.getVideoState() :
                VideoProfile.STATE_AUDIO_ONLY;

        TelephonyConnection connection =
                createConnectionFor(phone, unknownConnection,
                        !unknownConnection.isIncoming() /* isOutgoing */,
                        request.getAccountHandle(), request.getTelecomCallId(),
                        request.getAddress(), videoState);

        if (connection == null) {
            return Connection.createCanceledConnection();
        } else {
            connection.updateState();
            return connection;
        }
    }

    /**
     * Conferences two connections.
     *
     * Note: The {@link android.telecom.RemoteConnection#setConferenceableConnections(List)} API has
     * a limitation in that it can only specify conferenceables which are instances of
     * {@link android.telecom.RemoteConnection}.  In the case of an {@link ImsConference}, the
     * regular {@link Connection#setConferenceables(List)} API properly handles being able to merge
     * a {@link Conference} and a {@link Connection}.  As a result when, merging a
     * {@link android.telecom.RemoteConnection} into a {@link android.telecom.RemoteConference}
     * require merging a {@link ConferenceParticipantConnection} which is a child of the
     * {@link Conference} with a {@link TelephonyConnection}.  The
     * {@link ConferenceParticipantConnection} class does not have the capability to initiate a
     * conference merge, so we need to call
     * {@link TelephonyConnection#performConference(Connection)} on either {@code connection1} or
     * {@code connection2}, one of which is an instance of {@link TelephonyConnection}.
     *
     * @param connection1 A connection to merge into a conference call.
     * @param connection2 A connection to merge into a conference call.
     */
    @Override
    public void onConference(Connection connection1, Connection connection2) {
        if (connection1 instanceof TelephonyConnection) {
            ((TelephonyConnection) connection1).performConference(connection2);
        } else if (connection2 instanceof TelephonyConnection) {
            ((TelephonyConnection) connection2).performConference(connection1);
        } else {
            Log.w(this, "onConference - cannot merge connections " +
                    "Connection1: %s, Connection2: %2", connection1, connection2);
        }
    }

    @Override
    public void onConnectionAdded(Connection connection) {
        if (connection instanceof Holdable && !isExternalConnection(connection)) {
            connection.addConnectionListener(mConnectionListener);
            mHoldTracker.addHoldable(
                    connection.getPhoneAccountHandle(), (Holdable) connection);
        }
    }

    @Override
    public void onConnectionRemoved(Connection connection) {
        if (connection instanceof Holdable && !isExternalConnection(connection)) {
            mHoldTracker.removeHoldable(connection.getPhoneAccountHandle(), (Holdable) connection);
        }
    }

    @Override
    public void onConferenceAdded(Conference conference) {
        if (conference instanceof Holdable) {
            mHoldTracker.addHoldable(conference.getPhoneAccountHandle(), (Holdable) conference);
        }
    }

    @Override
    public void onConferenceRemoved(Conference conference) {
        if (conference instanceof Holdable) {
            mHoldTracker.removeHoldable(conference.getPhoneAccountHandle(), (Holdable) conference);
        }
    }

    private boolean isExternalConnection(Connection connection) {
        return (connection.getConnectionProperties() & Connection.PROPERTY_IS_EXTERNAL_CALL)
                == Connection.PROPERTY_IS_EXTERNAL_CALL;
    }

    private boolean blockCallForwardingNumberWhileRoaming(Phone phone, String number) {
        if (phone == null || TextUtils.isEmpty(number) || !phone.getServiceState().getRoaming()) {
            return false;
        }
        String[] blockPrefixes = null;
        CarrierConfigManager cfgManager = (CarrierConfigManager)
                phone.getContext().getSystemService(Context.CARRIER_CONFIG_SERVICE);
        if (cfgManager != null) {
            blockPrefixes = cfgManager.getConfigForSubId(phone.getSubId()).getStringArray(
                    CarrierConfigManager.KEY_CALL_FORWARDING_BLOCKS_WHILE_ROAMING_STRING_ARRAY);
        }

        if (blockPrefixes != null) {
            for (String prefix : blockPrefixes) {
                if (number.startsWith(prefix)) {
                    return true;
                }
            }
        }
        return false;
    }

    @Override
    public void onAddParticipant(Connection connection, String participant) {
        if (connection instanceof TelephonyConnection) {
            ((TelephonyConnection) connection).performAddParticipant(participant);
        }

    }

    private boolean isRadioOn() {
        boolean result = false;
        for (Phone phone : mPhoneFactoryProxy.getPhones()) {
            result |= phone.isRadioOn();
        }
        return result;
    }

    private Pair<WeakReference<TelephonyConnection>, Queue<Phone>> makeCachedConnectionPhonePair(
            TelephonyConnection c) {
        Queue<Phone> phones = new LinkedList<>(Arrays.asList(mPhoneFactoryProxy.getPhones()));
        return new Pair<>(new WeakReference<>(c), phones);
    }

    // Update the mEmergencyRetryCache by removing the Phone used to call the last failed emergency
    // number and then moving it to the back of the queue if it is not a permanent failure cause
    // from the modem.
    private void updateCachedConnectionPhonePair(TelephonyConnection c,
            boolean isPermanentFailure) {
        // No cache exists, create a new one.
        if (mEmergencyRetryCache == null) {
            Log.i(this, "updateCachedConnectionPhonePair, cache is null. Generating new cache");
            mEmergencyRetryCache = makeCachedConnectionPhonePair(c);
        // Cache is stale, create a new one with the new TelephonyConnection.
        } else if (mEmergencyRetryCache.first.get() != c) {
            Log.i(this, "updateCachedConnectionPhonePair, cache is stale. Regenerating.");
            mEmergencyRetryCache = makeCachedConnectionPhonePair(c);
        }

        Queue<Phone> cachedPhones = mEmergencyRetryCache.second;
        Phone phoneUsed = c.getPhone();
        if (phoneUsed == null) {
            return;
        }
        // Remove phone used from the list, but for temporary fail cause, it will be added
        // back to list further in this method. However in case of permanent failure, the
        // phone shouldn't be reused, hence it will not be added back again.
        cachedPhones.remove(phoneUsed);
        Log.i(this, "updateCachedConnectionPhonePair, isPermanentFailure:" + isPermanentFailure);
        if (!isPermanentFailure) {
            // In case of temporary failure, add the phone back, this will result adding it
            // to tail of list mEmergencyRetryCache.second, giving other phone more
            // priority and that is what we want.
            cachedPhones.offer(phoneUsed);
        }
    }

    /**
     * Updates a cache containing all of the slots that are available for redial at any point.
     *
     * - If a Connection returns with the disconnect cause EMERGENCY_TEMP_FAILURE, keep that phone
     * in the cache, but move it to the lowest priority in the list. Then, place the emergency call
     * on the next phone in the list.
     * - If a Connection returns with the disconnect cause EMERGENCY_PERM_FAILURE, remove that phone
     * from the cache and pull another phone from the cache to place the emergency call.
     *
     * This will continue until there are no more slots to dial on.
     */
    @VisibleForTesting
    public void retryOutgoingOriginalConnection(TelephonyConnection c, boolean isPermanentFailure) {
        int phoneId = (c.getPhone() == null) ? -1 : c.getPhone().getPhoneId();
        updateCachedConnectionPhonePair(c, isPermanentFailure);
        // Pull next phone to use from the cache or null if it is empty
        Phone newPhoneToUse = (mEmergencyRetryCache.second != null)
                ? mEmergencyRetryCache.second.peek() : null;
        if (newPhoneToUse != null) {
            int videoState = c.getVideoState();
            Bundle connExtras = c.getExtras();
            Log.i(this, "retryOutgoingOriginalConnection, redialing on Phone Id: " + newPhoneToUse);
            c.clearOriginalConnection();
            if (phoneId != newPhoneToUse.getPhoneId()) updatePhoneAccount(c, newPhoneToUse);
            placeOutgoingConnection(c, newPhoneToUse, videoState, connExtras);
        } else {
            // We have run out of Phones to use. Disconnect the call and destroy the connection.
            Log.i(this, "retryOutgoingOriginalConnection, no more Phones to use. Disconnecting.");
            c.setDisconnected(new DisconnectCause(DisconnectCause.ERROR));
            c.clearOriginalConnection();
            c.destroy();
        }
    }

    private void updatePhoneAccount(TelephonyConnection connection, Phone phone) {
        PhoneAccountHandle pHandle = PhoneUtils.makePstnPhoneAccountHandle(phone);
        // For ECall handling on MSIM, until the request reaches here (i.e PhoneApp), we don't know
        // on which phone account ECall can be placed. After deciding, we should notify Telecom of
        // the change so that the proper PhoneAccount can be displayed.
        Log.i(this, "updatePhoneAccount setPhoneAccountHandle, account = " + pHandle);
        connection.setPhoneAccountHandle(pHandle);
    }

    private void placeOutgoingConnection(
            TelephonyConnection connection, Phone phone, ConnectionRequest request) {
        placeOutgoingConnection(connection, phone, request.getVideoState(), request.getExtras());
    }

    private void placeOutgoingConnection(
            TelephonyConnection connection, Phone phone, int videoState, Bundle extras) {
        String number = connection.getAddress().getSchemeSpecificPart();
        boolean isAddParticipant = (extras != null) && extras
                .getBoolean(TelephonyProperties.ADD_PARTICIPANT_KEY, false);
        Log.d(this, "placeOutgoingConnection isAddParticipant = " + isAddParticipant);

        updatePhoneAccount(connection, phone);

        com.android.internal.telephony.Connection originalConnection = null;
        try {
            if (phone != null) {
                if (isAddParticipant) {
                    phone.addParticipant(number);
                    return;
                } else {
                    originalConnection = phone.dial(number, new ImsPhone.ImsDialArgs.Builder()
                            .setVideoState(videoState)
                            .setIntentExtras(extras)
                            .setRttTextStream(connection.getRttTextStream())
                            .build());
                }
            }
        } catch (CallStateException e) {
            Log.e(this, e, "placeOutgoingConnection, phone.dial exception: " + e);
            int cause = android.telephony.DisconnectCause.OUTGOING_FAILURE;
            if (e.getError() == CallStateException.ERROR_OUT_OF_SERVICE) {
                cause = android.telephony.DisconnectCause.OUT_OF_SERVICE;
            } else if (e.getError() == CallStateException.ERROR_POWER_OFF) {
                cause = android.telephony.DisconnectCause.POWER_OFF;
            }
            connection.setDisconnected(DisconnectCauseUtil.toTelecomDisconnectCause(
<<<<<<< HEAD
                    cause, e.getMessage(), phone.getPhoneId()));
=======
                    cause, e.getMessage()));
            connection.clearOriginalConnection();
            connection.destroy();
>>>>>>> 90f60113
            return;
        }

        if (originalConnection == null) {
            int telephonyDisconnectCause = android.telephony.DisconnectCause.OUTGOING_FAILURE;
            // On GSM phones, null connection means that we dialed an MMI code
            if (phone.getPhoneType() == PhoneConstants.PHONE_TYPE_GSM) {
                Log.d(this, "dialed MMI code");
                int subId = phone.getSubId();
                Log.d(this, "subId: "+subId);
                telephonyDisconnectCause = android.telephony.DisconnectCause.DIALED_MMI;
                final Intent intent = new Intent(this, MMIDialogActivity.class);
                intent.setFlags(Intent.FLAG_ACTIVITY_NEW_TASK |
                        Intent.FLAG_ACTIVITY_EXCLUDE_FROM_RECENTS);
                if (SubscriptionManager.isValidSubscriptionId(subId)) {
                    intent.putExtra(PhoneConstants.SUBSCRIPTION_KEY, subId);
                }
                startActivity(intent);
            }
            Log.d(this, "placeOutgoingConnection, phone.dial returned null");
            connection.setDisconnected(DisconnectCauseUtil.toTelecomDisconnectCause(
<<<<<<< HEAD
                    telephonyDisconnectCause, "Connection is null", phone.getPhoneId()));
=======
                    telephonyDisconnectCause, "Connection is null"));
            connection.clearOriginalConnection();
            connection.destroy();
>>>>>>> 90f60113
        } else {
            connection.setOriginalConnection(originalConnection);
        }
    }

    private TelephonyConnection createConnectionFor(
            Phone phone,
            com.android.internal.telephony.Connection originalConnection,
            boolean isOutgoing,
            PhoneAccountHandle phoneAccountHandle,
            String telecomCallId,
            Uri address,
            int videoState) {
        TelephonyConnection returnConnection = null;
        int phoneType = phone.getPhoneType();
        if (phoneType == TelephonyManager.PHONE_TYPE_GSM) {
            returnConnection = new GsmConnection(originalConnection, telecomCallId, isOutgoing);
        } else if (phoneType == TelephonyManager.PHONE_TYPE_CDMA) {
            boolean allowsMute = allowsMute(phone);
            returnConnection = new CdmaConnection(originalConnection, mEmergencyTonePlayer,
                    allowsMute, isOutgoing, telecomCallId);
        }
        if (returnConnection != null) {
            // Listen to Telephony specific callbacks from the connection
            returnConnection.addTelephonyConnectionListener(mTelephonyConnectionListener);
            returnConnection.setVideoPauseSupported(
                    TelecomAccountRegistry.getInstance(this).isVideoPauseSupported(
                            phoneAccountHandle));
            returnConnection.setManageImsConferenceCallSupported(
                    TelecomAccountRegistry.getInstance(this).isManageImsConferenceCallSupported(
                            phoneAccountHandle));
            returnConnection.setShowPreciseFailedCause(
                    TelecomAccountRegistry.getInstance(this).isShowPreciseFailedCause(
                            phoneAccountHandle));
            addConnectionRemovedListener(returnConnection);
        }
        return returnConnection;
    }

    private boolean isOriginalConnectionKnown(
            com.android.internal.telephony.Connection originalConnection) {
        for (Connection connection : getAllConnections()) {
            if (connection instanceof TelephonyConnection) {
                TelephonyConnection telephonyConnection = (TelephonyConnection) connection;
                if (telephonyConnection.getOriginalConnection() == originalConnection) {
                    return true;
                }
            }
        }
        return false;
    }

    private Phone getPhoneForAccount(PhoneAccountHandle accountHandle, boolean isEmergency) {
        Phone chosenPhone = null;
        if (isEmergency) {
            return PhoneFactory.getPhone(PhoneUtils.getPhoneIdForECall());
        }
        int subId = PhoneUtils.getSubIdForPhoneAccountHandle(accountHandle);
        if (subId != SubscriptionManager.INVALID_SUBSCRIPTION_ID) {
            int phoneId = mSubscriptionManagerProxy.getPhoneId(subId);
            chosenPhone = mPhoneFactoryProxy.getPhone(phoneId);
        }
        return chosenPhone;
    }

    /**
     * Retrieves the most sensible Phone to use for an emergency call using the following Priority
     *  list (for multi-SIM devices):
     *  1) The User's SIM preference for Voice calling
     *  2) The First Phone that is currently IN_SERVICE or is available for emergency calling
     *  3) If there is a PUK locked SIM, compare the SIMs that are not PUK locked. If all the SIMs
     *     are locked, skip to condition 4).
     *  4) The Phone with more Capabilities.
     *  5) The First Phone that has a SIM card in it (Starting from Slot 0...N)
     *  6) The Default Phone (Currently set as Slot 0)
     */
    @VisibleForTesting
    public Phone getFirstPhoneForEmergencyCall() {
        // 1)
        int phoneId = mSubscriptionManagerProxy.getDefaultVoicePhoneId();
        if (phoneId != SubscriptionManager.INVALID_PHONE_INDEX) {
            Phone defaultPhone = mPhoneFactoryProxy.getPhone(phoneId);
            if (defaultPhone != null && isAvailableForEmergencyCalls(defaultPhone)) {
                return defaultPhone;
            }
        }

        Phone firstPhoneWithSim = null;
        int phoneCount = mTelephonyManagerProxy.getPhoneCount();
        List<SlotStatus> phoneSlotStatus = new ArrayList<>(phoneCount);
        for (int i = 0; i < phoneCount; i++) {
            Phone phone = mPhoneFactoryProxy.getPhone(i);
            if (phone == null) {
                continue;
            }
            // 2)
            if (isAvailableForEmergencyCalls(phone)) {
                // the slot has the radio on & state is in service.
                Log.i(this, "getFirstPhoneForEmergencyCall, radio on & in service, Phone Id:" + i);
                return phone;
            }
            // 4)
            // Store the RAF Capabilities for sorting later.
            int radioAccessFamily = phone.getRadioAccessFamily();
            SlotStatus status = new SlotStatus(i, radioAccessFamily);
            phoneSlotStatus.add(status);
            Log.i(this, "getFirstPhoneForEmergencyCall, RAF:" +
                    Integer.toHexString(radioAccessFamily) + " saved for Phone Id:" + i);
            // 3)
            // Report Slot's PIN/PUK lock status for sorting later.
            int simState = mSubscriptionManagerProxy.getSimStateForSlotIdx(i);
            if (simState == TelephonyManager.SIM_STATE_PIN_REQUIRED ||
                    simState == TelephonyManager.SIM_STATE_PUK_REQUIRED) {
                status.isLocked = true;
            }
            // 5)
            if (firstPhoneWithSim == null && mTelephonyManagerProxy.hasIccCard(i)) {
                // The slot has a SIM card inserted, but is not in service, so keep track of this
                // Phone. Do not return because we want to make sure that none of the other Phones
                // are in service (because that is always faster).
                firstPhoneWithSim = phone;
                Log.i(this, "getFirstPhoneForEmergencyCall, SIM card inserted, Phone Id:" +
                        firstPhoneWithSim.getPhoneId());
            }
        }
        // 6)
        if (firstPhoneWithSim == null && phoneSlotStatus.isEmpty()) {
            // No Phones available, get the default.
            Log.i(this, "getFirstPhoneForEmergencyCall, return default phone");
            return mPhoneFactoryProxy.getDefaultPhone();
        } else {
            // 4)
            final int defaultPhoneId = mPhoneFactoryProxy.getDefaultPhone().getPhoneId();
            final Phone firstOccupiedSlot = firstPhoneWithSim;
            if (!phoneSlotStatus.isEmpty()) {
                // Only sort if there are enough elements to do so.
                if (phoneSlotStatus.size() > 1) {
                    Collections.sort(phoneSlotStatus, (o1, o2) -> {
                        // First start by seeing if either of the phone slots are locked. If they
                        // are, then sort by non-locked SIM first. If they are both locked, sort
                        // by capability instead.
                        if (o1.isLocked && !o2.isLocked) {
                            return -1;
                        }
                        if (o2.isLocked && !o1.isLocked) {
                            return 1;
                        }
                        // sort by number of RadioAccessFamily Capabilities.
                        int compare = Integer.bitCount(o1.capabilities) -
                                Integer.bitCount(o2.capabilities);
                        if (compare == 0) {
                            // Sort by highest RAF Capability if the number is the same.
                            compare = RadioAccessFamily.getHighestRafCapability(o1.capabilities) -
                                    RadioAccessFamily.getHighestRafCapability(o2.capabilities);
                            if (compare == 0) {
                                if (firstOccupiedSlot != null) {
                                    // If the RAF capability is the same, choose based on whether or
                                    // not any of the slots are occupied with a SIM card (if both
                                    // are, always choose the first).
                                    if (o1.slotId == firstOccupiedSlot.getPhoneId()) {
                                        return 1;
                                    } else if (o2.slotId == firstOccupiedSlot.getPhoneId()) {
                                        return -1;
                                    }
                                } else {
                                    // No slots have SIMs detected in them, so weight the default
                                    // Phone Id greater than the others.
                                    if (o1.slotId == defaultPhoneId) {
                                        return 1;
                                    } else if (o2.slotId == defaultPhoneId) {
                                        return -1;
                                    }
                                }
                            }
                        }
                        return compare;
                    });
                }
                int mostCapablePhoneId = phoneSlotStatus.get(phoneSlotStatus.size() - 1).slotId;
                Log.i(this, "getFirstPhoneForEmergencyCall, Using Phone Id: " + mostCapablePhoneId +
                        "with highest capability");
                return mPhoneFactoryProxy.getPhone(mostCapablePhoneId);
            } else {
                // 5)
                return firstPhoneWithSim;
            }
        }
    }

    /**
     * Returns true if the state of the Phone is IN_SERVICE or available for emergency calling only.
     */
    private boolean isAvailableForEmergencyCalls(Phone phone) {
        return ServiceState.STATE_IN_SERVICE == phone.getServiceState().getState() ||
                phone.getServiceState().isEmergencyOnly();
    }

    /**
     * Determines if the connection should allow mute.
     *
     * @param phone The current phone.
     * @return {@code True} if the connection should allow mute.
     */
    private boolean allowsMute(Phone phone) {
        // For CDMA phones, check if we are in Emergency Callback Mode (ECM).  Mute is disallowed
        // in ECM mode.
        if (phone.getPhoneType() == TelephonyManager.PHONE_TYPE_CDMA) {
            if (phone.isInEcm()) {
                return false;
            }
        }

        return true;
    }

    @Override
    public void removeConnection(Connection connection) {
        super.removeConnection(connection);
        if (connection instanceof TelephonyConnection) {
            TelephonyConnection telephonyConnection = (TelephonyConnection) connection;
            telephonyConnection.removeTelephonyConnectionListener(mTelephonyConnectionListener);
            removeConnectionRemovedListener((TelephonyConnection)connection);
            fireOnConnectionRemoved((TelephonyConnection)connection);
        }
    }

    /**
     * When a {@link TelephonyConnection} has its underlying original connection configured,
     * we need to add it to the correct conference controller.
     *
     * @param connection The connection to be added to the controller
     */
    public void addConnectionToConferenceController(TelephonyConnection connection) {
        // TODO: Need to revisit what happens when the original connection for the
        // TelephonyConnection changes.  If going from CDMA --> GSM (for example), the
        // instance of TelephonyConnection will still be a CdmaConnection, not a GsmConnection.
        // The CDMA conference controller makes the assumption that it will only have CDMA
        // connections in it, while the other conference controllers aren't as restrictive.  Really,
        // when we go between CDMA and GSM we should replace the TelephonyConnection.
        if (connection.isImsConnection()) {
            Log.d(this, "Adding IMS connection to conference controller: " + connection);
            mImsConferenceController.add(connection);
            mTelephonyConferenceController.remove(connection);
            if (connection instanceof CdmaConnection) {
                mCdmaConferenceController.remove((CdmaConnection) connection);
            }
        } else {
            int phoneType = connection.getCall().getPhone().getPhoneType();
            if (phoneType == TelephonyManager.PHONE_TYPE_GSM) {
                Log.d(this, "Adding GSM connection to conference controller: " + connection);
                mTelephonyConferenceController.add(connection);
                if (connection instanceof CdmaConnection) {
                    mCdmaConferenceController.remove((CdmaConnection) connection);
                }
            } else if (phoneType == TelephonyManager.PHONE_TYPE_CDMA &&
                    connection instanceof CdmaConnection) {
                Log.d(this, "Adding CDMA connection to conference controller: " + connection);
                mCdmaConferenceController.add((CdmaConnection) connection);
                mTelephonyConferenceController.remove(connection);
            }
            Log.d(this, "Removing connection from IMS conference controller: " + connection);
            mImsConferenceController.remove(connection);
        }
    }

    private void addConnectionRemovedListener(ConnectionRemovedListener l) {
        mConnectionRemovedListeners.add(l);
    }

    private void removeConnectionRemovedListener(ConnectionRemovedListener l) {
        if (l != null) {
            mConnectionRemovedListeners.remove(l);
        }
    }

    private void fireOnConnectionRemoved(TelephonyConnection conn) {
        for (ConnectionRemovedListener l : mConnectionRemovedListeners) {
            l.onConnectionRemoved(conn);
        }
    }

    /**
     * Create a new CDMA connection. CDMA connections have additional limitations when creating
     * additional calls which are handled in this method.  Specifically, CDMA has a "FLASH" command
     * that can be used for three purposes: merging a call, swapping unmerged calls, and adding
     * a new outgoing call. The function of the flash command depends on the context of the current
     * set of calls. This method will prevent an outgoing call from being made if it is not within
     * the right circumstances to support adding a call.
     */
    private Connection checkAdditionalOutgoingCallLimits(Phone phone) {
        if (phone.getPhoneType() == TelephonyManager.PHONE_TYPE_CDMA) {
            // Check to see if any CDMA conference calls exist, and if they do, check them for
            // limitations.
            for (Conference conference : getAllConferences()) {
                if (conference instanceof CdmaConference) {
                    CdmaConference cdmaConf = (CdmaConference) conference;

                    // If the CDMA conference has not been merged, add-call will not work, so fail
                    // this request to add a call.
                    if (cdmaConf.can(Connection.CAPABILITY_MERGE_CONFERENCE)) {
                        return Connection.createFailedConnection(new DisconnectCause(
                                    DisconnectCause.RESTRICTED,
                                    null,
                                    getResources().getString(R.string.callFailed_cdma_call_limit),
                                    "merge-capable call exists, prevent flash command."));
                    }
                }
            }
        }

        return null; // null means nothing went wrong, and call should continue.
    }

    private boolean isTtyModeEnabled(Context context) {
        return (android.provider.Settings.Secure.getInt(
                context.getContentResolver(),
                android.provider.Settings.Secure.PREFERRED_TTY_MODE,
                TelecomManager.TTY_MODE_OFF) != TelecomManager.TTY_MODE_OFF);
    }

    /**
     * For outgoing dialed calls, potentially send a ConnectionEvent if the user is on WFC and is
     * dialing an international number.
     * @param telephonyConnection The connection.
     */
    private void maybeSendInternationalCallEvent(TelephonyConnection telephonyConnection) {
        if (telephonyConnection == null || telephonyConnection.getPhone() == null ||
                telephonyConnection.getPhone().getDefaultPhone() == null) {
            return;
        }
        Phone phone = telephonyConnection.getPhone().getDefaultPhone();
        if (phone instanceof GsmCdmaPhone) {
            GsmCdmaPhone gsmCdmaPhone = (GsmCdmaPhone) phone;
            if (telephonyConnection.isOutgoingCall() &&
                    gsmCdmaPhone.isNotificationOfWfcCallRequired(
                            telephonyConnection.getOriginalConnection().getOrigDialString())) {
                // Send connection event to InCall UI to inform the user of the fact they
                // are potentially placing an international call on WFC.
                Log.i(this, "placeOutgoingConnection - sending international call on WFC " +
                        "confirmation event");
                telephonyConnection.sendConnectionEvent(
                        TelephonyManager.EVENT_NOTIFY_INTERNATIONAL_CALL_ON_WFC, null);
            }
        }
    }

    private void maybeSendPhoneAccountUpdateEvent(TelephonyConnection telephonyConnection) {
        if (telephonyConnection == null || telephonyConnection.getPhone() == null) {
            return;
        }
        updatePhoneAccount(telephonyConnection,
                mPhoneFactoryProxy.getPhone(telephonyConnection.getPhone().getPhoneId()));
   }
}<|MERGE_RESOLUTION|>--- conflicted
+++ resolved
@@ -1129,13 +1129,9 @@
                 cause = android.telephony.DisconnectCause.POWER_OFF;
             }
             connection.setDisconnected(DisconnectCauseUtil.toTelecomDisconnectCause(
-<<<<<<< HEAD
                     cause, e.getMessage(), phone.getPhoneId()));
-=======
-                    cause, e.getMessage()));
             connection.clearOriginalConnection();
             connection.destroy();
->>>>>>> 90f60113
             return;
         }
 
@@ -1157,13 +1153,9 @@
             }
             Log.d(this, "placeOutgoingConnection, phone.dial returned null");
             connection.setDisconnected(DisconnectCauseUtil.toTelecomDisconnectCause(
-<<<<<<< HEAD
                     telephonyDisconnectCause, "Connection is null", phone.getPhoneId()));
-=======
-                    telephonyDisconnectCause, "Connection is null"));
             connection.clearOriginalConnection();
             connection.destroy();
->>>>>>> 90f60113
         } else {
             connection.setOriginalConnection(originalConnection);
         }
