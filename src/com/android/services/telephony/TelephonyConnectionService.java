--- conflicted
+++ resolved
@@ -956,28 +956,12 @@
         com.android.internal.telephony.Connection originalConnection = null;
         try {
             if (phone != null) {
-<<<<<<< HEAD
                 if (isAddParticipant) {
                     phone.addParticipant(number);
                     return;
                 } else {
                     originalConnection = phone.dial(number, null, videoState, extras);
                 }
-
-                if (phone instanceof GsmCdmaPhone) {
-                    GsmCdmaPhone gsmCdmaPhone = (GsmCdmaPhone) phone;
-                    if (gsmCdmaPhone.isNotificationOfWfcCallRequired(number)) {
-                        // Send connection event to InCall UI to inform the user of the fact they
-                        // are potentially placing an international call on WFC.
-                        Log.i(this, "placeOutgoingConnection - sending international call on WFC " +
-                                "confirmation event");
-                        connection.sendConnectionEvent(
-                                TelephonyManager.EVENT_NOTIFY_INTERNATIONAL_CALL_ON_WFC, null);
-                    }
-                }
-=======
-                originalConnection = phone.dial(number, null, videoState, extras);
->>>>>>> cbae7d49
             }
         } catch (CallStateException e) {
             Log.e(this, e, "placeOutgoingConnection, phone.dial exception: " + e);
