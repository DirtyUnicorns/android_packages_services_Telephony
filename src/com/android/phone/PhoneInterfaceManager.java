/*
 * Copyright (C) 2006 The Android Open Source Project
 *
 * Licensed under the Apache License, Version 2.0 (the "License");
 * you may not use this file except in compliance with the License.
 * You may obtain a copy of the License at
 *
 *      http://www.apache.org/licenses/LICENSE-2.0
 *
 * Unless required by applicable law or agreed to in writing, software
 * distributed under the License is distributed on an "AS IS" BASIS,
 * WITHOUT WARRANTIES OR CONDITIONS OF ANY KIND, either express or implied.
 * See the License for the specific language governing permissions and
 * limitations under the License.
 */

package com.android.phone;

import static com.android.internal.telephony.PhoneConstants.SUBSCRIPTION_KEY;

import android.app.ActivityManager;
import android.app.AppOpsManager;
import android.content.ComponentName;
import android.content.Context;
import android.content.Intent;
import android.content.SharedPreferences;
import android.content.pm.PackageInfo;
import android.content.pm.PackageManager;
import android.net.Uri;
import android.os.AsyncResult;
import android.os.Binder;
import android.os.Bundle;
import android.os.Handler;
import android.os.Looper;
import android.os.Message;
import android.os.Process;
import android.os.ResultReceiver;
import android.os.ServiceManager;
import android.os.UserHandle;
import android.os.UserManager;
import android.preference.PreferenceManager;
import android.provider.Settings;
import android.service.carrier.CarrierIdentifier;
import android.telecom.PhoneAccount;
import android.telecom.PhoneAccountHandle;
import android.telecom.TelecomManager;
import android.telephony.CarrierConfigManager;
import android.telephony.CellInfo;
import android.telephony.IccOpenLogicalChannelResponse;
import android.telephony.ModemActivityInfo;
import android.telephony.NeighboringCellInfo;
import android.telephony.RadioAccessFamily;
import android.telephony.ServiceState;
import android.telephony.SubscriptionInfo;
import android.telephony.SubscriptionManager;
import android.telephony.TelephonyHistogram;
import android.telephony.TelephonyManager;
import android.telephony.VisualVoicemailSmsFilterSettings;
import android.text.TextUtils;
import android.util.ArraySet;
import android.util.Log;
import android.util.Pair;
import android.util.Slog;
import com.android.ims.ImsManager;
import com.android.internal.telephony.CallManager;
import com.android.internal.telephony.CellNetworkScanResult;
import com.android.internal.telephony.CommandException;
import com.android.internal.telephony.DefaultPhoneNotifier;
import com.android.internal.telephony.ITelephony;
import com.android.internal.telephony.IccCard;
import com.android.internal.telephony.MccTable;
import com.android.internal.telephony.OperatorInfo;
import com.android.internal.telephony.Phone;
import com.android.internal.telephony.PhoneConstants;
import com.android.internal.telephony.PhoneFactory;
import com.android.internal.telephony.ProxyController;
import com.android.internal.telephony.RIL;
import com.android.internal.telephony.RILConstants;
import com.android.internal.telephony.SubscriptionController;
import com.android.internal.telephony.uicc.IccIoResult;
import com.android.internal.telephony.uicc.IccUtils;
import com.android.internal.telephony.uicc.UiccCard;
import com.android.internal.telephony.uicc.UiccController;
import com.android.internal.util.HexDump;
import com.android.phone.settings.VisualVoicemailSettingsUtil;
import com.android.phone.settings.VoicemailNotificationSettingsUtil;
import java.io.FileDescriptor;
import java.io.PrintWriter;
import java.util.ArrayList;
import java.util.Arrays;
import java.util.List;
import java.util.Locale;
import java.util.Map;

/**
 * Implementation of the ITelephony interface.
 */
public class PhoneInterfaceManager extends ITelephony.Stub {
    private static final String LOG_TAG = "PhoneInterfaceManager";
    private static final boolean DBG = (PhoneGlobals.DBG_LEVEL >= 2);
    private static final boolean DBG_LOC = false;
    private static final boolean DBG_MERGE = false;

    // Message codes used with mMainThreadHandler
    private static final int CMD_HANDLE_PIN_MMI = 1;
    private static final int CMD_HANDLE_NEIGHBORING_CELL = 2;
    private static final int EVENT_NEIGHBORING_CELL_DONE = 3;
    private static final int CMD_ANSWER_RINGING_CALL = 4;
    private static final int CMD_END_CALL = 5;  // not used yet
    private static final int CMD_TRANSMIT_APDU_LOGICAL_CHANNEL = 7;
    private static final int EVENT_TRANSMIT_APDU_LOGICAL_CHANNEL_DONE = 8;
    private static final int CMD_OPEN_CHANNEL = 9;
    private static final int EVENT_OPEN_CHANNEL_DONE = 10;
    private static final int CMD_CLOSE_CHANNEL = 11;
    private static final int EVENT_CLOSE_CHANNEL_DONE = 12;
    private static final int CMD_NV_READ_ITEM = 13;
    private static final int EVENT_NV_READ_ITEM_DONE = 14;
    private static final int CMD_NV_WRITE_ITEM = 15;
    private static final int EVENT_NV_WRITE_ITEM_DONE = 16;
    private static final int CMD_NV_WRITE_CDMA_PRL = 17;
    private static final int EVENT_NV_WRITE_CDMA_PRL_DONE = 18;
    private static final int CMD_NV_RESET_CONFIG = 19;
    private static final int EVENT_NV_RESET_CONFIG_DONE = 20;
    private static final int CMD_GET_PREFERRED_NETWORK_TYPE = 21;
    private static final int EVENT_GET_PREFERRED_NETWORK_TYPE_DONE = 22;
    private static final int CMD_SET_PREFERRED_NETWORK_TYPE = 23;
    private static final int EVENT_SET_PREFERRED_NETWORK_TYPE_DONE = 24;
    private static final int CMD_SEND_ENVELOPE = 25;
    private static final int EVENT_SEND_ENVELOPE_DONE = 26;
    private static final int CMD_INVOKE_OEM_RIL_REQUEST_RAW = 27;
    private static final int EVENT_INVOKE_OEM_RIL_REQUEST_RAW_DONE = 28;
    private static final int CMD_TRANSMIT_APDU_BASIC_CHANNEL = 29;
    private static final int EVENT_TRANSMIT_APDU_BASIC_CHANNEL_DONE = 30;
    private static final int CMD_EXCHANGE_SIM_IO = 31;
    private static final int EVENT_EXCHANGE_SIM_IO_DONE = 32;
    private static final int CMD_SET_VOICEMAIL_NUMBER = 33;
    private static final int EVENT_SET_VOICEMAIL_NUMBER_DONE = 34;
    private static final int CMD_SET_NETWORK_SELECTION_MODE_AUTOMATIC = 35;
    private static final int EVENT_SET_NETWORK_SELECTION_MODE_AUTOMATIC_DONE = 36;
    private static final int CMD_GET_MODEM_ACTIVITY_INFO = 37;
    private static final int EVENT_GET_MODEM_ACTIVITY_INFO_DONE = 38;
    private static final int CMD_PERFORM_NETWORK_SCAN = 39;
    private static final int EVENT_PERFORM_NETWORK_SCAN_DONE = 40;
    private static final int CMD_SET_NETWORK_SELECTION_MODE_MANUAL = 41;
    private static final int EVENT_SET_NETWORK_SELECTION_MODE_MANUAL_DONE = 42;
    private static final int CMD_SET_ALLOWED_CARRIERS = 43;
    private static final int EVENT_SET_ALLOWED_CARRIERS_DONE = 44;
    private static final int CMD_GET_ALLOWED_CARRIERS = 45;
    private static final int EVENT_GET_ALLOWED_CARRIERS_DONE = 46;

    /** The singleton instance. */
    private static PhoneInterfaceManager sInstance;

    private PhoneGlobals mApp;
    private Phone mPhone;
    private CallManager mCM;
    private UserManager mUserManager;
    private AppOpsManager mAppOps;
    private MainThreadHandler mMainThreadHandler;
    private SubscriptionController mSubscriptionController;
    private SharedPreferences mTelephonySharedPreferences;

    private static final String PREF_CARRIERS_ALPHATAG_PREFIX = "carrier_alphtag_";
    private static final String PREF_CARRIERS_NUMBER_PREFIX = "carrier_number_";
    private static final String PREF_CARRIERS_SUBSCRIBER_PREFIX = "carrier_subscriber_";

    /**
     * A request object to use for transmitting data to an ICC.
     */
    private static final class IccAPDUArgument {
        public int channel, cla, command, p1, p2, p3;
        public String data;

        public IccAPDUArgument(int channel, int cla, int command,
                int p1, int p2, int p3, String data) {
            this.channel = channel;
            this.cla = cla;
            this.command = command;
            this.p1 = p1;
            this.p2 = p2;
            this.p3 = p3;
            this.data = data;
        }
    }

    /**
     * A request object to use for transmitting data to an ICC.
     */
    private static final class ManualNetworkSelectionArgument {
        public OperatorInfo operatorInfo;
        public boolean persistSelection;

        public ManualNetworkSelectionArgument(OperatorInfo operatorInfo, boolean persistSelection) {
            this.operatorInfo = operatorInfo;
            this.persistSelection = persistSelection;
        }
    }

    /**
     * A request object for use with {@link MainThreadHandler}. Requesters should wait() on the
     * request after sending. The main thread will notify the request when it is complete.
     */
    private static final class MainThreadRequest {
        /** The argument to use for the request */
        public Object argument;
        /** The result of the request that is run on the main thread */
        public Object result;
        // The subscriber id that this request applies to. Defaults to
        // SubscriptionManager.INVALID_SUBSCRIPTION_ID
        public Integer subId = SubscriptionManager.INVALID_SUBSCRIPTION_ID;

        public MainThreadRequest(Object argument) {
            this.argument = argument;
        }

        public MainThreadRequest(Object argument, Integer subId) {
            this.argument = argument;
            if (subId != null) {
                this.subId = subId;
            }
        }
    }

    private static final class IncomingThirdPartyCallArgs {
        public final ComponentName component;
        public final String callId;
        public final String callerDisplayName;

        public IncomingThirdPartyCallArgs(ComponentName component, String callId,
                String callerDisplayName) {
            this.component = component;
            this.callId = callId;
            this.callerDisplayName = callerDisplayName;
        }
    }

    /**
     * A handler that processes messages on the main thread in the phone process. Since many
     * of the Phone calls are not thread safe this is needed to shuttle the requests from the
     * inbound binder threads to the main thread in the phone process.  The Binder thread
     * may provide a {@link MainThreadRequest} object in the msg.obj field that they are waiting
     * on, which will be notified when the operation completes and will contain the result of the
     * request.
     *
     * <p>If a MainThreadRequest object is provided in the msg.obj field,
     * note that request.result must be set to something non-null for the calling thread to
     * unblock.
     */
    private final class MainThreadHandler extends Handler {
        @Override
        public void handleMessage(Message msg) {
            MainThreadRequest request;
            Message onCompleted;
            AsyncResult ar;
            UiccCard uiccCard;
            IccAPDUArgument iccArgument;

            switch (msg.what) {
                case CMD_HANDLE_PIN_MMI: {
                    request = (MainThreadRequest) msg.obj;
                    final Phone phone = getPhoneFromRequest(request);
                    request.result = phone != null ?
                            getPhoneFromRequest(request).handlePinMmi((String) request.argument)
                            : false;
                    // Wake up the requesting thread
                    synchronized (request) {
                        request.notifyAll();
                    }
                    break;
                }

                case CMD_HANDLE_NEIGHBORING_CELL:
                    request = (MainThreadRequest) msg.obj;
                    onCompleted = obtainMessage(EVENT_NEIGHBORING_CELL_DONE,
                            request);
                    mPhone.getNeighboringCids(onCompleted);
                    break;

                case EVENT_NEIGHBORING_CELL_DONE:
                    ar = (AsyncResult) msg.obj;
                    request = (MainThreadRequest) ar.userObj;
                    if (ar.exception == null && ar.result != null) {
                        request.result = ar.result;
                    } else {
                        // create an empty list to notify the waiting thread
                        request.result = new ArrayList<NeighboringCellInfo>(0);
                    }
                    // Wake up the requesting thread
                    synchronized (request) {
                        request.notifyAll();
                    }
                    break;

                case CMD_ANSWER_RINGING_CALL:
                    request = (MainThreadRequest) msg.obj;
                    int answer_subId = request.subId;
                    answerRingingCallInternal(answer_subId);
                    break;

                case CMD_END_CALL:
                    request = (MainThreadRequest) msg.obj;
                    int end_subId = request.subId;
                    final boolean hungUp;
                    Phone phone = getPhone(end_subId);
                    if (phone == null) {
                        if (DBG) log("CMD_END_CALL: no phone for id: " + end_subId);
                        break;
                    }
                    int phoneType = phone.getPhoneType();
                    if (phoneType == PhoneConstants.PHONE_TYPE_CDMA) {
                        // CDMA: If the user presses the Power button we treat it as
                        // ending the complete call session
                        hungUp = PhoneUtils.hangupRingingAndActive(getPhone(end_subId));
                    } else if (phoneType == PhoneConstants.PHONE_TYPE_GSM) {
                        // GSM: End the call as per the Phone state
                        hungUp = PhoneUtils.hangup(mCM);
                    } else {
                        throw new IllegalStateException("Unexpected phone type: " + phoneType);
                    }
                    if (DBG) log("CMD_END_CALL: " + (hungUp ? "hung up!" : "no call to hang up"));
                    request.result = hungUp;
                    // Wake up the requesting thread
                    synchronized (request) {
                        request.notifyAll();
                    }
                    break;

                case CMD_TRANSMIT_APDU_LOGICAL_CHANNEL:
                    request = (MainThreadRequest) msg.obj;
                    iccArgument = (IccAPDUArgument) request.argument;
                    uiccCard = getUiccCardFromRequest(request);
                    if (uiccCard == null) {
                        loge("iccTransmitApduLogicalChannel: No UICC");
                        request.result = new IccIoResult(0x6F, 0, (byte[])null);
                        synchronized (request) {
                            request.notifyAll();
                        }
                    } else {
                        onCompleted = obtainMessage(EVENT_TRANSMIT_APDU_LOGICAL_CHANNEL_DONE,
                            request);
                        uiccCard.iccTransmitApduLogicalChannel(
                            iccArgument.channel, iccArgument.cla, iccArgument.command,
                            iccArgument.p1, iccArgument.p2, iccArgument.p3, iccArgument.data,
                            onCompleted);
                    }
                    break;

                case EVENT_TRANSMIT_APDU_LOGICAL_CHANNEL_DONE:
                    ar = (AsyncResult) msg.obj;
                    request = (MainThreadRequest) ar.userObj;
                    if (ar.exception == null && ar.result != null) {
                        request.result = ar.result;
                    } else {
                        request.result = new IccIoResult(0x6F, 0, (byte[])null);
                        if (ar.result == null) {
                            loge("iccTransmitApduLogicalChannel: Empty response");
                        } else if (ar.exception instanceof CommandException) {
                            loge("iccTransmitApduLogicalChannel: CommandException: " +
                                    ar.exception);
                        } else {
                            loge("iccTransmitApduLogicalChannel: Unknown exception");
                        }
                    }
                    synchronized (request) {
                        request.notifyAll();
                    }
                    break;

                case CMD_TRANSMIT_APDU_BASIC_CHANNEL:
                    request = (MainThreadRequest) msg.obj;
                    iccArgument = (IccAPDUArgument) request.argument;
                    uiccCard = getUiccCardFromRequest(request);
                    if (uiccCard == null) {
                        loge("iccTransmitApduBasicChannel: No UICC");
                        request.result = new IccIoResult(0x6F, 0, (byte[])null);
                        synchronized (request) {
                            request.notifyAll();
                        }
                    } else {
                        onCompleted = obtainMessage(EVENT_TRANSMIT_APDU_BASIC_CHANNEL_DONE,
                            request);
                        uiccCard.iccTransmitApduBasicChannel(
                            iccArgument.cla, iccArgument.command, iccArgument.p1, iccArgument.p2,
                            iccArgument.p3, iccArgument.data, onCompleted);
                    }
                    break;

                case EVENT_TRANSMIT_APDU_BASIC_CHANNEL_DONE:
                    ar = (AsyncResult) msg.obj;
                    request = (MainThreadRequest) ar.userObj;
                    if (ar.exception == null && ar.result != null) {
                        request.result = ar.result;
                    } else {
                        request.result = new IccIoResult(0x6F, 0, (byte[])null);
                        if (ar.result == null) {
                            loge("iccTransmitApduBasicChannel: Empty response");
                        } else if (ar.exception instanceof CommandException) {
                            loge("iccTransmitApduBasicChannel: CommandException: " +
                                    ar.exception);
                        } else {
                            loge("iccTransmitApduBasicChannel: Unknown exception");
                        }
                    }
                    synchronized (request) {
                        request.notifyAll();
                    }
                    break;

                case CMD_EXCHANGE_SIM_IO:
                    request = (MainThreadRequest) msg.obj;
                    iccArgument = (IccAPDUArgument) request.argument;
                    uiccCard = getUiccCardFromRequest(request);
                    if (uiccCard == null) {
                        loge("iccExchangeSimIO: No UICC");
                        request.result = new IccIoResult(0x6F, 0, (byte[])null);
                        synchronized (request) {
                            request.notifyAll();
                        }
                    } else {
                        onCompleted = obtainMessage(EVENT_EXCHANGE_SIM_IO_DONE,
                                request);
                        uiccCard.iccExchangeSimIO(iccArgument.cla, /* fileID */
                                iccArgument.command, iccArgument.p1, iccArgument.p2, iccArgument.p3,
                                iccArgument.data, onCompleted);
                    }
                    break;

                case EVENT_EXCHANGE_SIM_IO_DONE:
                    ar = (AsyncResult) msg.obj;
                    request = (MainThreadRequest) ar.userObj;
                    if (ar.exception == null && ar.result != null) {
                        request.result = ar.result;
                    } else {
                        request.result = new IccIoResult(0x6f, 0, (byte[])null);
                    }
                    synchronized (request) {
                        request.notifyAll();
                    }
                    break;

                case CMD_SEND_ENVELOPE:
                    request = (MainThreadRequest) msg.obj;
                    uiccCard = getUiccCardFromRequest(request);
                    if (uiccCard == null) {
                        loge("sendEnvelopeWithStatus: No UICC");
                        request.result = new IccIoResult(0x6F, 0, (byte[])null);
                        synchronized (request) {
                            request.notifyAll();
                        }
                    } else {
                        onCompleted = obtainMessage(EVENT_SEND_ENVELOPE_DONE, request);
                        uiccCard.sendEnvelopeWithStatus((String)request.argument, onCompleted);
                    }
                    break;

                case EVENT_SEND_ENVELOPE_DONE:
                    ar = (AsyncResult) msg.obj;
                    request = (MainThreadRequest) ar.userObj;
                    if (ar.exception == null && ar.result != null) {
                        request.result = ar.result;
                    } else {
                        request.result = new IccIoResult(0x6F, 0, (byte[])null);
                        if (ar.result == null) {
                            loge("sendEnvelopeWithStatus: Empty response");
                        } else if (ar.exception instanceof CommandException) {
                            loge("sendEnvelopeWithStatus: CommandException: " +
                                    ar.exception);
                        } else {
                            loge("sendEnvelopeWithStatus: exception:" + ar.exception);
                        }
                    }
                    synchronized (request) {
                        request.notifyAll();
                    }
                    break;

                case CMD_OPEN_CHANNEL:
                    request = (MainThreadRequest) msg.obj;
                    uiccCard = getUiccCardFromRequest(request);
                    if (uiccCard == null) {
                        loge("iccOpenLogicalChannel: No UICC");
                        request.result = new IccOpenLogicalChannelResponse(-1,
                            IccOpenLogicalChannelResponse.STATUS_MISSING_RESOURCE, null);
                        synchronized (request) {
                            request.notifyAll();
                        }
                    } else {
                        onCompleted = obtainMessage(EVENT_OPEN_CHANNEL_DONE, request);
                        uiccCard.iccOpenLogicalChannel((String)request.argument, onCompleted);
                    }
                    break;

                case EVENT_OPEN_CHANNEL_DONE:
                    ar = (AsyncResult) msg.obj;
                    request = (MainThreadRequest) ar.userObj;
                    IccOpenLogicalChannelResponse openChannelResp;
                    if (ar.exception == null && ar.result != null) {
                        int[] result = (int[]) ar.result;
                        int channelId = result[0];
                        byte[] selectResponse = null;
                        if (result.length > 1) {
                            selectResponse = new byte[result.length - 1];
                            for (int i = 1; i < result.length; ++i) {
                                selectResponse[i - 1] = (byte) result[i];
                            }
                        }
                        openChannelResp = new IccOpenLogicalChannelResponse(channelId,
                            IccOpenLogicalChannelResponse.STATUS_NO_ERROR, selectResponse);
                    } else {
                        if (ar.result == null) {
                            loge("iccOpenLogicalChannel: Empty response");
                        }
                        if (ar.exception != null) {
                            loge("iccOpenLogicalChannel: Exception: " + ar.exception);
                        }

                        int errorCode = IccOpenLogicalChannelResponse.STATUS_UNKNOWN_ERROR;
                        if (ar.exception instanceof CommandException) {
                            CommandException.Error error =
                                ((CommandException) (ar.exception)).getCommandError();
                            if (error == CommandException.Error.MISSING_RESOURCE) {
                                errorCode = IccOpenLogicalChannelResponse.STATUS_MISSING_RESOURCE;
                            } else if (error == CommandException.Error.NO_SUCH_ELEMENT) {
                                errorCode = IccOpenLogicalChannelResponse.STATUS_NO_SUCH_ELEMENT;
                            }
                        }
                        openChannelResp = new IccOpenLogicalChannelResponse(
                            IccOpenLogicalChannelResponse.INVALID_CHANNEL, errorCode, null);
                    }
                    request.result = openChannelResp;
                    synchronized (request) {
                        request.notifyAll();
                    }
                    break;

                case CMD_CLOSE_CHANNEL:
                    request = (MainThreadRequest) msg.obj;
                    uiccCard = getUiccCardFromRequest(request);
                    if (uiccCard == null) {
                        loge("iccCloseLogicalChannel: No UICC");
                        request.result = new IccIoResult(0x6F, 0, (byte[])null);
                        synchronized (request) {
                            request.notifyAll();
                        }
                    } else {
                        onCompleted = obtainMessage(EVENT_CLOSE_CHANNEL_DONE, request);
                        uiccCard.iccCloseLogicalChannel((Integer) request.argument, onCompleted);
                    }
                    break;

                case EVENT_CLOSE_CHANNEL_DONE:
                    handleNullReturnEvent(msg, "iccCloseLogicalChannel");
                    break;

                case CMD_NV_READ_ITEM:
                    request = (MainThreadRequest) msg.obj;
                    onCompleted = obtainMessage(EVENT_NV_READ_ITEM_DONE, request);
                    mPhone.nvReadItem((Integer) request.argument, onCompleted);
                    break;

                case EVENT_NV_READ_ITEM_DONE:
                    ar = (AsyncResult) msg.obj;
                    request = (MainThreadRequest) ar.userObj;
                    if (ar.exception == null && ar.result != null) {
                        request.result = ar.result;     // String
                    } else {
                        request.result = "";
                        if (ar.result == null) {
                            loge("nvReadItem: Empty response");
                        } else if (ar.exception instanceof CommandException) {
                            loge("nvReadItem: CommandException: " +
                                    ar.exception);
                        } else {
                            loge("nvReadItem: Unknown exception");
                        }
                    }
                    synchronized (request) {
                        request.notifyAll();
                    }
                    break;

                case CMD_NV_WRITE_ITEM:
                    request = (MainThreadRequest) msg.obj;
                    onCompleted = obtainMessage(EVENT_NV_WRITE_ITEM_DONE, request);
                    Pair<Integer, String> idValue = (Pair<Integer, String>) request.argument;
                    mPhone.nvWriteItem(idValue.first, idValue.second, onCompleted);
                    break;

                case EVENT_NV_WRITE_ITEM_DONE:
                    handleNullReturnEvent(msg, "nvWriteItem");
                    break;

                case CMD_NV_WRITE_CDMA_PRL:
                    request = (MainThreadRequest) msg.obj;
                    onCompleted = obtainMessage(EVENT_NV_WRITE_CDMA_PRL_DONE, request);
                    mPhone.nvWriteCdmaPrl((byte[]) request.argument, onCompleted);
                    break;

                case EVENT_NV_WRITE_CDMA_PRL_DONE:
                    handleNullReturnEvent(msg, "nvWriteCdmaPrl");
                    break;

                case CMD_NV_RESET_CONFIG:
                    request = (MainThreadRequest) msg.obj;
                    onCompleted = obtainMessage(EVENT_NV_RESET_CONFIG_DONE, request);
                    mPhone.nvResetConfig((Integer) request.argument, onCompleted);
                    break;

                case EVENT_NV_RESET_CONFIG_DONE:
                    handleNullReturnEvent(msg, "nvResetConfig");
                    break;

                case CMD_GET_PREFERRED_NETWORK_TYPE:
                    request = (MainThreadRequest) msg.obj;
                    onCompleted = obtainMessage(EVENT_GET_PREFERRED_NETWORK_TYPE_DONE, request);
                    getPhoneFromRequest(request).getPreferredNetworkType(onCompleted);
                    break;

                case EVENT_GET_PREFERRED_NETWORK_TYPE_DONE:
                    ar = (AsyncResult) msg.obj;
                    request = (MainThreadRequest) ar.userObj;
                    if (ar.exception == null && ar.result != null) {
                        request.result = ar.result;     // Integer
                    } else {
                        request.result = null;
                        if (ar.result == null) {
                            loge("getPreferredNetworkType: Empty response");
                        } else if (ar.exception instanceof CommandException) {
                            loge("getPreferredNetworkType: CommandException: " +
                                    ar.exception);
                        } else {
                            loge("getPreferredNetworkType: Unknown exception");
                        }
                    }
                    synchronized (request) {
                        request.notifyAll();
                    }
                    break;

                case CMD_SET_PREFERRED_NETWORK_TYPE:
                    request = (MainThreadRequest) msg.obj;
                    onCompleted = obtainMessage(EVENT_SET_PREFERRED_NETWORK_TYPE_DONE, request);
                    int networkType = (Integer) request.argument;
                    getPhoneFromRequest(request).setPreferredNetworkType(networkType, onCompleted);
                    break;

                case EVENT_SET_PREFERRED_NETWORK_TYPE_DONE:
                    handleNullReturnEvent(msg, "setPreferredNetworkType");
                    break;

                case CMD_INVOKE_OEM_RIL_REQUEST_RAW:
                    request = (MainThreadRequest)msg.obj;
                    onCompleted = obtainMessage(EVENT_INVOKE_OEM_RIL_REQUEST_RAW_DONE, request);
                    mPhone.invokeOemRilRequestRaw((byte[])request.argument, onCompleted);
                    break;

                case EVENT_INVOKE_OEM_RIL_REQUEST_RAW_DONE:
                    ar = (AsyncResult)msg.obj;
                    request = (MainThreadRequest)ar.userObj;
                    request.result = ar;
                    synchronized (request) {
                        request.notifyAll();
                    }
                    break;

                case CMD_SET_VOICEMAIL_NUMBER:
                    request = (MainThreadRequest) msg.obj;
                    onCompleted = obtainMessage(EVENT_SET_VOICEMAIL_NUMBER_DONE, request);
                    Pair<String, String> tagNum = (Pair<String, String>) request.argument;
                    getPhoneFromRequest(request).setVoiceMailNumber(tagNum.first, tagNum.second,
                            onCompleted);
                    break;

                case EVENT_SET_VOICEMAIL_NUMBER_DONE:
                    handleNullReturnEvent(msg, "setVoicemailNumber");
                    break;

                case CMD_SET_NETWORK_SELECTION_MODE_AUTOMATIC:
                    request = (MainThreadRequest) msg.obj;
                    onCompleted = obtainMessage(EVENT_SET_NETWORK_SELECTION_MODE_AUTOMATIC_DONE,
                            request);
                    getPhoneFromRequest(request).setNetworkSelectionModeAutomatic(onCompleted);
                    break;

                case EVENT_SET_NETWORK_SELECTION_MODE_AUTOMATIC_DONE:
                    handleNullReturnEvent(msg, "setNetworkSelectionModeAutomatic");
                    break;

                case CMD_PERFORM_NETWORK_SCAN:
                    request = (MainThreadRequest) msg.obj;
                    onCompleted = obtainMessage(EVENT_PERFORM_NETWORK_SCAN_DONE, request);
                    getPhoneFromRequest(request).getAvailableNetworks(onCompleted);
                    break;

                case EVENT_PERFORM_NETWORK_SCAN_DONE:
                    ar = (AsyncResult) msg.obj;
                    request = (MainThreadRequest) ar.userObj;
                    CellNetworkScanResult cellScanResult;
                    if (ar.exception == null && ar.result != null) {
                        cellScanResult = new CellNetworkScanResult(
                                CellNetworkScanResult.STATUS_SUCCESS,
                                (List<OperatorInfo>) ar.result);
                    } else {
                        if (ar.result == null) {
                            loge("getCellNetworkScanResults: Empty response");
                        }
                        if (ar.exception != null) {
                            loge("getCellNetworkScanResults: Exception: " + ar.exception);
                        }
                        int errorCode = CellNetworkScanResult.STATUS_UNKNOWN_ERROR;
                        if (ar.exception instanceof CommandException) {
                            CommandException.Error error =
                                ((CommandException) (ar.exception)).getCommandError();
                            if (error == CommandException.Error.RADIO_NOT_AVAILABLE) {
                                errorCode = CellNetworkScanResult.STATUS_RADIO_NOT_AVAILABLE;
                            } else if (error == CommandException.Error.GENERIC_FAILURE) {
                                errorCode = CellNetworkScanResult.STATUS_RADIO_GENERIC_FAILURE;
                            }
                        }
                        cellScanResult = new CellNetworkScanResult(errorCode, null);
                    }
                    request.result = cellScanResult;
                    synchronized (request) {
                        request.notifyAll();
                    }
                    break;

                case CMD_SET_NETWORK_SELECTION_MODE_MANUAL:
                    request = (MainThreadRequest) msg.obj;
                    ManualNetworkSelectionArgument selArg =
                            (ManualNetworkSelectionArgument) request.argument;
                    onCompleted = obtainMessage(EVENT_SET_NETWORK_SELECTION_MODE_MANUAL_DONE,
                            request);
                    getPhoneFromRequest(request).selectNetworkManually(selArg.operatorInfo,
                            selArg.persistSelection, onCompleted);
                    break;

                case EVENT_SET_NETWORK_SELECTION_MODE_MANUAL_DONE:
                    handleNullReturnEvent(msg, "setNetworkSelectionModeManual");
                    break;

                case CMD_GET_MODEM_ACTIVITY_INFO:
                    request = (MainThreadRequest) msg.obj;
                    onCompleted = obtainMessage(EVENT_GET_MODEM_ACTIVITY_INFO_DONE, request);
                    mPhone.getModemActivityInfo(onCompleted);
                    break;

                case EVENT_GET_MODEM_ACTIVITY_INFO_DONE:
                    ar = (AsyncResult) msg.obj;
                    request = (MainThreadRequest) ar.userObj;
                    if (ar.exception == null && ar.result != null) {
                        request.result = ar.result;
                    } else {
                        if (ar.result == null) {
                            loge("queryModemActivityInfo: Empty response");
                        } else if (ar.exception instanceof CommandException) {
                            loge("queryModemActivityInfo: CommandException: " +
                                    ar.exception);
                        } else {
                            loge("queryModemActivityInfo: Unknown exception");
                        }
                    }
                    // Result cannot be null. Return ModemActivityInfo with all fields set to 0.
                    if (request.result == null) {
                        request.result = new ModemActivityInfo(0, 0, 0, null, 0, 0);
                    }
                    synchronized (request) {
                        request.notifyAll();
                    }
                    break;

                case CMD_SET_ALLOWED_CARRIERS:
                    request = (MainThreadRequest) msg.obj;
                    onCompleted = obtainMessage(EVENT_SET_ALLOWED_CARRIERS_DONE, request);
                    mPhone.setAllowedCarriers(
                            (List<CarrierIdentifier>) request.argument,
                            onCompleted);
                    break;

                case EVENT_SET_ALLOWED_CARRIERS_DONE:
                    ar = (AsyncResult) msg.obj;
                    request = (MainThreadRequest) ar.userObj;
                    if (ar.exception == null && ar.result != null) {
                        request.result = ar.result;
                    } else {
                        if (ar.result == null) {
                            loge("setAllowedCarriers: Empty response");
                        } else if (ar.exception instanceof CommandException) {
                            loge("setAllowedCarriers: CommandException: " +
                                    ar.exception);
                        } else {
                            loge("setAllowedCarriers: Unknown exception");
                        }
                    }
                    // Result cannot be null. Return -1 on error.
                    if (request.result == null) {
                        request.result = new int[]{-1};
                    }
                    synchronized (request) {
                        request.notifyAll();
                    }
                    break;

                case CMD_GET_ALLOWED_CARRIERS:
                    request = (MainThreadRequest) msg.obj;
                    onCompleted = obtainMessage(EVENT_GET_ALLOWED_CARRIERS_DONE, request);
                    mPhone.getAllowedCarriers(onCompleted);
                    break;

                case EVENT_GET_ALLOWED_CARRIERS_DONE:
                    ar = (AsyncResult) msg.obj;
                    request = (MainThreadRequest) ar.userObj;
                    if (ar.exception == null && ar.result != null) {
                        request.result = ar.result;
                    } else {
                        if (ar.result == null) {
                            loge("getAllowedCarriers: Empty response");
                        } else if (ar.exception instanceof CommandException) {
                            loge("getAllowedCarriers: CommandException: " +
                                    ar.exception);
                        } else {
                            loge("getAllowedCarriers: Unknown exception");
                        }
                    }
                    // Result cannot be null. Return empty list of CarrierIdentifier.
                    if (request.result == null) {
                        request.result = new ArrayList<CarrierIdentifier>(0);
                    }
                    synchronized (request) {
                        request.notifyAll();
                    }
                    break;

                default:
                    Log.w(LOG_TAG, "MainThreadHandler: unexpected message code: " + msg.what);
                    break;
            }
        }

        private void handleNullReturnEvent(Message msg, String command) {
            AsyncResult ar = (AsyncResult) msg.obj;
            MainThreadRequest request = (MainThreadRequest) ar.userObj;
            if (ar.exception == null) {
                request.result = true;
            } else {
                request.result = false;
                if (ar.exception instanceof CommandException) {
                    loge(command + ": CommandException: " + ar.exception);
                } else {
                    loge(command + ": Unknown exception");
                }
            }
            synchronized (request) {
                request.notifyAll();
            }
        }
    }

    /**
     * Posts the specified command to be executed on the main thread,
     * waits for the request to complete, and returns the result.
     * @see #sendRequestAsync
     */
    private Object sendRequest(int command, Object argument) {
        return sendRequest(command, argument, SubscriptionManager.INVALID_SUBSCRIPTION_ID);
    }

    /**
     * Posts the specified command to be executed on the main thread,
     * waits for the request to complete, and returns the result.
     * @see #sendRequestAsync
     */
    private Object sendRequest(int command, Object argument, Integer subId) {
        if (Looper.myLooper() == mMainThreadHandler.getLooper()) {
            throw new RuntimeException("This method will deadlock if called from the main thread.");
        }

        MainThreadRequest request = new MainThreadRequest(argument, subId);
        Message msg = mMainThreadHandler.obtainMessage(command, request);
        msg.sendToTarget();

        // Wait for the request to complete
        synchronized (request) {
            while (request.result == null) {
                try {
                    request.wait();
                } catch (InterruptedException e) {
                    // Do nothing, go back and wait until the request is complete
                }
            }
        }
        return request.result;
    }

    /**
     * Asynchronous ("fire and forget") version of sendRequest():
     * Posts the specified command to be executed on the main thread, and
     * returns immediately.
     * @see #sendRequest
     */
    private void sendRequestAsync(int command) {
        mMainThreadHandler.sendEmptyMessage(command);
    }

    /**
     * Same as {@link #sendRequestAsync(int)} except it takes an argument.
     * @see {@link #sendRequest(int,Object)}
     */
    private void sendRequestAsync(int command, Object argument) {
        MainThreadRequest request = new MainThreadRequest(argument);
        Message msg = mMainThreadHandler.obtainMessage(command, request);
        msg.sendToTarget();
    }

    /**
     * Initialize the singleton PhoneInterfaceManager instance.
     * This is only done once, at startup, from PhoneApp.onCreate().
     */
    /* package */ static PhoneInterfaceManager init(PhoneGlobals app, Phone phone) {
        synchronized (PhoneInterfaceManager.class) {
            if (sInstance == null) {
                sInstance = new PhoneInterfaceManager(app, phone);
            } else {
                Log.wtf(LOG_TAG, "init() called multiple times!  sInstance = " + sInstance);
            }
            return sInstance;
        }
    }

    /** Private constructor; @see init() */
    private PhoneInterfaceManager(PhoneGlobals app, Phone phone) {
        mApp = app;
        mPhone = phone;
        mCM = PhoneGlobals.getInstance().mCM;
        mUserManager = (UserManager) app.getSystemService(Context.USER_SERVICE);
        mAppOps = (AppOpsManager)app.getSystemService(Context.APP_OPS_SERVICE);
        mMainThreadHandler = new MainThreadHandler();
        mTelephonySharedPreferences =
                PreferenceManager.getDefaultSharedPreferences(mPhone.getContext());
        mSubscriptionController = SubscriptionController.getInstance();

        publish();
    }

    private void publish() {
        if (DBG) log("publish: " + this);

        ServiceManager.addService("phone", this);
    }

    private Phone getPhoneFromRequest(MainThreadRequest request) {
        return (request.subId == SubscriptionManager.INVALID_SUBSCRIPTION_ID)
                ? mPhone : getPhone(request.subId);
    }

    private UiccCard getUiccCardFromRequest(MainThreadRequest request) {
        Phone phone = getPhoneFromRequest(request);
        return phone == null ? null :
                UiccController.getInstance().getUiccCard(phone.getPhoneId());
    }

    // returns phone associated with the subId.
    private Phone getPhone(int subId) {
        return PhoneFactory.getPhone(mSubscriptionController.getPhoneId(subId));
    }
    //
    // Implementation of the ITelephony interface.
    //

    public void dial(String number) {
        dialForSubscriber(getPreferredVoiceSubscription(), number);
    }

    public void dialForSubscriber(int subId, String number) {
        if (DBG) log("dial: " + number);
        // No permission check needed here: This is just a wrapper around the
        // ACTION_DIAL intent, which is available to any app since it puts up
        // the UI before it does anything.

        String url = createTelUrl(number);
        if (url == null) {
            return;
        }

        // PENDING: should we just silently fail if phone is offhook or ringing?
        PhoneConstants.State state = mCM.getState(subId);
        if (state != PhoneConstants.State.OFFHOOK && state != PhoneConstants.State.RINGING) {
            Intent  intent = new Intent(Intent.ACTION_DIAL, Uri.parse(url));
            intent.addFlags(Intent.FLAG_ACTIVITY_NEW_TASK);
            mApp.startActivity(intent);
        }
    }

    public void call(String callingPackage, String number) {
        callForSubscriber(getPreferredVoiceSubscription(), callingPackage, number);
    }

    public void callForSubscriber(int subId, String callingPackage, String number) {
        if (DBG) log("call: " + number);

        // This is just a wrapper around the ACTION_CALL intent, but we still
        // need to do a permission check since we're calling startActivity()
        // from the context of the phone app.
        enforceCallPermission();

        if (mAppOps.noteOp(AppOpsManager.OP_CALL_PHONE, Binder.getCallingUid(), callingPackage)
                != AppOpsManager.MODE_ALLOWED) {
            return;
        }

        String url = createTelUrl(number);
        if (url == null) {
            return;
        }

        boolean isValid = false;
        final List<SubscriptionInfo> slist = getActiveSubscriptionInfoList();
        if (slist != null) {
            for (SubscriptionInfo subInfoRecord : slist) {
                if (subInfoRecord.getSubscriptionId() == subId) {
                    isValid = true;
                    break;
                }
            }
        }
        if (isValid == false) {
            return;
        }

        Intent intent = new Intent(Intent.ACTION_CALL, Uri.parse(url));
        intent.putExtra(SUBSCRIPTION_KEY, subId);
        intent.addFlags(Intent.FLAG_ACTIVITY_NEW_TASK);
        mApp.startActivity(intent);
    }

    /**
     * End a call based on call state
     * @return true is a call was ended
     */
    public boolean endCall() {
        return endCallForSubscriber(getDefaultSubscription());
    }

    /**
     * End a call based on the call state of the subId
     * @return true is a call was ended
     */
    public boolean endCallForSubscriber(int subId) {
        enforceCallPermission();
        return (Boolean) sendRequest(CMD_END_CALL, null, new Integer(subId));
    }

    public void answerRingingCall() {
        answerRingingCallForSubscriber(getDefaultSubscription());
    }

    public void answerRingingCallForSubscriber(int subId) {
        if (DBG) log("answerRingingCall...");
        // TODO: there should eventually be a separate "ANSWER_PHONE" permission,
        // but that can probably wait till the big TelephonyManager API overhaul.
        // For now, protect this call with the MODIFY_PHONE_STATE permission.
        enforceModifyPermission();
        sendRequest(CMD_ANSWER_RINGING_CALL, null, new Integer(subId));
    }

    /**
     * Make the actual telephony calls to implement answerRingingCall().
     * This should only be called from the main thread of the Phone app.
     * @see #answerRingingCall
     *
     * TODO: it would be nice to return true if we answered the call, or
     * false if there wasn't actually a ringing incoming call, or some
     * other error occurred.  (In other words, pass back the return value
     * from PhoneUtils.answerCall() or PhoneUtils.answerAndEndActive().)
     * But that would require calling this method via sendRequest() rather
     * than sendRequestAsync(), and right now we don't actually *need* that
     * return value, so let's just return void for now.
     */
    private void answerRingingCallInternal(int subId) {
        final boolean hasRingingCall = !getPhone(subId).getRingingCall().isIdle();
        if (hasRingingCall) {
            final boolean hasActiveCall = !getPhone(subId).getForegroundCall().isIdle();
            final boolean hasHoldingCall = !getPhone(subId).getBackgroundCall().isIdle();
            if (hasActiveCall && hasHoldingCall) {
                // Both lines are in use!
                // TODO: provide a flag to let the caller specify what
                // policy to use if both lines are in use.  (The current
                // behavior is hardwired to "answer incoming, end ongoing",
                // which is how the CALL button is specced to behave.)
                PhoneUtils.answerAndEndActive(mCM, mCM.getFirstActiveRingingCall());
                return;
            } else {
                // answerCall() will automatically hold the current active
                // call, if there is one.
                PhoneUtils.answerCall(mCM.getFirstActiveRingingCall());
                return;
            }
        } else {
            // No call was ringing.
            return;
        }
    }

    /**
     * This method is no longer used and can be removed once TelephonyManager stops referring to it.
     */
    public void silenceRinger() {
        Log.e(LOG_TAG, "silenseRinger not supported");
    }

    @Override
    public boolean isOffhook(String callingPackage) {
        return isOffhookForSubscriber(getDefaultSubscription(), callingPackage);
    }

    @Override
    public boolean isOffhookForSubscriber(int subId, String callingPackage) {
        if (!canReadPhoneState(callingPackage, "isOffhookForSubscriber")) {
            return false;
        }

        final Phone phone = getPhone(subId);
        if (phone != null) {
            return (phone.getState() == PhoneConstants.State.OFFHOOK);
        } else {
            return false;
        }
    }

    @Override
    public boolean isRinging(String callingPackage) {
        return (isRingingForSubscriber(getDefaultSubscription(), callingPackage));
    }

    @Override
    public boolean isRingingForSubscriber(int subId, String callingPackage) {
        if (!canReadPhoneState(callingPackage, "isRingingForSubscriber")) {
            return false;
        }

        final Phone phone = getPhone(subId);
        if (phone != null) {
            return (phone.getState() == PhoneConstants.State.RINGING);
        } else {
            return false;
        }
    }

    @Override
    public boolean isIdle(String callingPackage) {
        return isIdleForSubscriber(getDefaultSubscription(), callingPackage);
    }

    @Override
    public boolean isIdleForSubscriber(int subId, String callingPackage) {
        if (!canReadPhoneState(callingPackage, "isIdleForSubscriber")) {
            return false;
        }

        final Phone phone = getPhone(subId);
        if (phone != null) {
            return (phone.getState() == PhoneConstants.State.IDLE);
        } else {
            return false;
        }
    }

    public boolean supplyPin(String pin) {
        return supplyPinForSubscriber(getDefaultSubscription(), pin);
    }

    public boolean supplyPinForSubscriber(int subId, String pin) {
        int [] resultArray = supplyPinReportResultForSubscriber(subId, pin);
        return (resultArray[0] == PhoneConstants.PIN_RESULT_SUCCESS) ? true : false;
    }

    public boolean supplyPuk(String puk, String pin) {
        return supplyPukForSubscriber(getDefaultSubscription(), puk, pin);
    }

    public boolean supplyPukForSubscriber(int subId, String puk, String pin) {
        int [] resultArray = supplyPukReportResultForSubscriber(subId, puk, pin);
        return (resultArray[0] == PhoneConstants.PIN_RESULT_SUCCESS) ? true : false;
    }

    /** {@hide} */
    public int[] supplyPinReportResult(String pin) {
        return supplyPinReportResultForSubscriber(getDefaultSubscription(), pin);
    }

    public int[] supplyPinReportResultForSubscriber(int subId, String pin) {
        enforceModifyPermission();
        final UnlockSim checkSimPin = new UnlockSim(getPhone(subId).getIccCard());
        checkSimPin.start();
        return checkSimPin.unlockSim(null, pin);
    }

    /** {@hide} */
    public int[] supplyPukReportResult(String puk, String pin) {
        return supplyPukReportResultForSubscriber(getDefaultSubscription(), puk, pin);
    }

    public int[] supplyPukReportResultForSubscriber(int subId, String puk, String pin) {
        enforceModifyPermission();
        final UnlockSim checkSimPuk = new UnlockSim(getPhone(subId).getIccCard());
        checkSimPuk.start();
        return checkSimPuk.unlockSim(puk, pin);
    }

    /**
     * Helper thread to turn async call to SimCard#supplyPin into
     * a synchronous one.
     */
    private static class UnlockSim extends Thread {

        private final IccCard mSimCard;

        private boolean mDone = false;
        private int mResult = PhoneConstants.PIN_GENERAL_FAILURE;
        private int mRetryCount = -1;

        // For replies from SimCard interface
        private Handler mHandler;

        // For async handler to identify request type
        private static final int SUPPLY_PIN_COMPLETE = 100;

        public UnlockSim(IccCard simCard) {
            mSimCard = simCard;
        }

        @Override
        public void run() {
            Looper.prepare();
            synchronized (UnlockSim.this) {
                mHandler = new Handler() {
                    @Override
                    public void handleMessage(Message msg) {
                        AsyncResult ar = (AsyncResult) msg.obj;
                        switch (msg.what) {
                            case SUPPLY_PIN_COMPLETE:
                                Log.d(LOG_TAG, "SUPPLY_PIN_COMPLETE");
                                synchronized (UnlockSim.this) {
                                    mRetryCount = msg.arg1;
                                    if (ar.exception != null) {
                                        if (ar.exception instanceof CommandException &&
                                                ((CommandException)(ar.exception)).getCommandError()
                                                == CommandException.Error.PASSWORD_INCORRECT) {
                                            mResult = PhoneConstants.PIN_PASSWORD_INCORRECT;
                                        } else {
                                            mResult = PhoneConstants.PIN_GENERAL_FAILURE;
                                        }
                                    } else {
                                        mResult = PhoneConstants.PIN_RESULT_SUCCESS;
                                    }
                                    mDone = true;
                                    UnlockSim.this.notifyAll();
                                }
                                break;
                        }
                    }
                };
                UnlockSim.this.notifyAll();
            }
            Looper.loop();
        }

        /*
         * Use PIN or PUK to unlock SIM card
         *
         * If PUK is null, unlock SIM card with PIN
         *
         * If PUK is not null, unlock SIM card with PUK and set PIN code
         */
        synchronized int[] unlockSim(String puk, String pin) {

            while (mHandler == null) {
                try {
                    wait();
                } catch (InterruptedException e) {
                    Thread.currentThread().interrupt();
                }
            }
            Message callback = Message.obtain(mHandler, SUPPLY_PIN_COMPLETE);

            if (puk == null) {
                mSimCard.supplyPin(pin, callback);
            } else {
                mSimCard.supplyPuk(puk, pin, callback);
            }

            while (!mDone) {
                try {
                    Log.d(LOG_TAG, "wait for done");
                    wait();
                } catch (InterruptedException e) {
                    // Restore the interrupted status
                    Thread.currentThread().interrupt();
                }
            }
            Log.d(LOG_TAG, "done");
            int[] resultArray = new int[2];
            resultArray[0] = mResult;
            resultArray[1] = mRetryCount;
            return resultArray;
        }
    }

    public void updateServiceLocation() {
        updateServiceLocationForSubscriber(getDefaultSubscription());

    }

    public void updateServiceLocationForSubscriber(int subId) {
        // No permission check needed here: this call is harmless, and it's
        // needed for the ServiceState.requestStateUpdate() call (which is
        // already intentionally exposed to 3rd parties.)
        final Phone phone = getPhone(subId);
        if (phone != null) {
            phone.updateServiceLocation();
        }
    }

    @Override
    public boolean isRadioOn(String callingPackage) {
        return isRadioOnForSubscriber(getDefaultSubscription(), callingPackage);
    }

    @Override
    public boolean isRadioOnForSubscriber(int subId, String callingPackage) {
        if (!canReadPhoneState(callingPackage, "isRadioOnForSubscriber")) {
            return false;
        }
        return isRadioOnForSubscriber(subId);
    }

    private boolean isRadioOnForSubscriber(int subId) {
        final Phone phone = getPhone(subId);
        if (phone != null) {
            return phone.getServiceState().getState() != ServiceState.STATE_POWER_OFF;
        } else {
            return false;
        }
    }

    public void toggleRadioOnOff() {
        toggleRadioOnOffForSubscriber(getDefaultSubscription());

    }

    public void toggleRadioOnOffForSubscriber(int subId) {
        enforceModifyPermission();
        final Phone phone = getPhone(subId);
        if (phone != null) {
            phone.setRadioPower(!isRadioOnForSubscriber(subId));
        }
    }

    public boolean setRadio(boolean turnOn) {
        return setRadioForSubscriber(getDefaultSubscription(), turnOn);
    }

    public boolean setRadioForSubscriber(int subId, boolean turnOn) {
        enforceModifyPermission();
        final Phone phone = getPhone(subId);
        if (phone == null) {
            return false;
        }
        if ((phone.getServiceState().getState() !=
                ServiceState.STATE_POWER_OFF) != turnOn) {
            toggleRadioOnOffForSubscriber(subId);
        }
        return true;
    }

    public boolean needMobileRadioShutdown() {
        /*
         * If any of the Radios are available, it will need to be
         * shutdown. So return true if any Radio is available.
         */
        for (int i = 0; i < TelephonyManager.getDefault().getPhoneCount(); i++) {
            Phone phone = PhoneFactory.getPhone(i);
            if (phone != null && phone.isRadioAvailable()) return true;
        }
        logv(TelephonyManager.getDefault().getPhoneCount() + " Phones are shutdown.");
        return false;
    }

    public void shutdownMobileRadios() {
        for (int i = 0; i < TelephonyManager.getDefault().getPhoneCount(); i++) {
            logv("Shutting down Phone " + i);
            shutdownRadioUsingPhoneId(i);
        }
    }

    private void shutdownRadioUsingPhoneId(int phoneId) {
        enforceModifyPermission();
        Phone phone = PhoneFactory.getPhone(phoneId);
        if (phone != null && phone.isRadioAvailable()) {
            phone.shutdownRadio();
        }
    }

    public boolean setRadioPower(boolean turnOn) {
        return setRadioPowerForSubscriber(getDefaultSubscription(), turnOn);
    }

    public boolean setRadioPowerForSubscriber(int subId, boolean turnOn) {
        enforceModifyPermission();
        final Phone phone = getPhone(subId);
        if (phone != null) {
            phone.setRadioPower(turnOn);
            return true;
        } else {
            return false;
        }
    }

    // FIXME: subId version needed
    @Override
    public boolean enableDataConnectivity() {
        enforceModifyPermission();
        int subId = mSubscriptionController.getDefaultDataSubId();
        final Phone phone = getPhone(subId);
        if (phone != null) {
            phone.setDataEnabled(true);
            return true;
        } else {
            return false;
        }
    }

    // FIXME: subId version needed
    @Override
    public boolean disableDataConnectivity() {
        enforceModifyPermission();
        int subId = mSubscriptionController.getDefaultDataSubId();
        final Phone phone = getPhone(subId);
        if (phone != null) {
            phone.setDataEnabled(false);
            return true;
        } else {
            return false;
        }
    }

    // FIXME: subId version needed
    @Override
    public boolean isDataConnectivityPossible() {
        int subId = mSubscriptionController.getDefaultDataSubId();
        final Phone phone = getPhone(subId);
        if (phone != null) {
            return phone.isDataConnectivityPossible();
        } else {
            return false;
        }
    }

    public boolean handlePinMmi(String dialString) {
        return handlePinMmiForSubscriber(getDefaultSubscription(), dialString);
    }

    public boolean handlePinMmiForSubscriber(int subId, String dialString) {
        enforceModifyPermission();
        if (!SubscriptionManager.isValidSubscriptionId(subId)) {
            return false;
        }
        return (Boolean) sendRequest(CMD_HANDLE_PIN_MMI, dialString, subId);
    }

    public int getCallState() {
        return getCallStateForSlot(getSlotForDefaultSubscription());
    }

    public int getCallStateForSlot(int slotId) {
        Phone phone = PhoneFactory.getPhone(slotId);
        return phone == null ? TelephonyManager.CALL_STATE_IDLE :
            DefaultPhoneNotifier.convertCallState(phone.getState());
    }

    @Override
    public int getDataState() {
        Phone phone = getPhone(mSubscriptionController.getDefaultDataSubId());
        if (phone != null) {
            return DefaultPhoneNotifier.convertDataState(phone.getDataConnectionState());
        } else {
            return DefaultPhoneNotifier.convertDataState(PhoneConstants.DataState.DISCONNECTED);
        }
    }

    @Override
    public int getDataActivity() {
        Phone phone = getPhone(mSubscriptionController.getDefaultDataSubId());
        if (phone != null) {
            return DefaultPhoneNotifier.convertDataActivityState(phone.getDataActivityState());
        } else {
            return TelephonyManager.DATA_ACTIVITY_NONE;
        }
    }

    @Override
    public Bundle getCellLocation(String callingPackage) {
        enforceFineOrCoarseLocationPermission("getCellLocation");

        // OP_COARSE_LOCATION controls both fine and coarse location.
        if (mAppOps.noteOp(AppOpsManager.OP_COARSE_LOCATION, Binder.getCallingUid(),
                callingPackage) != AppOpsManager.MODE_ALLOWED) {
            log("getCellLocation: returning null; mode != allowed");
            return null;
        }

        if (checkIfCallerIsSelfOrForegroundUser() ||
                checkCallerInteractAcrossUsersFull()) {
            if (DBG_LOC) log("getCellLocation: is active user");
            Bundle data = new Bundle();
            Phone phone = getPhone(mSubscriptionController.getDefaultDataSubId());
            if (phone == null) {
                return null;
            }
            phone.getCellLocation().fillInNotifierBundle(data);
            return data;
        } else {
            log("getCellLocation: suppress non-active user");
            return null;
        }
    }

    private void enforceFineOrCoarseLocationPermission(String message) {
        try {
            mApp.enforceCallingOrSelfPermission(
                    android.Manifest.permission.ACCESS_FINE_LOCATION, null);
        } catch (SecurityException e) {
            // If we have ACCESS_FINE_LOCATION permission, skip the check for ACCESS_COARSE_LOCATION
            // A failure should throw the SecurityException from ACCESS_COARSE_LOCATION since this
            // is the weaker precondition
            mApp.enforceCallingOrSelfPermission(
                    android.Manifest.permission.ACCESS_COARSE_LOCATION, message);
        }
    }


    @Override
    public void enableLocationUpdates() {
        enableLocationUpdatesForSubscriber(getDefaultSubscription());
    }

    @Override
    public void enableLocationUpdatesForSubscriber(int subId) {
        mApp.enforceCallingOrSelfPermission(
                android.Manifest.permission.CONTROL_LOCATION_UPDATES, null);
        final Phone phone = getPhone(subId);
        if (phone != null) {
            phone.enableLocationUpdates();
        }
    }

    @Override
    public void disableLocationUpdates() {
        disableLocationUpdatesForSubscriber(getDefaultSubscription());
    }

    @Override
    public void disableLocationUpdatesForSubscriber(int subId) {
        mApp.enforceCallingOrSelfPermission(
                android.Manifest.permission.CONTROL_LOCATION_UPDATES, null);
        final Phone phone = getPhone(subId);
        if (phone != null) {
            phone.disableLocationUpdates();
        }
    }

    @Override
    @SuppressWarnings("unchecked")
    public List<NeighboringCellInfo> getNeighboringCellInfo(String callingPackage) {
        enforceFineOrCoarseLocationPermission("getNeighboringCellInfo");

        // OP_COARSE_LOCATION controls both fine and coarse location.
        if (mAppOps.noteOp(AppOpsManager.OP_COARSE_LOCATION, Binder.getCallingUid(),
                callingPackage) != AppOpsManager.MODE_ALLOWED) {
            return null;
        }

        if (mAppOps.noteOp(AppOpsManager.OP_NEIGHBORING_CELLS, Binder.getCallingUid(),
                callingPackage) != AppOpsManager.MODE_ALLOWED) {
            return null;
        }

        if (checkIfCallerIsSelfOrForegroundUser() ||
                checkCallerInteractAcrossUsersFull()) {
            if (DBG_LOC) log("getNeighboringCellInfo: is active user");

            ArrayList<NeighboringCellInfo> cells = null;

            try {
                cells = (ArrayList<NeighboringCellInfo>) sendRequest(
                        CMD_HANDLE_NEIGHBORING_CELL, null,
                        SubscriptionManager.INVALID_SUBSCRIPTION_ID);
            } catch (RuntimeException e) {
                Log.e(LOG_TAG, "getNeighboringCellInfo " + e);
            }
            return cells;
        } else {
            if (DBG_LOC) log("getNeighboringCellInfo: suppress non-active user");
            return null;
        }
    }


    @Override
    public List<CellInfo> getAllCellInfo(String callingPackage) {
        enforceFineOrCoarseLocationPermission("getAllCellInfo");

        // OP_COARSE_LOCATION controls both fine and coarse location.
        if (mAppOps.noteOp(AppOpsManager.OP_COARSE_LOCATION, Binder.getCallingUid(),
                callingPackage) != AppOpsManager.MODE_ALLOWED) {
            return null;
        }

        if (checkIfCallerIsSelfOrForegroundUser() ||
                checkCallerInteractAcrossUsersFull()) {
            if (DBG_LOC) log("getAllCellInfo: is active user");
            List<CellInfo> cellInfos = new ArrayList<CellInfo>();
            for (Phone phone : PhoneFactory.getPhones()) {
                final List<CellInfo> info = phone.getAllCellInfo();
                if (info != null) cellInfos.addAll(phone.getAllCellInfo());
            }
            return cellInfos;
        } else {
            if (DBG_LOC) log("getAllCellInfo: suppress non-active user");
            return null;
        }
    }

    @Override
    public void setCellInfoListRate(int rateInMillis) {
        mPhone.setCellInfoListRate(rateInMillis);
    }

    @Override
    public String getImeiForSlot(int slotId, String callingPackage) {
      if (!canReadPhoneState(callingPackage, "getImeiForSlot")) {
          return null;
      }
      Phone phone = PhoneFactory.getPhone(slotId);
      return phone == null ? null : phone.getImei();
    }

    @Override
    public String getDeviceSoftwareVersionForSlot(int slotId, String callingPackage) {
      if (!canReadPhoneState(callingPackage, "getDeviceSoftwareVersionForSlot")) {
          return null;
      }
      Phone phone = PhoneFactory.getPhone(slotId);
      return phone == null ? null : phone.getDeviceSvn();
    }

    //
    // Internal helper methods.
    //

    /**
     * Returns true if the caller holds INTERACT_ACROSS_USERS_FULL.
     */
    private boolean checkCallerInteractAcrossUsersFull() {
        return mPhone.getContext().checkCallingOrSelfPermission(
                android.Manifest.permission.INTERACT_ACROSS_USERS_FULL)
                == PackageManager.PERMISSION_GRANTED;
    }

    private static boolean checkIfCallerIsSelfOrForegroundUser() {
        boolean ok;

        boolean self = Binder.getCallingUid() == Process.myUid();
        if (!self) {
            // Get the caller's user id then clear the calling identity
            // which will be restored in the finally clause.
            int callingUser = UserHandle.getCallingUserId();
            long ident = Binder.clearCallingIdentity();

            try {
                // With calling identity cleared the current user is the foreground user.
                int foregroundUser = ActivityManager.getCurrentUser();
                ok = (foregroundUser == callingUser);
                if (DBG_LOC) {
                    log("checkIfCallerIsSelfOrForegoundUser: foregroundUser=" + foregroundUser
                            + " callingUser=" + callingUser + " ok=" + ok);
                }
            } catch (Exception ex) {
                if (DBG_LOC) loge("checkIfCallerIsSelfOrForegoundUser: Exception ex=" + ex);
                ok = false;
            } finally {
                Binder.restoreCallingIdentity(ident);
            }
        } else {
            if (DBG_LOC) log("checkIfCallerIsSelfOrForegoundUser: is self");
            ok = true;
        }
        if (DBG_LOC) log("checkIfCallerIsSelfOrForegoundUser: ret=" + ok);
        return ok;
    }

    /**
     * Make sure the caller has the MODIFY_PHONE_STATE permission.
     *
     * @throws SecurityException if the caller does not have the required permission
     */
    private void enforceModifyPermission() {
        mApp.enforceCallingOrSelfPermission(android.Manifest.permission.MODIFY_PHONE_STATE, null);
    }

    /**
     * Make sure either system app or the caller has carrier privilege.
     *
     * @throws SecurityException if the caller does not have the required permission/privilege
     */
    private void enforceModifyPermissionOrCarrierPrivilege(int subId) {
        int permission = mApp.checkCallingOrSelfPermission(
                android.Manifest.permission.MODIFY_PHONE_STATE);
        if (permission == PackageManager.PERMISSION_GRANTED) {
            return;
        }

        log("No modify permission, check carrier privilege next.");
        enforceCarrierPrivilege(subId);
    }

    /**
     * Make sure the caller has carrier privilege.
     *
     * @throws SecurityException if the caller does not have the required permission
     */
    private void enforceCarrierPrivilege(int subId) {
        if (getCarrierPrivilegeStatus(subId) !=
                    TelephonyManager.CARRIER_PRIVILEGE_STATUS_HAS_ACCESS) {
            loge("No Carrier Privilege.");
            throw new SecurityException("No Carrier Privilege.");
        }
    }

    /**
     * Make sure the caller has the CALL_PHONE permission.
     *
     * @throws SecurityException if the caller does not have the required permission
     */
    private void enforceCallPermission() {
        mApp.enforceCallingOrSelfPermission(android.Manifest.permission.CALL_PHONE, null);
    }

    private void enforceConnectivityInternalPermission() {
        mApp.enforceCallingOrSelfPermission(
                android.Manifest.permission.CONNECTIVITY_INTERNAL,
                "ConnectivityService");
    }

    private String createTelUrl(String number) {
        if (TextUtils.isEmpty(number)) {
            return null;
        }

        return "tel:" + number;
    }

    private static void log(String msg) {
        Log.d(LOG_TAG, "[PhoneIntfMgr] " + msg);
    }

    private static void logv(String msg) {
        Log.v(LOG_TAG, "[PhoneIntfMgr] " + msg);
    }

    private static void loge(String msg) {
        Log.e(LOG_TAG, "[PhoneIntfMgr] " + msg);
    }

    @Override
    public int getActivePhoneType() {
        return getActivePhoneTypeForSlot(getSlotForDefaultSubscription());
    }

    @Override
    public int getActivePhoneTypeForSlot(int slotId) {
        final Phone phone = PhoneFactory.getPhone(slotId);
        if (phone == null) {
            return PhoneConstants.PHONE_TYPE_NONE;
        } else {
            return phone.getPhoneType();
        }
    }

    /**
     * Returns the CDMA ERI icon index to display
     */
    @Override
    public int getCdmaEriIconIndex(String callingPackage) {
        return getCdmaEriIconIndexForSubscriber(getDefaultSubscription(), callingPackage);
    }

    @Override
    public int getCdmaEriIconIndexForSubscriber(int subId, String callingPackage) {
        if (!canReadPhoneState(callingPackage, "getCdmaEriIconIndexForSubscriber")) {
            return -1;
        }
        final Phone phone = getPhone(subId);
        if (phone != null) {
            return phone.getCdmaEriIconIndex();
        } else {
            return -1;
        }
    }

    /**
     * Returns the CDMA ERI icon mode,
     * 0 - ON
     * 1 - FLASHING
     */
    @Override
    public int getCdmaEriIconMode(String callingPackage) {
        return getCdmaEriIconModeForSubscriber(getDefaultSubscription(), callingPackage);
    }

    @Override
    public int getCdmaEriIconModeForSubscriber(int subId, String callingPackage) {
        if (!canReadPhoneState(callingPackage, "getCdmaEriIconModeForSubscriber")) {
            return -1;
        }
        final Phone phone = getPhone(subId);
        if (phone != null) {
            return phone.getCdmaEriIconMode();
        } else {
            return -1;
        }
    }

    /**
     * Returns the CDMA ERI text,
     */
    @Override
    public String getCdmaEriText(String callingPackage) {
        return getCdmaEriTextForSubscriber(getDefaultSubscription(), callingPackage);
    }

    @Override
    public String getCdmaEriTextForSubscriber(int subId, String callingPackage) {
        if (!canReadPhoneState(callingPackage, "getCdmaEriIconTextForSubscriber")) {
            return null;
        }
        final Phone phone = getPhone(subId);
        if (phone != null) {
            return phone.getCdmaEriText();
        } else {
            return null;
        }
    }

    /**
     * Returns the CDMA MDN.
     */
    @Override
    public String getCdmaMdn(int subId) {
        enforceModifyPermissionOrCarrierPrivilege(subId);
        final Phone phone = getPhone(subId);
        if (mPhone.getPhoneType() == PhoneConstants.PHONE_TYPE_CDMA && phone != null) {
            return phone.getLine1Number();
        } else {
            return null;
        }
    }

    /**
     * Returns the CDMA MIN.
     */
    @Override
    public String getCdmaMin(int subId) {
        enforceModifyPermissionOrCarrierPrivilege(subId);
        final Phone phone = getPhone(subId);
        if (phone != null && phone.getPhoneType() == PhoneConstants.PHONE_TYPE_CDMA) {
            return phone.getCdmaMin();
        } else {
            return null;
        }
    }

    /**
     * Returns true if CDMA provisioning needs to run.
     */
    public boolean needsOtaServiceProvisioning() {
        return mPhone.needsOtaServiceProvisioning();
    }

    /**
     * Sets the voice mail number of a given subId.
     */
    @Override
    public boolean setVoiceMailNumber(int subId, String alphaTag, String number) {
        enforceCarrierPrivilege(subId);
        Boolean success = (Boolean) sendRequest(CMD_SET_VOICEMAIL_NUMBER,
                new Pair<String, String>(alphaTag, number), new Integer(subId));
        return success;
    }

    @Override
    public void setVisualVoicemailEnabled(String callingPackage,
            PhoneAccountHandle phoneAccountHandle, boolean enabled) {
        mAppOps.checkPackage(Binder.getCallingUid(), callingPackage);
        if (!TextUtils.equals(callingPackage,
                TelecomManager.from(mPhone.getContext()).getDefaultDialerPackage())) {
            enforceModifyPermissionOrCarrierPrivilege(
                    PhoneUtils.getSubIdForPhoneAccountHandle(phoneAccountHandle));
        }
        VisualVoicemailSettingsUtil.setEnabled(mPhone.getContext(), phoneAccountHandle, enabled);
    }

    @Override
    public boolean isVisualVoicemailEnabled(String callingPackage,
            PhoneAccountHandle phoneAccountHandle) {
        if (!canReadPhoneState(callingPackage, "isVisualVoicemailEnabled")) {
            return false;
        }
        return VisualVoicemailSettingsUtil.isEnabled(mPhone.getContext(), phoneAccountHandle);
    }

    @Override
    public void enableVisualVoicemailSmsFilter(String callingPackage, int subId,
            VisualVoicemailSmsFilterSettings settings) {
        mAppOps.checkPackage(Binder.getCallingUid(), callingPackage);
        VisualVoicemailSmsFilterConfig
                .enableVisualVoicemailSmsFilter(mPhone.getContext(), callingPackage, subId,
                        settings);
    }

    @Override
    public void disableVisualVoicemailSmsFilter(String callingPackage, int subId) {
        mAppOps.checkPackage(Binder.getCallingUid(), callingPackage);
        VisualVoicemailSmsFilterConfig
                .disableVisualVoicemailSmsFilter(mPhone.getContext(), callingPackage, subId);
    }

    @Override
    public VisualVoicemailSmsFilterSettings getVisualVoicemailSmsFilterSettings(
            String callingPackage, int subId) {
        mAppOps.checkPackage(Binder.getCallingUid(), callingPackage);
        return VisualVoicemailSmsFilterConfig
                .getVisualVoicemailSmsFilterSettings(mPhone.getContext(), callingPackage, subId);
    }

    @Override
    public VisualVoicemailSmsFilterSettings getSystemVisualVoicemailSmsFilterSettings(
            String packageName, int subId) {
        enforceReadPrivilegedPermission();
        return VisualVoicemailSmsFilterConfig
                .getVisualVoicemailSmsFilterSettings(mPhone.getContext(), packageName, subId);
    }
    /**
     * Returns the unread count of voicemails
     */
    public int getVoiceMessageCount() {
        return getVoiceMessageCountForSubscriber(getDefaultSubscription());
    }

    /**
     * Returns the unread count of voicemails for a subId
     */
    @Override
    public int getVoiceMessageCountForSubscriber( int subId) {
        final Phone phone = getPhone(subId);
        if (phone != null) {
            return phone.getVoiceMessageCount();
        } else {
            return 0;
        }
    }

    /**
     * Returns the data network type.
     * Legacy call, permission-free.
     *
     * @Deprecated to be removed Q3 2013 use {@link #getDataNetworkType}.
     */
    @Override
    public int getNetworkType() {
        final Phone phone = getPhone(getDefaultSubscription());
        if (phone != null) {
            return phone.getServiceState().getDataNetworkType();
        } else {
            return TelephonyManager.NETWORK_TYPE_UNKNOWN;
        }
    }

    /**
     * Returns the network type for a subId
     */
    @Override
    public int getNetworkTypeForSubscriber(int subId, String callingPackage) {
        if (!canReadPhoneState(callingPackage, "getNetworkTypeForSubscriber")) {
            return TelephonyManager.NETWORK_TYPE_UNKNOWN;
        }

        final Phone phone = getPhone(subId);
        if (phone != null) {
            return phone.getServiceState().getDataNetworkType();
        } else {
            return TelephonyManager.NETWORK_TYPE_UNKNOWN;
        }
    }

    /**
     * Returns the data network type
     */
    @Override
    public int getDataNetworkType(String callingPackage) {
        return getDataNetworkTypeForSubscriber(getDefaultSubscription(), callingPackage);
    }

    /**
     * Returns the data network type for a subId
     */
    @Override
    public int getDataNetworkTypeForSubscriber(int subId, String callingPackage) {
        if (!canReadPhoneState(callingPackage, "getDataNetworkTypeForSubscriber")) {
            return TelephonyManager.NETWORK_TYPE_UNKNOWN;
        }

        final Phone phone = getPhone(subId);
        if (phone != null) {
            return phone.getServiceState().getDataNetworkType();
        } else {
            return TelephonyManager.NETWORK_TYPE_UNKNOWN;
        }
    }

    /**
     * Returns the Voice network type for a subId
     */
    @Override
    public int getVoiceNetworkTypeForSubscriber(int subId, String callingPackage) {
        if (!canReadPhoneState(callingPackage, "getDataNetworkTypeForSubscriber")) {
            return TelephonyManager.NETWORK_TYPE_UNKNOWN;
        }

        final Phone phone = getPhone(subId);
        if (phone != null) {
            return phone.getServiceState().getVoiceNetworkType();
        } else {
            return TelephonyManager.NETWORK_TYPE_UNKNOWN;
        }
    }

    /**
     * @return true if a ICC card is present
     */
    public boolean hasIccCard() {
        // FIXME Make changes to pass defaultSimId of type int
        return hasIccCardUsingSlotId(mSubscriptionController.getSlotId(getDefaultSubscription()));
    }

    /**
     * @return true if a ICC card is present for a slotId
     */
    @Override
    public boolean hasIccCardUsingSlotId(int slotId) {
        int subId[] = mSubscriptionController.getSubIdUsingSlotId(slotId);
        final Phone phone = getPhone(subId[0]);
        if (subId != null && phone != null) {
            return phone.getIccCard().hasIccCard();
        } else {
            return false;
        }
    }

    /**
     * Return if the current radio is LTE on CDMA. This
     * is a tri-state return value as for a period of time
     * the mode may be unknown.
     *
     * @param callingPackage the name of the package making the call.
     * @return {@link Phone#LTE_ON_CDMA_UNKNOWN}, {@link Phone#LTE_ON_CDMA_FALSE}
     * or {@link Phone#LTE_ON_CDMA_TRUE}
     */
    @Override
    public int getLteOnCdmaMode(String callingPackage) {
        return getLteOnCdmaModeForSubscriber(getDefaultSubscription(), callingPackage);
    }

    @Override
    public int getLteOnCdmaModeForSubscriber(int subId, String callingPackage) {
        if (!canReadPhoneState(callingPackage, "getLteOnCdmaModeForSubscriber")) {
            return PhoneConstants.LTE_ON_CDMA_UNKNOWN;
        }

        final Phone phone = getPhone(subId);
        if (phone == null) {
            return PhoneConstants.LTE_ON_CDMA_UNKNOWN;
        } else {
            return phone.getLteOnCdmaMode();
        }
    }

    public void setPhone(Phone phone) {
        mPhone = phone;
    }

    /**
     * {@hide}
     * Returns Default subId, 0 in the case of single standby.
     */
    private int getDefaultSubscription() {
        return mSubscriptionController.getDefaultSubId();
    }

    private int getSlotForDefaultSubscription() {
        return mSubscriptionController.getPhoneId(getDefaultSubscription());
    }

    private int getPreferredVoiceSubscription() {
        return mSubscriptionController.getDefaultVoiceSubId();
    }

    /**
     * @see android.telephony.TelephonyManager.WifiCallingChoices
     */
    public int getWhenToMakeWifiCalls() {
        return Settings.System.getInt(mPhone.getContext().getContentResolver(),
                Settings.System.WHEN_TO_MAKE_WIFI_CALLS, getWhenToMakeWifiCallsDefaultPreference());
    }

    /**
     * @see android.telephony.TelephonyManager.WifiCallingChoices
     */
    public void setWhenToMakeWifiCalls(int preference) {
        if (DBG) log("setWhenToMakeWifiCallsStr, storing setting = " + preference);
        Settings.System.putInt(mPhone.getContext().getContentResolver(),
                Settings.System.WHEN_TO_MAKE_WIFI_CALLS, preference);
    }

    private static int getWhenToMakeWifiCallsDefaultPreference() {
        // TODO: Use a build property to choose this value.
        return TelephonyManager.WifiCallingChoices.ALWAYS_USE;
    }

    @Override
    public IccOpenLogicalChannelResponse iccOpenLogicalChannel(int subId, String AID) {
        enforceModifyPermissionOrCarrierPrivilege(subId);

        if (DBG) log("iccOpenLogicalChannel: subId=" + subId + " aid=" + AID);
        IccOpenLogicalChannelResponse response = (IccOpenLogicalChannelResponse)sendRequest(
            CMD_OPEN_CHANNEL, AID, subId);
        if (DBG) log("iccOpenLogicalChannel: " + response);
        return response;
    }

    @Override
    public boolean iccCloseLogicalChannel(int subId, int channel) {
        enforceModifyPermissionOrCarrierPrivilege(subId);

        if (DBG) log("iccCloseLogicalChannel: subId=" + subId + " chnl=" + channel);
        if (channel < 0) {
          return false;
        }
        Boolean success = (Boolean)sendRequest(CMD_CLOSE_CHANNEL, channel, subId);
        if (DBG) log("iccCloseLogicalChannel: " + success);
        return success;
    }

    @Override
    public String iccTransmitApduLogicalChannel(int subId, int channel, int cla,
            int command, int p1, int p2, int p3, String data) {
        enforceModifyPermissionOrCarrierPrivilege(subId);

        if (DBG) {
            log("iccTransmitApduLogicalChannel: subId=" + subId + " chnl=" + channel +
                    " cla=" + cla + " cmd=" + command + " p1=" + p1 + " p2=" + p2 + " p3=" + p3 +
                    " data=" + data);
        }

        if (channel < 0) {
            return "";
        }

        IccIoResult response = (IccIoResult)sendRequest(CMD_TRANSMIT_APDU_LOGICAL_CHANNEL,
                new IccAPDUArgument(channel, cla, command, p1, p2, p3, data), subId);
        if (DBG) log("iccTransmitApduLogicalChannel: " + response);

        // Append the returned status code to the end of the response payload.
        String s = Integer.toHexString(
                (response.sw1 << 8) + response.sw2 + 0x10000).substring(1);
        if (response.payload != null) {
            s = IccUtils.bytesToHexString(response.payload) + s;
        }
        return s;
    }

    @Override
    public String iccTransmitApduBasicChannel(int subId, int cla, int command, int p1, int p2,
                int p3, String data) {
        enforceModifyPermissionOrCarrierPrivilege(subId);

        if (DBG) {
            log("iccTransmitApduBasicChannel: subId=" + subId + " cla=" + cla + " cmd=" + command
                    + " p1=" + p1 + " p2=" + p2 + " p3=" + p3 + " data=" + data);
        }

        IccIoResult response = (IccIoResult)sendRequest(CMD_TRANSMIT_APDU_BASIC_CHANNEL,
                new IccAPDUArgument(0, cla, command, p1, p2, p3, data), subId);
        if (DBG) log("iccTransmitApduBasicChannel: " + response);

        // Append the returned status code to the end of the response payload.
        String s = Integer.toHexString(
                (response.sw1 << 8) + response.sw2 + 0x10000).substring(1);
        if (response.payload != null) {
            s = IccUtils.bytesToHexString(response.payload) + s;
        }
        return s;
    }

    @Override
    public byte[] iccExchangeSimIO(int subId, int fileID, int command, int p1, int p2, int p3,
            String filePath) {
        enforceModifyPermissionOrCarrierPrivilege(subId);

        if (DBG) {
            log("Exchange SIM_IO " + subId + ":" + fileID + ":" + command + " " +
                p1 + " " + p2 + " " + p3 + ":" + filePath);
        }

        IccIoResult response =
            (IccIoResult)sendRequest(CMD_EXCHANGE_SIM_IO,
                    new IccAPDUArgument(-1, fileID, command, p1, p2, p3, filePath),
                    subId);

        if (DBG) {
          log("Exchange SIM_IO [R]" + response);
        }

        byte[] result = null;
        int length = 2;
        if (response.payload != null) {
            length = 2 + response.payload.length;
            result = new byte[length];
            System.arraycopy(response.payload, 0, result, 0, response.payload.length);
        } else {
            result = new byte[length];
        }

        result[length - 1] = (byte) response.sw2;
        result[length - 2] = (byte) response.sw1;
        return result;
    }

    @Override
    public String sendEnvelopeWithStatus(int subId, String content) {
        enforceModifyPermissionOrCarrierPrivilege(subId);

        IccIoResult response = (IccIoResult)sendRequest(CMD_SEND_ENVELOPE, content, subId);
        if (response.payload == null) {
          return "";
        }

        // Append the returned status code to the end of the response payload.
        String s = Integer.toHexString(
                (response.sw1 << 8) + response.sw2 + 0x10000).substring(1);
        s = IccUtils.bytesToHexString(response.payload) + s;
        return s;
    }

    /**
     * Read one of the NV items defined in {@link com.android.internal.telephony.RadioNVItems}
     * and {@code ril_nv_items.h}. Used for device configuration by some CDMA operators.
     *
     * @param itemID the ID of the item to read
     * @return the NV item as a String, or null on error.
     */
    @Override
    public String nvReadItem(int itemID) {
        enforceModifyPermissionOrCarrierPrivilege(getDefaultSubscription());
        if (DBG) log("nvReadItem: item " + itemID);
        String value = (String) sendRequest(CMD_NV_READ_ITEM, itemID);
        if (DBG) log("nvReadItem: item " + itemID + " is \"" + value + '"');
        return value;
    }

    /**
     * Write one of the NV items defined in {@link com.android.internal.telephony.RadioNVItems}
     * and {@code ril_nv_items.h}. Used for device configuration by some CDMA operators.
     *
     * @param itemID the ID of the item to read
     * @param itemValue the value to write, as a String
     * @return true on success; false on any failure
     */
    @Override
    public boolean nvWriteItem(int itemID, String itemValue) {
        enforceModifyPermissionOrCarrierPrivilege(getDefaultSubscription());
        if (DBG) log("nvWriteItem: item " + itemID + " value \"" + itemValue + '"');
        Boolean success = (Boolean) sendRequest(CMD_NV_WRITE_ITEM,
                new Pair<Integer, String>(itemID, itemValue));
        if (DBG) log("nvWriteItem: item " + itemID + ' ' + (success ? "ok" : "fail"));
        return success;
    }

    /**
     * Update the CDMA Preferred Roaming List (PRL) in the radio NV storage.
     * Used for device configuration by some CDMA operators.
     *
     * @param preferredRoamingList byte array containing the new PRL
     * @return true on success; false on any failure
     */
    @Override
    public boolean nvWriteCdmaPrl(byte[] preferredRoamingList) {
        enforceModifyPermissionOrCarrierPrivilege(getDefaultSubscription());
        if (DBG) log("nvWriteCdmaPrl: value: " + HexDump.toHexString(preferredRoamingList));
        Boolean success = (Boolean) sendRequest(CMD_NV_WRITE_CDMA_PRL, preferredRoamingList);
        if (DBG) log("nvWriteCdmaPrl: " + (success ? "ok" : "fail"));
        return success;
    }

    /**
     * Perform the specified type of NV config reset.
     * Used for device configuration by some CDMA operators.
     *
     * @param resetType the type of reset to perform (1 == factory reset; 2 == NV-only reset)
     * @return true on success; false on any failure
     */
    @Override
    public boolean nvResetConfig(int resetType) {
        enforceModifyPermissionOrCarrierPrivilege(getDefaultSubscription());
        if (DBG) log("nvResetConfig: type " + resetType);
        Boolean success = (Boolean) sendRequest(CMD_NV_RESET_CONFIG, resetType);
        if (DBG) log("nvResetConfig: type " + resetType + ' ' + (success ? "ok" : "fail"));
        return success;
    }

    /**
     * {@hide}
     * Returns Default sim, 0 in the case of single standby.
     */
    public int getDefaultSim() {
        //TODO Need to get it from Telephony Devcontroller
        return 0;
    }

    public String[] getPcscfAddress(String apnType, String callingPackage) {
        if (!canReadPhoneState(callingPackage, "getPcscfAddress")) {
            return new String[0];
        }


        return mPhone.getPcscfAddress(apnType);
    }

    public void setImsRegistrationState(boolean registered) {
        enforceModifyPermission();
        mPhone.setImsRegistrationState(registered);
    }

    /**
     * Set the network selection mode to automatic.
     *
     */
    @Override
    public void setNetworkSelectionModeAutomatic(int subId) {
        enforceModifyPermissionOrCarrierPrivilege(subId);
        if (DBG) log("setNetworkSelectionModeAutomatic: subId " + subId);
        sendRequest(CMD_SET_NETWORK_SELECTION_MODE_AUTOMATIC, null, subId);
    }

    /**
     * Set the network selection mode to manual with the selected carrier.
     */
    @Override
    public boolean setNetworkSelectionModeManual(int subId, OperatorInfo operator,
            boolean persistSelection) {
        enforceModifyPermissionOrCarrierPrivilege(subId);
        if (DBG) log("setNetworkSelectionModeManual: subId:" + subId + " operator:" + operator);
        ManualNetworkSelectionArgument arg = new ManualNetworkSelectionArgument(operator,
                persistSelection);
        return (Boolean) sendRequest(CMD_SET_NETWORK_SELECTION_MODE_MANUAL, arg, subId);
    }

    /**
     * Scans for available networks.
     */
    @Override
    public CellNetworkScanResult getCellNetworkScanResults(int subId) {
        enforceModifyPermissionOrCarrierPrivilege(subId);
        if (DBG) log("getCellNetworkScanResults: subId " + subId);
        CellNetworkScanResult result = (CellNetworkScanResult) sendRequest(
                CMD_PERFORM_NETWORK_SCAN, null, subId);
        return result;
    }

    /**
     * Get the calculated preferred network type.
     * Used for debugging incorrect network type.
     *
     * @return the preferred network type, defined in RILConstants.java.
     */
    @Override
    public int getCalculatedPreferredNetworkType(String callingPackage) {
        if (!canReadPhoneState(callingPackage, "getCalculatedPreferredNetworkType")) {
            return RILConstants.PREFERRED_NETWORK_MODE;
        }

        return PhoneFactory.calculatePreferredNetworkType(mPhone.getContext(), 0); // wink FIXME: need to get SubId from somewhere.
    }

    /**
     * Get the preferred network type.
     * Used for device configuration by some CDMA operators.
     *
     * @return the preferred network type, defined in RILConstants.java.
     */
    @Override
    public int getPreferredNetworkType(int subId) {
        enforceModifyPermissionOrCarrierPrivilege(subId);
        if (DBG) log("getPreferredNetworkType");
        int[] result = (int[]) sendRequest(CMD_GET_PREFERRED_NETWORK_TYPE, null, subId);
        int networkType = (result != null ? result[0] : -1);
        if (DBG) log("getPreferredNetworkType: " + networkType);
        return networkType;
    }

    /**
     * Set the preferred network type.
     * Used for device configuration by some CDMA operators.
     *
     * @param networkType the preferred network type, defined in RILConstants.java.
     * @return true on success; false on any failure.
     */
    @Override
    public boolean setPreferredNetworkType(int subId, int networkType) {
        enforceModifyPermissionOrCarrierPrivilege(subId);
        if (DBG) log("setPreferredNetworkType: subId " + subId + " type " + networkType);
        Boolean success = (Boolean) sendRequest(CMD_SET_PREFERRED_NETWORK_TYPE, networkType, subId);
        if (DBG) log("setPreferredNetworkType: " + (success ? "ok" : "fail"));
        if (success) {
            Settings.Global.putInt(mPhone.getContext().getContentResolver(),
                    Settings.Global.PREFERRED_NETWORK_MODE + subId, networkType);
        }
        return success;
    }

    /**
     * Check TETHER_DUN_REQUIRED and TETHER_DUN_APN settings, net.tethering.noprovisioning
     * SystemProperty, and config_tether_apndata to decide whether DUN APN is required for
     * tethering.
     *
     * @return 0: Not required. 1: required. 2: Not set.
     * @hide
     */
    @Override
    public int getTetherApnRequired() {
        enforceModifyPermission();
        int dunRequired = Settings.Global.getInt(mPhone.getContext().getContentResolver(),
                Settings.Global.TETHER_DUN_REQUIRED, 2);
        // If not set, check net.tethering.noprovisioning, TETHER_DUN_APN setting and
        // config_tether_apndata.
        if (dunRequired == 2 && mPhone.hasMatchedTetherApnSetting()) {
            dunRequired = 1;
        }
        return dunRequired;
    }

    /**
     * Set mobile data enabled
     * Used by the user through settings etc to turn on/off mobile data
     *
     * @param enable {@code true} turn turn data on, else {@code false}
     */
    @Override
    public void setDataEnabled(int subId, boolean enable) {
        enforceModifyPermission();
        int phoneId = mSubscriptionController.getPhoneId(subId);
        if (DBG) log("getDataEnabled: subId=" + subId + " phoneId=" + phoneId);
        Phone phone = PhoneFactory.getPhone(phoneId);
        if (phone != null) {
            if (DBG) log("setDataEnabled: subId=" + subId + " enable=" + enable);
            phone.setDataEnabled(enable);
        } else {
            loge("setDataEnabled: no phone for subId=" + subId);
        }
    }

    /**
     * Get whether mobile data is enabled.
     *
     * Note that this used to be available from ConnectivityService, gated by
     * ACCESS_NETWORK_STATE permission, so this will accept either that or
     * our MODIFY_PHONE_STATE.
     *
     * @return {@code true} if data is enabled else {@code false}
     */
    @Override
    public boolean getDataEnabled(int subId) {
        try {
            mApp.enforceCallingOrSelfPermission(android.Manifest.permission.ACCESS_NETWORK_STATE,
                    null);
        } catch (Exception e) {
            mApp.enforceCallingOrSelfPermission(android.Manifest.permission.MODIFY_PHONE_STATE,
                    null);
        }
        int phoneId = mSubscriptionController.getPhoneId(subId);
        if (DBG) log("getDataEnabled: subId=" + subId + " phoneId=" + phoneId);
        Phone phone = PhoneFactory.getPhone(phoneId);
        if (phone != null) {
            boolean retVal = phone.getDataEnabled();
            if (DBG) log("getDataEnabled: subId=" + subId + " retVal=" + retVal);
            return retVal;
        } else {
            if (DBG) loge("getDataEnabled: no phone subId=" + subId + " retVal=false");
            return false;
        }
    }

    @Override
    public int getCarrierPrivilegeStatus(int subId) {
        final Phone phone = getPhone(subId);
        if (phone == null) {
            loge("getCarrierPrivilegeStatus: Invalid subId");
            return TelephonyManager.CARRIER_PRIVILEGE_STATUS_NO_ACCESS;
        }
        UiccCard card = UiccController.getInstance().getUiccCard(phone.getPhoneId());
        if (card == null) {
            loge("getCarrierPrivilegeStatus: No UICC");
            return TelephonyManager.CARRIER_PRIVILEGE_STATUS_RULES_NOT_LOADED;
        }
        return card.getCarrierPrivilegeStatusForCurrentTransaction(
                phone.getContext().getPackageManager());
    }

    @Override
    public int checkCarrierPrivilegesForPackage(String pkgName) {
        if (TextUtils.isEmpty(pkgName))
            return TelephonyManager.CARRIER_PRIVILEGE_STATUS_NO_ACCESS;
        UiccCard card = UiccController.getInstance().getUiccCard(mPhone.getPhoneId());
        if (card == null) {
            loge("checkCarrierPrivilegesForPackage: No UICC");
            return TelephonyManager.CARRIER_PRIVILEGE_STATUS_RULES_NOT_LOADED;
        }
        return card.getCarrierPrivilegeStatus(mPhone.getContext().getPackageManager(), pkgName);
    }

    @Override
    public int checkCarrierPrivilegesForPackageAnyPhone(String pkgName) {
        if (TextUtils.isEmpty(pkgName))
            return TelephonyManager.CARRIER_PRIVILEGE_STATUS_NO_ACCESS;
        int result = TelephonyManager.CARRIER_PRIVILEGE_STATUS_RULES_NOT_LOADED;
        for (int i = 0; i < TelephonyManager.getDefault().getPhoneCount(); i++) {
            UiccCard card = UiccController.getInstance().getUiccCard(i);
            if (card == null) {
              // No UICC in that slot.
              continue;
            }

            result = card.getCarrierPrivilegeStatus(
                mPhone.getContext().getPackageManager(), pkgName);
            if (result == TelephonyManager.CARRIER_PRIVILEGE_STATUS_HAS_ACCESS) {
                break;
            }
        }

        return result;
    }

    @Override
    public List<String> getCarrierPackageNamesForIntentAndPhone(Intent intent, int phoneId) {
        if (!SubscriptionManager.isValidPhoneId(phoneId)) {
            loge("phoneId " + phoneId + " is not valid.");
            return null;
        }
        UiccCard card = UiccController.getInstance().getUiccCard(phoneId);
        if (card == null) {
            loge("getCarrierPackageNamesForIntent: No UICC");
            return null ;
        }
        return card.getCarrierPackageNamesForIntent(
                mPhone.getContext().getPackageManager(), intent);
    }

    @Override
    public List<String> getPackagesWithCarrierPrivileges() {
        PackageManager pm = mPhone.getContext().getPackageManager();
        List<String> privilegedPackages = new ArrayList<>();
        List<PackageInfo> packages = null;
        for (int i = 0; i < TelephonyManager.getDefault().getPhoneCount(); i++) {
            UiccCard card = UiccController.getInstance().getUiccCard(i);
            if (card == null) {
                // No UICC in that slot.
                continue;
            }
            if (card.hasCarrierPrivilegeRules()) {
                if (packages == null) {
                    // Only check packages in user 0 for now
                    packages = pm.getInstalledPackagesAsUser(
                            PackageManager.MATCH_DISABLED_COMPONENTS
                            | PackageManager.MATCH_DISABLED_UNTIL_USED_COMPONENTS
                            | PackageManager.GET_SIGNATURES, UserHandle.USER_SYSTEM);
                }
                for (int p = packages.size() - 1; p >= 0; p--) {
                    PackageInfo pkgInfo = packages.get(p);
                    if (pkgInfo != null && pkgInfo.packageName != null
                            && card.getCarrierPrivilegeStatus(pkgInfo)
                                == TelephonyManager.CARRIER_PRIVILEGE_STATUS_HAS_ACCESS) {
                        privilegedPackages.add(pkgInfo.packageName);
                    }
                }
            }
        }
        return privilegedPackages;
    }

    private String getIccId(int subId) {
        final Phone phone = getPhone(subId);
        UiccCard card = phone == null ? null : phone.getUiccCard();
        if (card == null) {
            loge("getIccId: No UICC");
            return null;
        }
        String iccId = card.getIccId();
        if (TextUtils.isEmpty(iccId)) {
            loge("getIccId: ICC ID is null or empty.");
            return null;
        }
        return iccId;
    }

    @Override
    public boolean setLine1NumberForDisplayForSubscriber(int subId, String alphaTag,
            String number) {
        enforceCarrierPrivilege(subId);

        final String iccId = getIccId(subId);
        final Phone phone = getPhone(subId);
        if (phone == null) {
            return false;
        }
        final String subscriberId = phone.getSubscriberId();

        if (DBG_MERGE) {
            Slog.d(LOG_TAG, "Setting line number for ICC=" + iccId + ", subscriberId="
                    + subscriberId + " to " + number);
        }

        if (TextUtils.isEmpty(iccId)) {
            return false;
        }

        final SharedPreferences.Editor editor = mTelephonySharedPreferences.edit();

        final String alphaTagPrefKey = PREF_CARRIERS_ALPHATAG_PREFIX + iccId;
        if (alphaTag == null) {
            editor.remove(alphaTagPrefKey);
        } else {
            editor.putString(alphaTagPrefKey, alphaTag);
        }

        // Record both the line number and IMSI for this ICCID, since we need to
        // track all merged IMSIs based on line number
        final String numberPrefKey = PREF_CARRIERS_NUMBER_PREFIX + iccId;
        final String subscriberPrefKey = PREF_CARRIERS_SUBSCRIBER_PREFIX + iccId;
        if (number == null) {
            editor.remove(numberPrefKey);
            editor.remove(subscriberPrefKey);
        } else {
            editor.putString(numberPrefKey, number);
            editor.putString(subscriberPrefKey, subscriberId);
        }

        editor.commit();
        return true;
    }

    @Override
    public String getLine1NumberForDisplay(int subId, String callingPackage) {
        // This is open to apps with WRITE_SMS.
        if (!canReadPhoneNumber(callingPackage, "getLine1NumberForDisplay")) {
            if (DBG_MERGE) log("getLine1NumberForDisplay returning null due to permission");
            return null;
        }

        String iccId = getIccId(subId);
        if (iccId != null) {
            String numberPrefKey = PREF_CARRIERS_NUMBER_PREFIX + iccId;
            if (DBG_MERGE) {
                log("getLine1NumberForDisplay returning " +
                        mTelephonySharedPreferences.getString(numberPrefKey, null));
            }
            return mTelephonySharedPreferences.getString(numberPrefKey, null);
        }
        if (DBG_MERGE) log("getLine1NumberForDisplay returning null as iccId is null");
        return null;
    }

    @Override
    public String getLine1AlphaTagForDisplay(int subId, String callingPackage) {
        if (!canReadPhoneState(callingPackage, "getLine1AlphaTagForDisplay")) {
            return null;
        }

        String iccId = getIccId(subId);
        if (iccId != null) {
            String alphaTagPrefKey = PREF_CARRIERS_ALPHATAG_PREFIX + iccId;
            return mTelephonySharedPreferences.getString(alphaTagPrefKey, null);
        }
        return null;
    }

    @Override
    public String[] getMergedSubscriberIds(String callingPackage) {
        if (!canReadPhoneState(callingPackage, "getMergedSubscriberIds")) {
            return null;
        }
        final Context context = mPhone.getContext();
        final TelephonyManager tele = TelephonyManager.from(context);
        final SubscriptionManager sub = SubscriptionManager.from(context);

        // Figure out what subscribers are currently active
        final ArraySet<String> activeSubscriberIds = new ArraySet<>();
        // Clear calling identity, when calling TelephonyManager, because callerUid must be
        // the process, where TelephonyManager was instantiated. Otherwise AppOps check will fail.
        final long identity  = Binder.clearCallingIdentity();
        try {
            final int[] subIds = sub.getActiveSubscriptionIdList();
            for (int subId : subIds) {
                activeSubscriberIds.add(tele.getSubscriberId(subId));
            }
        } finally {
            Binder.restoreCallingIdentity(identity);
        }

        // First pass, find a number override for an active subscriber
        String mergeNumber = null;
        final Map<String, ?> prefs = mTelephonySharedPreferences.getAll();
        for (String key : prefs.keySet()) {
            if (key.startsWith(PREF_CARRIERS_SUBSCRIBER_PREFIX)) {
                final String subscriberId = (String) prefs.get(key);
                if (activeSubscriberIds.contains(subscriberId)) {
                    final String iccId = key.substring(PREF_CARRIERS_SUBSCRIBER_PREFIX.length());
                    final String numberKey = PREF_CARRIERS_NUMBER_PREFIX + iccId;
                    mergeNumber = (String) prefs.get(numberKey);
                    if (DBG_MERGE) {
                        Slog.d(LOG_TAG, "Found line number " + mergeNumber
                                + " for active subscriber " + subscriberId);
                    }
                    if (!TextUtils.isEmpty(mergeNumber)) {
                        break;
                    }
                }
            }
        }

        // Shortcut when no active merged subscribers
        if (TextUtils.isEmpty(mergeNumber)) {
            return null;
        }

        // Second pass, find all subscribers under that line override
        final ArraySet<String> result = new ArraySet<>();
        for (String key : prefs.keySet()) {
            if (key.startsWith(PREF_CARRIERS_NUMBER_PREFIX)) {
                final String number = (String) prefs.get(key);
                if (mergeNumber.equals(number)) {
                    final String iccId = key.substring(PREF_CARRIERS_NUMBER_PREFIX.length());
                    final String subscriberKey = PREF_CARRIERS_SUBSCRIBER_PREFIX + iccId;
                    final String subscriberId = (String) prefs.get(subscriberKey);
                    if (!TextUtils.isEmpty(subscriberId)) {
                        result.add(subscriberId);
                    }
                }
            }
        }

        final String[] resultArray = result.toArray(new String[result.size()]);
        Arrays.sort(resultArray);
        if (DBG_MERGE) {
            Slog.d(LOG_TAG, "Found subscribers " + Arrays.toString(resultArray) + " after merge");
        }
        return resultArray;
    }

    @Override
    public boolean setOperatorBrandOverride(int subId, String brand) {
        enforceCarrierPrivilege(subId);
        final Phone phone = getPhone(subId);
        return phone == null ? false : phone.setOperatorBrandOverride(brand);
    }

    @Override
    public boolean setRoamingOverride(int subId, List<String> gsmRoamingList,
            List<String> gsmNonRoamingList, List<String> cdmaRoamingList,
            List<String> cdmaNonRoamingList) {
        enforceCarrierPrivilege(subId);
        final Phone phone = getPhone(subId);
        if (phone == null) {
            return false;
        }
        return phone.setRoamingOverride(gsmRoamingList, gsmNonRoamingList, cdmaRoamingList,
                cdmaNonRoamingList);
    }

    @Override
    public int invokeOemRilRequestRaw(byte[] oemReq, byte[] oemResp) {
        enforceModifyPermission();

        int returnValue = 0;
        try {
            AsyncResult result = (AsyncResult)sendRequest(CMD_INVOKE_OEM_RIL_REQUEST_RAW, oemReq);
            if(result.exception == null) {
                if (result.result != null) {
                    byte[] responseData = (byte[])(result.result);
                    if(responseData.length > oemResp.length) {
                        Log.w(LOG_TAG, "Buffer to copy response too small: Response length is " +
                                responseData.length +  "bytes. Buffer Size is " +
                                oemResp.length + "bytes.");
                    }
                    System.arraycopy(responseData, 0, oemResp, 0, responseData.length);
                    returnValue = responseData.length;
                }
            } else {
                CommandException ex = (CommandException) result.exception;
                returnValue = ex.getCommandError().ordinal();
                if(returnValue > 0) returnValue *= -1;
            }
        } catch (RuntimeException e) {
            Log.w(LOG_TAG, "sendOemRilRequestRaw: Runtime Exception");
            returnValue = (CommandException.Error.GENERIC_FAILURE.ordinal());
            if(returnValue > 0) returnValue *= -1;
        }

        return returnValue;
    }

    @Override
    public void setRadioCapability(RadioAccessFamily[] rafs) {
        try {
            ProxyController.getInstance().setRadioCapability(rafs);
        } catch (RuntimeException e) {
            Log.w(LOG_TAG, "setRadioCapability: Runtime Exception");
        }
    }

    @Override
    public int getRadioAccessFamily(int phoneId, String callingPackage) {
        if (!canReadPhoneState(callingPackage, "getRadioAccessFamily")) {
            return RadioAccessFamily.RAF_UNKNOWN;
        }

        return ProxyController.getInstance().getRadioAccessFamily(phoneId);
    }

    @Override
    public void enableVideoCalling(boolean enable) {
        enforceModifyPermission();
        ImsManager.setVtSetting(mPhone.getContext(), enable);
    }

    @Override
    public boolean isVideoCallingEnabled(String callingPackage) {
        if (!canReadPhoneState(callingPackage, "isVideoCallingEnabled")) {
            return false;
        }

        // Check the user preference and the  system-level IMS setting. Even if the user has
        // enabled video calling, if IMS is disabled we aren't able to support video calling.
        // In the long run, we may instead need to check if there exists a connection service
        // which can support video calling.
        return ImsManager.isVtEnabledByPlatform(mPhone.getContext())
                && ImsManager.isEnhanced4gLteModeSettingEnabledByUser(mPhone.getContext())
                && ImsManager.isVtEnabledByUser(mPhone.getContext());
    }

    @Override
    public boolean canChangeDtmfToneLength() {
        return mApp.getCarrierConfig().getBoolean(CarrierConfigManager.KEY_DTMF_TYPE_ENABLED_BOOL);
    }

    @Override
    public boolean isWorldPhone() {
        return mApp.getCarrierConfig().getBoolean(CarrierConfigManager.KEY_WORLD_PHONE_BOOL);
    }

    @Override
    public boolean isTtyModeSupported() {
        TelecomManager telecomManager = TelecomManager.from(mPhone.getContext());
        TelephonyManager telephonyManager =
                (TelephonyManager) mPhone.getContext().getSystemService(Context.TELEPHONY_SERVICE);
        return telecomManager.isTtySupported();
    }

    @Override
    public boolean isHearingAidCompatibilitySupported() {
        return mPhone.getContext().getResources().getBoolean(R.bool.hac_enabled);
    }

    /**
     * Returns the unique device ID of phone, for example, the IMEI for
     * GSM and the MEID for CDMA phones. Return null if device ID is not available.
     *
     * <p>Requires Permission:
     *   {@link android.Manifest.permission#READ_PHONE_STATE READ_PHONE_STATE}
     */
    @Override
    public String getDeviceId(String callingPackage) {
        if (!canReadPhoneState(callingPackage, "getDeviceId")) {
            return null;
        }

        final Phone phone = PhoneFactory.getPhone(0);
        if (phone != null) {
            return phone.getDeviceId();
        } else {
            return null;
        }
    }

    /*
     * {@hide}
     * Returns the IMS Registration Status
     */
    @Override
    public boolean isImsRegistered() {
        return mPhone.isImsRegistered();
    }

    @Override
    public int getSubIdForPhoneAccount(PhoneAccount phoneAccount) {
        return PhoneUtils.getSubIdForPhoneAccount(phoneAccount);
    }

    /*
     * {@hide}
     * Returns the IMS Registration Status
     */
    public boolean isWifiCallingAvailable() {
        return mPhone.isWifiCallingEnabled();
    }

    /*
     * {@hide}
     * Returns the IMS Registration Status
     */
    public boolean isVolteAvailable() {
        return mPhone.isVolteEnabled();
    }

    /*
     * {@hide} Returns the IMS Registration Status
     */
    public boolean isVideoTelephonyAvailable() {
        return mPhone.isVideoEnabled();
    }

    private boolean canReadPhoneState(String callingPackage, String message) {
        try {
            mApp.enforceCallingOrSelfPermission(
                    android.Manifest.permission.READ_PRIVILEGED_PHONE_STATE, message);

            // SKIP checking for run-time permission since caller or self has PRIVILEDGED permission
            return true;
        } catch (SecurityException e) {
            mApp.enforceCallingOrSelfPermission(android.Manifest.permission.READ_PHONE_STATE,
                    message);
        }

        if (mAppOps.noteOp(AppOpsManager.OP_READ_PHONE_STATE, Binder.getCallingUid(),
                callingPackage) != AppOpsManager.MODE_ALLOWED) {
            return false;
        }

        return true;
    }

    /**
     * Besides READ_PHONE_STATE, WRITE_SMS and READ_SMS also allow apps to get phone numbers.
     */
    private boolean canReadPhoneNumber(String callingPackage, String message) {
        // Default SMS app can always read it.
        if (mAppOps.noteOp(AppOpsManager.OP_WRITE_SMS,
                Binder.getCallingUid(), callingPackage) == AppOpsManager.MODE_ALLOWED) {
            return true;
        }
        try {
            return canReadPhoneState(callingPackage, message);
        } catch (SecurityException readPhoneStateSecurityException) {
            try {
                // Can be read with READ_SMS too.
                mApp.enforceCallingOrSelfPermission(android.Manifest.permission.READ_SMS, message);
                return mAppOps.noteOp(AppOpsManager.OP_READ_SMS,
                        Binder.getCallingUid(), callingPackage) == AppOpsManager.MODE_ALLOWED;
            } catch (SecurityException readSmsSecurityException) {
                // Throw exception with message including both READ_PHONE_STATE and READ_SMS
                // permissions
                throw new SecurityException(message + ": Neither user " + Binder.getCallingUid() +
                        " nor current process has " + android.Manifest.permission.READ_PHONE_STATE +
                        " or " + android.Manifest.permission.READ_SMS + ".");
            }
        }
    }

    @Override
    public void factoryReset(int subId) {
        enforceConnectivityInternalPermission();
        if (mUserManager.hasUserRestriction(UserManager.DISALLOW_NETWORK_RESET)) {
            return;
        }

        final long identity = Binder.clearCallingIdentity();
        try {
            if (SubscriptionManager.isUsableSubIdValue(subId) && !mUserManager.hasUserRestriction(
                    UserManager.DISALLOW_CONFIG_MOBILE_NETWORKS)) {
                // Enable data
                setDataEnabled(subId, true);
                // Set network selection mode to automatic
                setNetworkSelectionModeAutomatic(subId);
                // Set preferred mobile network type to the best available
                setPreferredNetworkType(subId, Phone.PREFERRED_NT_MODE);
                // Turn off roaming
                SubscriptionManager.from(mApp).setDataRoaming(0, subId);
            }
        } finally {
            Binder.restoreCallingIdentity(identity);
        }
    }

    @Override
    public String getLocaleFromDefaultSim() {
        // We query all subscriptions instead of just the active ones, because
        // this might be called early on in the provisioning flow when the
        // subscriptions potentially aren't active yet.
        final List<SubscriptionInfo> slist = getAllSubscriptionInfoList();
        if (slist == null || slist.isEmpty()) {
            return null;
        }

        // This function may be called very early, say, from the setup wizard, at
        // which point we won't have a default subscription set. If that's the case
        // we just choose the first, which will be valid in "most cases".
        final int defaultSubId = getDefaultSubscription();
        SubscriptionInfo info = null;
        if (defaultSubId == SubscriptionManager.INVALID_SUBSCRIPTION_ID) {
            info = slist.get(0);
        } else {
            for (SubscriptionInfo item : slist) {
                if (item.getSubscriptionId() == defaultSubId) {
                    info = item;
                    break;
                }
            }

            if (info == null) {
                return null;
            }
        }

        // Try and fetch the locale from the carrier properties or from the SIM language
        // preferences (EF-PL and EF-LI)...
        final int mcc = info.getMcc();
        final Phone defaultPhone = getPhone(info.getSubscriptionId());
        String simLanguage = null;
        if (defaultPhone != null) {
            final Locale localeFromDefaultSim = defaultPhone.getLocaleFromSimAndCarrierPrefs();
            if (localeFromDefaultSim != null) {
                if (!localeFromDefaultSim.getCountry().isEmpty()) {
                    if (DBG) log("Using locale from default SIM:" + localeFromDefaultSim);
                    return localeFromDefaultSim.toLanguageTag();
                } else {
                    simLanguage = localeFromDefaultSim.getLanguage();
                }
            }
        }

        // The SIM language preferences only store a language (e.g. fr = French), not an
        // exact locale (e.g. fr_FR = French/France). So, if the locale returned from
        // the SIM and carrier preferences does not include a country we add the country
        // determined from the SIM MCC to provide an exact locale.
        final Locale mccLocale = MccTable.getLocaleFromMcc(mPhone.getContext(), mcc, simLanguage);
        if (mccLocale != null) {
            if (DBG) log("No locale from default SIM, using mcc locale:" + mccLocale);
            return mccLocale.toLanguageTag();
        }

        if (DBG) log("No locale found - returning null");
        return null;
    }

    private List<SubscriptionInfo> getAllSubscriptionInfoList() {
        final long identity = Binder.clearCallingIdentity();
        try {
            return mSubscriptionController.getAllSubInfoList(
                    mPhone.getContext().getOpPackageName());
        } finally {
            Binder.restoreCallingIdentity(identity);
        }
    }

    private List<SubscriptionInfo> getActiveSubscriptionInfoList() {
        final long identity = Binder.clearCallingIdentity();
        try {
            return mSubscriptionController.getActiveSubscriptionInfoList(
                    mPhone.getContext().getOpPackageName());
        } finally {
            Binder.restoreCallingIdentity(identity);
        }
    }

    /**
     * Responds to the ResultReceiver with the {@link android.telephony.ModemActivityInfo} object
     * representing the state of the modem.
     *
     * NOTE: This clears the modem state, so there should only every be one caller.
     * @hide
     */
    @Override
    public void requestModemActivityInfo(ResultReceiver result) {
        enforceModifyPermission();

        ModemActivityInfo info = (ModemActivityInfo) sendRequest(CMD_GET_MODEM_ACTIVITY_INFO, null);
        Bundle bundle = new Bundle();
        bundle.putParcelable(TelephonyManager.MODEM_ACTIVITY_RESULT_KEY, info);
        result.send(0, bundle);
    }

    /**
     * {@hide}
     * Returns the service state information on specified subscription.
     */
    @Override
    public ServiceState getServiceStateForSubscriber(int subId, String callingPackage) {

        if (!canReadPhoneState(callingPackage, "getServiceStateForSubscriber")) {
            return null;
        }

        final Phone phone = getPhone(subId);
        if (phone == null) {
            return null;
        }

        return phone.getServiceState();
    }

    /**
     * Returns the URI for the per-account voicemail ringtone set in Phone settings.
     *
     * @param accountHandle The handle for the {@link PhoneAccount} for which to retrieve the
     * voicemail ringtone.
     * @return The URI for the ringtone to play when receiving a voicemail from a specific
     * PhoneAccount.
     */
    @Override
    public Uri getVoicemailRingtoneUri(PhoneAccountHandle accountHandle) {
        final Phone phone = PhoneUtils.getPhoneForPhoneAccountHandle(accountHandle);
        if (phone == null) {
            return null;
        }

        return VoicemailNotificationSettingsUtil.getRingtoneUri(phone);
    }

    /**
     * Returns whether vibration is set for voicemail notification in Phone settings.
     *
     * @param accountHandle The handle for the {@link PhoneAccount} for which to retrieve the
     * voicemail vibration setting.
     * @return {@code true} if the vibration is set for this PhoneAccount, {@code false} otherwise.
     */
    @Override
    public boolean isVoicemailVibrationEnabled(PhoneAccountHandle accountHandle) {
        final Phone phone = PhoneUtils.getPhoneForPhoneAccountHandle(accountHandle);
        if (phone == null) {
            return false;
        }

        return VoicemailNotificationSettingsUtil.isVibrationEnabled(phone);
    }

<<<<<<< HEAD
    public int getLteOnGsmMode() {
        return mPhone.getLteOnGsmMode();
=======
    /**
     * Make sure either called from same process as self (phone) or IPC caller has read privilege.
     *
     * @throws SecurityException if the caller does not have the required permission
     */
    private void enforceReadPrivilegedPermission() {
        mApp.enforceCallingOrSelfPermission(android.Manifest.permission.READ_PRIVILEGED_PHONE_STATE,
                null);
    }

    /**
     * Return the application ID for the app type.
     *
     * @param subId the subscription ID that this request applies to.
     * @param appType the uicc app type.
     * @return Application ID for specificied app type, or null if no uicc.
     */
    @Override
    public String getAidForAppType(int subId, int appType) {
        enforceReadPrivilegedPermission();
        Phone phone = getPhone(subId);
        if (phone == null) {
            return null;
        }
        String aid = null;
        try {
            aid = UiccController.getInstance().getUiccCard(phone.getPhoneId())
                    .getApplicationByType(appType).getAid();
        } catch (Exception e) {
            Log.e(LOG_TAG, "Not getting aid. Exception ex=" + e);
        }
        return aid;
    }

    /**
     * Return the Electronic Serial Number.
     *
     * @param subId the subscription ID that this request applies to.
     * @return ESN or null if error.
     */
    @Override
    public String getEsn(int subId) {
        enforceReadPrivilegedPermission();
        Phone phone = getPhone(subId);
        if (phone == null) {
            return null;
        }
        String esn = null;
        try {
            esn = phone.getEsn();
        } catch (Exception e) {
            Log.e(LOG_TAG, "Not getting ESN. Exception ex=" + e);
        }
        return esn;
    }

    /**
     * Return the Preferred Roaming List Version.
     *
     * @param subId the subscription ID that this request applies to.
     * @return PRLVersion or null if error.
     */
    @Override
    public String getCdmaPrlVersion(int subId) {
        enforceReadPrivilegedPermission();
        Phone phone = getPhone(subId);
        if (phone == null) {
            return null;
        }
        String cdmaPrlVersion = null;
        try {
            cdmaPrlVersion = phone.getCdmaPrlVersion();
        } catch (Exception e) {
            Log.e(LOG_TAG, "Not getting PRLVersion", e);
        }
        return cdmaPrlVersion;
    }

    /**
     * Get snapshot of Telephony histograms
     * @return List of Telephony histograms
     * @hide
     */
    @Override
    public List<TelephonyHistogram> getTelephonyHistograms() {
        enforceModifyPermissionOrCarrierPrivilege(getDefaultSubscription());
        return RIL.getTelephonyRILTimingHistograms();
    }

    /**
     * {@hide}
     * Set the allowed carrier list for slotId
     * Require system privileges. In the future we may add this to carrier APIs.
     *
     * @return The number of carriers set successfully, should match length of carriers
     */
    @Override
    public int setAllowedCarriers(int slotId, List<CarrierIdentifier> carriers) {
        enforceModifyPermission();
        int subId = SubscriptionManager.getSubId(slotId)[0];
        int[] retVal = (int[]) sendRequest(CMD_SET_ALLOWED_CARRIERS, carriers, subId);
        return retVal[0];
    }

    /**
     * {@hide}
     * Get the allowed carrier list for slotId.
     * Require system privileges. In the future we may add this to carrier APIs.
     *
     * @return List of {@link android.service.telephony.CarrierIdentifier}; empty list
     * means all carriers are allowed.
     */
    @Override
    public List<CarrierIdentifier> getAllowedCarriers(int slotId) {
        enforceReadPrivilegedPermission();
        int subId = SubscriptionManager.getSubId(slotId)[0];
        return (List<CarrierIdentifier>) sendRequest(CMD_GET_ALLOWED_CARRIERS, null, subId);
    }

    /**
     * Action set from carrier signalling broadcast receivers to enable/disable metered apns
     * @param subId the subscription ID that this action applies to.
     * @param enabled control enable or disable metered apns.
     * {@hide}
     */
    @Override
    public void carrierActionSetMeteredApnsEnabled(int subId, boolean enabled) {
        enforceModifyPermission();
        final Phone phone = getPhone(subId);
        if (phone == null) {
            loge("carrierAction: SetMeteredApnsEnabled fails with invalid subId: " + subId);
            return;
        }
        try {
            phone.carrierActionSetMeteredApnsEnabled(enabled);
        } catch (Exception e) {
            Log.e(LOG_TAG, "carrierAction: SetMeteredApnsEnabled fails. Exception ex=" + e);
        }
    }

    /**
     * Action set from carrier signalling broadcast receivers to enable/disable radio
     * @param subId the subscription ID that this action applies to.
     * @param enabled control enable or disable radio.
     * {@hide}
     */
    @Override
    public void carrierActionSetRadioEnabled(int subId, boolean enabled) {
        enforceModifyPermission();
        final Phone phone = getPhone(subId);
        if (phone == null) {
            loge("carrierAction: SetRadioEnabled fails with invalid sibId: " + subId);
            return;
        }
        try {
            phone.carrierActionSetRadioEnabled(enabled);
        } catch (Exception e) {
            Log.e(LOG_TAG, "carrierAction: SetRadioEnabled fails. Exception ex=" + e);
        }
    }

    /**
     * Called when "adb shell dumpsys phone" is invoked. Dump is also automatically invoked when a
     * bug report is being generated.
     */
    @Override
    protected void dump(FileDescriptor fd, PrintWriter writer, String[] args) {
        if (mPhone.getContext().checkCallingOrSelfPermission(android.Manifest.permission.DUMP)
                != PackageManager.PERMISSION_GRANTED) {
            writer.println("Permission Denial: can't dump Phone from pid="
                    + Binder.getCallingPid()
                    + ", uid=" + Binder.getCallingUid()
                    + "without permission "
                    + android.Manifest.permission.DUMP);
            return;
        }
        DumpsysHandler.dump(mPhone.getContext(), fd, writer, args);
    }

    /**
     * Get aggregated video call data usage from all subscriptions since boot.
     * @return total data usage in bytes
     * {@hide}
     */
    @Override
    public long getVtDataUsage() {
        mApp.enforceCallingOrSelfPermission(android.Manifest.permission.READ_NETWORK_USAGE_HISTORY,
                null);

        // NetworkStatsService keeps tracking the active network interface and identity. It will
        // record the delta with the corresponding network identity. What we need to do here is
        // returning total video call data usage from all subscriptions since boot.

        // TODO: Add sub id support in the future. We'll need it when we support DSDA and
        // simultaneous VT calls.
        final Phone[] phones = PhoneFactory.getPhones();
        long total = 0;
        for (Phone phone : phones) {
            total += phone.getVtDataUsage();
        }
        return total;
    }

    /**
     * Policy control of data connection. Usually used when data limit is passed.
     * @param enabled True if enabling the data, otherwise disabling.
     * @param subId Subscription index
     * {@hide}
     */
    @Override
    public void setPolicyDataEnabled(boolean enabled, int subId) {
        enforceModifyPermission();
        Phone phone = getPhone(subId);
        if (phone != null) {
            phone.setPolicyDataEnabled(enabled);
        }
>>>>>>> 45e0fc27
    }
}<|MERGE_RESOLUTION|>--- conflicted
+++ resolved
@@ -3172,10 +3172,6 @@
         return VoicemailNotificationSettingsUtil.isVibrationEnabled(phone);
     }
 
-<<<<<<< HEAD
-    public int getLteOnGsmMode() {
-        return mPhone.getLteOnGsmMode();
-=======
     /**
      * Make sure either called from same process as self (phone) or IPC caller has read privilege.
      *
@@ -3392,6 +3388,9 @@
         if (phone != null) {
             phone.setPolicyDataEnabled(enabled);
         }
->>>>>>> 45e0fc27
+    }
+
+    public int getLteOnGsmMode() {
+        return mPhone.getLteOnGsmMode();
     }
 }