--- conflicted
+++ resolved
@@ -4393,11 +4393,7 @@
     @Override
     public void requestModemActivityInfo(ResultReceiver result) {
         enforceModifyPermission();
-<<<<<<< HEAD
-=======
-        ModemActivityInfo ret = null;
         WorkSource workSource = getWorkSource(Binder.getCallingUid());
->>>>>>> 6bf3b290
 
         final long identity = Binder.clearCallingIdentity();
         try {
