/*
 * Copyright (C) 2019 The Android Open Source Project
 *
 * Licensed under the Apache License, Version 2.0 (the "License");
 * you may not use this file except in compliance with the License.
 * You may obtain a copy of the License at
 *
 *      http://www.apache.org/licenses/LICENSE-2.0
 *
 * Unless required by applicable law or agreed to in writing, software
 * distributed under the License is distributed on an "AS IS" BASIS,
 * WITHOUT WARRANTIES OR CONDITIONS OF ANY KIND, either express or implied.
 * See the License for the specific language governing permissions and
 * limitations under the License.
 */

package com.android.phone;

import static android.provider.Telephony.ServiceStateTable;
import static android.provider.Telephony.ServiceStateTable.CONTENT_URI;
import static android.provider.Telephony.ServiceStateTable.IS_MANUAL_NETWORK_SELECTION;
import static android.provider.Telephony.ServiceStateTable.VOICE_REG_STATE;
import static android.provider.Telephony.ServiceStateTable.getUriForSubscriptionId;
import static android.provider.Telephony.ServiceStateTable.getUriForSubscriptionIdAndField;

import android.content.ContentProvider;
import android.content.ContentValues;
import android.content.Context;
import android.database.Cursor;
import android.database.MatrixCursor;
import android.database.MatrixCursor.RowBuilder;
import android.net.Uri;
import android.os.Parcel;
import android.telephony.ServiceState;
import android.telephony.SubscriptionManager;
import android.util.Log;

import com.android.internal.annotations.VisibleForTesting;

import java.util.HashMap;
import java.util.List;
import java.util.Objects;

/**
 * The class to provide base facility to access ServiceState related content,
 * which is stored in a SQLite database.
 */
public class ServiceStateProvider extends ContentProvider {
    private static final String TAG = "ServiceStateProvider";

    public static final String AUTHORITY = ServiceStateTable.AUTHORITY;
    public static final Uri AUTHORITY_URI = Uri.parse("content://" + AUTHORITY);

    /**
     * The current service state.
     *
     * This is the entire {@link ServiceState} object in byte array.
     *
     * @hide
     */
    public static final String SERVICE_STATE = "service_state";

    /**
     * An integer value indicating the current data service state.
     * <p>
     * Valid values: {@link ServiceState#STATE_IN_SERVICE},
     * {@link ServiceState#STATE_OUT_OF_SERVICE}, {@link ServiceState#STATE_EMERGENCY_ONLY},
     * {@link ServiceState#STATE_POWER_OFF}.
     * <p>
     * This is the same as {@link ServiceState#getDataRegState()}.
     * @hide
     */
    public static final String DATA_REG_STATE = "data_reg_state";

    /**
     * An integer value indicating the current voice roaming type.
     * <p>
     * This is the same as {@link ServiceState#getVoiceRoamingType()}.
     * @hide
     */
    public static final String VOICE_ROAMING_TYPE = "voice_roaming_type";

    /**
     * An integer value indicating the current data roaming type.
     * <p>
     * This is the same as {@link ServiceState#getDataRoamingType()}.
     * @hide
     */
    public static final String DATA_ROAMING_TYPE = "data_roaming_type";

    /**
     * The current registered voice network operator name in long alphanumeric format.
     * <p>
     * This is the same as {@link ServiceState#getOperatorAlphaLong()}.
     * @hide
     */
    public static final String VOICE_OPERATOR_ALPHA_LONG = "voice_operator_alpha_long";

    /**
     * The current registered operator name in short alphanumeric format.
     * <p>
     * In GSM/UMTS, short format can be up to 8 characters long. The current registered voice
     * network operator name in long alphanumeric format.
     * <p>
     * This is the same as {@link ServiceState#getOperatorAlphaShort()}.
     * @hide
     */
    public static final String VOICE_OPERATOR_ALPHA_SHORT = "voice_operator_alpha_short";

    /**
     * The current registered operator numeric id.
     * <p>
     * In GSM/UMTS, numeric format is 3 digit country code plus 2 or 3 digit
     * network code.
     * <p>
     * This is the same as {@link ServiceState#getOperatorNumeric()}.
     */
    public static final String VOICE_OPERATOR_NUMERIC = "voice_operator_numeric";

    /**
     * The current registered data network operator name in long alphanumeric format.
     * <p>
     * This is the same as {@link ServiceState#getOperatorAlphaLong()}.
     * @hide
     */
    public static final String DATA_OPERATOR_ALPHA_LONG = "data_operator_alpha_long";

    /**
     * The current registered data network operator name in short alphanumeric format.
     * <p>
     * This is the same as {@link ServiceState#getOperatorAlphaShort()}.
     * @hide
     */
    public static final String DATA_OPERATOR_ALPHA_SHORT = "data_operator_alpha_short";

    /**
     * The current registered data network operator numeric id.
     * <p>
     * This is the same as {@link ServiceState#getOperatorNumeric()}.
     * @hide
     */
    public static final String DATA_OPERATOR_NUMERIC = "data_operator_numeric";

    /**
     * This is the same as {@link ServiceState#getRilVoiceRadioTechnology()}.
     * @hide
     */
    public static final String RIL_VOICE_RADIO_TECHNOLOGY = "ril_voice_radio_technology";

    /**
     * This is the same as {@link ServiceState#getRilDataRadioTechnology()}.
     * @hide
     */
    public static final String RIL_DATA_RADIO_TECHNOLOGY = "ril_data_radio_technology";

    /**
     * This is the same as {@link ServiceState#getCssIndicator()}.
     * @hide
     */
    public static final String CSS_INDICATOR = "css_indicator";

    /**
     * This is the same as {@link ServiceState#getCdmaNetworkId()}.
     * @hide
     */
    public static final String NETWORK_ID = "network_id";

    /**
     * This is the same as {@link ServiceState#getCdmaSystemId()}.
     * @hide
     */
    public static final String SYSTEM_ID = "system_id";

    /**
     * This is the same as {@link ServiceState#getCdmaRoamingIndicator()}.
     * @hide
     */
    public static final String CDMA_ROAMING_INDICATOR = "cdma_roaming_indicator";

    /**
     * This is the same as {@link ServiceState#getCdmaDefaultRoamingIndicator()}.
     * @hide
     */
    public static final String CDMA_DEFAULT_ROAMING_INDICATOR =
            "cdma_default_roaming_indicator";

    /**
     * This is the same as {@link ServiceState#getCdmaEriIconIndex()}.
     * @hide
     */
    public static final String CDMA_ERI_ICON_INDEX = "cdma_eri_icon_index";

    /**
     * This is the same as {@link ServiceState#getCdmaEriIconMode()}.
     * @hide
     */
    public static final String CDMA_ERI_ICON_MODE = "cdma_eri_icon_mode";

    /**
     * This is the same as {@link ServiceState#isEmergencyOnly()}.
     * @hide
     */
    public static final String IS_EMERGENCY_ONLY = "is_emergency_only";

    /**
     * This is the same as {@link ServiceState#getDataRoamingFromRegistration()}.
     * @hide
     */
    public static final String IS_DATA_ROAMING_FROM_REGISTRATION =
            "is_data_roaming_from_registration";

    /**
     * This is the same as {@link ServiceState#isUsingCarrierAggregation()}.
     * @hide
     */
    public static final String IS_USING_CARRIER_AGGREGATION = "is_using_carrier_aggregation";

    /**
     * The current registered raw data network operator name in long alphanumeric format.
     * <p>
     * This is the same as {@link ServiceState#getOperatorAlphaLongRaw()}.
     * @hide
     */
    public static final String OPERATOR_ALPHA_LONG_RAW = "operator_alpha_long_raw";

    /**
     * The current registered raw data network operator name in short alphanumeric format.
     * <p>
     * This is the same as {@link ServiceState#getOperatorAlphaShortRaw()}.
     * @hide
     */
    public static final String OPERATOR_ALPHA_SHORT_RAW = "operator_alpha_short_raw";

    private final HashMap<Integer, ServiceState> mServiceStates = new HashMap<>();
    private static final String[] sColumns = {
        VOICE_REG_STATE,
        DATA_REG_STATE,
        VOICE_ROAMING_TYPE,
        DATA_ROAMING_TYPE,
        VOICE_OPERATOR_ALPHA_LONG,
        VOICE_OPERATOR_ALPHA_SHORT,
        VOICE_OPERATOR_NUMERIC,
        DATA_OPERATOR_ALPHA_LONG,
        DATA_OPERATOR_ALPHA_SHORT,
        DATA_OPERATOR_NUMERIC,
        IS_MANUAL_NETWORK_SELECTION,
        RIL_VOICE_RADIO_TECHNOLOGY,
        RIL_DATA_RADIO_TECHNOLOGY,
        CSS_INDICATOR,
        NETWORK_ID,
        SYSTEM_ID,
        CDMA_ROAMING_INDICATOR,
        CDMA_DEFAULT_ROAMING_INDICATOR,
        CDMA_ERI_ICON_INDEX,
        CDMA_ERI_ICON_MODE,
        IS_EMERGENCY_ONLY,
        IS_USING_CARRIER_AGGREGATION,
        OPERATOR_ALPHA_LONG_RAW,
        OPERATOR_ALPHA_SHORT_RAW,
    };

    @Override
    public boolean onCreate() {
        return true;
    }

    /**
     * Returns the {@link ServiceState} information on specified subscription.
     *
     * @param subId whose subscriber id is returned
     * @return the {@link ServiceState} information on specified subscription.
     */
    @VisibleForTesting
    public ServiceState getServiceState(int subId) {
        return mServiceStates.get(subId);
    }

    /**
     * Returns the system's default subscription id.
     *
     * @return the "system" default subscription id.
     */
    @VisibleForTesting
    public int getDefaultSubId() {
        return SubscriptionManager.getDefaultSubscriptionId();
    }

    @Override
    public Uri insert(Uri uri, ContentValues values) {
        if (isPathPrefixMatch(uri, CONTENT_URI)) {
            // Parse the subId
            int subId = 0;
            try {
                subId = Integer.parseInt(uri.getLastPathSegment());
            } catch (NumberFormatException e) {
                Log.e(TAG, "insert: no subId provided in uri");
                throw e;
            }
            Log.d(TAG, "subId=" + subId);

            // handle DEFAULT_SUBSCRIPTION_ID
            if (subId == SubscriptionManager.DEFAULT_SUBSCRIPTION_ID) {
                subId = getDefaultSubId();
            }

            final Parcel p = Parcel.obtain();
            final byte[] rawBytes = values.getAsByteArray(SERVICE_STATE);
            p.unmarshall(rawBytes, 0, rawBytes.length);
            p.setDataPosition(0);

            // create the new service state
            final ServiceState newSS = ServiceState.CREATOR.createFromParcel(p);

            // notify listeners
            // if ss is null (e.g. first service state update) we will notify for all fields
            ServiceState ss = getServiceState(subId);
            notifyChangeForSubIdAndField(getContext(), ss, newSS, subId);
            notifyChangeForSubId(getContext(), ss, newSS, subId);

            // store the new service state
            mServiceStates.put(subId, newSS);
            return uri;
        }
        return null;
    }

    @Override
    public int delete(Uri uri, String selection, String[] selectionArgs) {
        throw new RuntimeException("Not supported");
    }

    @Override
    public int update(Uri uri, ContentValues values, String selection, String[] selectionArgs) {
        throw new RuntimeException("Not supported");
    }

    @Override
    public String getType(Uri uri) {
        throw new RuntimeException("Not supported");
    }

    @Override
    public Cursor query(Uri uri, String[] projection, String selection, String[] selectionArgs,
            String sortOrder) {
        if (!isPathPrefixMatch(uri, CONTENT_URI)) {
            throw new IllegalArgumentException("Invalid URI: " + uri);
        } else {
            // Parse the subId
            int subId = 0;
            try {
                subId = Integer.parseInt(uri.getLastPathSegment());
            } catch (NumberFormatException e) {
                Log.d(TAG, "query: no subId provided in uri, using default.");
                subId = getDefaultSubId();
            }
            Log.d(TAG, "subId=" + subId);

            // handle DEFAULT_SUBSCRIPTION_ID
            if (subId == SubscriptionManager.DEFAULT_SUBSCRIPTION_ID) {
                subId = getDefaultSubId();
            }

            // Get the service state
            ServiceState ss = getServiceState(subId);
            if (ss == null) {
                Log.d(TAG, "returning null");
                return null;
            }

            // Build the result
            final int voice_reg_state = ss.getState();
            final int data_reg_state = ss.getDataRegistrationState();
            final int voice_roaming_type = ss.getVoiceRoamingType();
            final int data_roaming_type = ss.getDataRoamingType();
            final String voice_operator_alpha_long = ss.getOperatorAlphaLong();
            final String voice_operator_alpha_short = ss.getOperatorAlphaShort();
            final String voice_operator_numeric = ss.getOperatorNumeric();
            final String data_operator_alpha_long = ss.getOperatorAlphaLong();
            final String data_operator_alpha_short = ss.getOperatorAlphaShort();
            final String data_operator_numeric = ss.getOperatorNumeric();
            final int is_manual_network_selection = (ss.getIsManualSelection()) ? 1 : 0;
            final int ril_voice_radio_technology = ss.getRilVoiceRadioTechnology();
            final int ril_data_radio_technology = ss.getRilDataRadioTechnology();
            final int css_indicator = ss.getCssIndicator();
            final int network_id = ss.getCdmaNetworkId();
            final int system_id = ss.getCdmaSystemId();
            final int cdma_roaming_indicator = ss.getCdmaRoamingIndicator();
            final int cdma_default_roaming_indicator = ss.getCdmaDefaultRoamingIndicator();
            final int cdma_eri_icon_index = ss.getCdmaEriIconIndex();
            final int cdma_eri_icon_mode = ss.getCdmaEriIconMode();
            final int is_emergency_only = (ss.isEmergencyOnly()) ? 1 : 0;
            final int is_using_carrier_aggregation = (ss.isUsingCarrierAggregation()) ? 1 : 0;
            final String operator_alpha_long_raw = ss.getOperatorAlphaLongRaw();
            final String operator_alpha_short_raw = ss.getOperatorAlphaShortRaw();

            return buildSingleRowResult(projection, sColumns, new Object[] {
                    voice_reg_state,
                    data_reg_state,
                    voice_roaming_type,
                    data_roaming_type,
                    voice_operator_alpha_long,
                    voice_operator_alpha_short,
                    voice_operator_numeric,
                    data_operator_alpha_long,
                    data_operator_alpha_short,
                    data_operator_numeric,
                    is_manual_network_selection,
                    ril_voice_radio_technology,
                    ril_data_radio_technology,
                    css_indicator,
                    network_id,
                    system_id,
                    cdma_roaming_indicator,
                    cdma_default_roaming_indicator,
                    cdma_eri_icon_index,
                    cdma_eri_icon_mode,
                    is_emergency_only,
                    is_using_carrier_aggregation,
                    operator_alpha_long_raw,
                    operator_alpha_short_raw,
            });
        }
    }

    private static Cursor buildSingleRowResult(String[] projection, String[] availableColumns,
            Object[] data) {
        if (projection == null) {
            projection = availableColumns;
        }
        final MatrixCursor c = new MatrixCursor(projection, 1);
        final RowBuilder row = c.newRow();
        for (int i = 0; i < c.getColumnCount(); i++) {
            final String columnName = c.getColumnName(i);
            boolean found = false;
            for (int j = 0; j < availableColumns.length; j++) {
                if (availableColumns[j].equals(columnName)) {
                    row.add(data[j]);
                    found = true;
                    break;
                }
            }
            if (!found) {
                throw new IllegalArgumentException("Invalid column " + projection[i]);
            }
        }
        return c;
    }

    /**
     * Notify interested apps that certain fields of the ServiceState have changed.
     *
     * Apps which want to wake when specific fields change can use
     * JobScheduler's TriggerContentUri.  This replaces the waking functionality of the implicit
     * broadcast of ACTION_SERVICE_STATE_CHANGED for apps targeting version O.
     *
     * We will only notify for certain fields. This is an intentional change from the behavior of
     * the broadcast. Listeners will be notified when the voice or data registration state or
     * roaming type changes.
     */
    @VisibleForTesting
    public static void notifyChangeForSubIdAndField(Context context, ServiceState oldSS,
            ServiceState newSS, int subId) {
        final boolean firstUpdate = (oldSS == null) ? true : false;

        // for every field, if the field has changed values, notify via the provider
        if (firstUpdate || voiceRegStateChanged(oldSS, newSS)) {
            context.getContentResolver().notifyChange(
                    getUriForSubscriptionIdAndField(subId, VOICE_REG_STATE),
                    /* observer= */ null, /* syncToNetwork= */ false);
        }
        if (firstUpdate || dataRegStateChanged(oldSS, newSS)) {
            context.getContentResolver().notifyChange(
                    getUriForSubscriptionIdAndField(subId, DATA_REG_STATE), null, false);
        }
        if (firstUpdate || voiceRoamingTypeChanged(oldSS, newSS)) {
            context.getContentResolver().notifyChange(
                    getUriForSubscriptionIdAndField(subId, VOICE_ROAMING_TYPE), null, false);
        }
        if (firstUpdate || dataRoamingTypeChanged(oldSS, newSS)) {
            context.getContentResolver().notifyChange(
                    getUriForSubscriptionIdAndField(subId, DATA_ROAMING_TYPE), null, false);
        }
    }

    private static boolean voiceRegStateChanged(ServiceState oldSS, ServiceState newSS) {
        return oldSS.getState() != newSS.getState();
    }

    private static boolean dataRegStateChanged(ServiceState oldSS, ServiceState newSS) {
        return oldSS.getDataRegistrationState() != newSS.getDataRegistrationState();
    }

    private static boolean voiceRoamingTypeChanged(ServiceState oldSS, ServiceState newSS) {
        return oldSS.getVoiceRoamingType() != newSS.getVoiceRoamingType();
    }

    private static boolean dataRoamingTypeChanged(ServiceState oldSS, ServiceState newSS) {
        return oldSS.getDataRoamingType() != newSS.getDataRoamingType();
    }

    /**
     * Notify interested apps that the ServiceState has changed.
     *
     * Apps which want to wake when any field in the ServiceState has changed can use
     * JobScheduler's TriggerContentUri.  This replaces the waking functionality of the implicit
     * broadcast of ACTION_SERVICE_STATE_CHANGED for apps targeting version O.
     *
     * We will only notify for certain fields. This is an intentional change from the behavior of
     * the broadcast. Listeners will only be notified when the voice/data registration state or
     * roaming type changes.
     */
    @VisibleForTesting
    public static void notifyChangeForSubId(Context context, ServiceState oldSS, ServiceState newSS,
            int subId) {
        // if the voice or data registration or roaming state field has changed values, notify via
        // the provider.
        // If oldSS is null and newSS is not (e.g. first update of service state) this will also
        // notify
        if (oldSS == null || voiceRegStateChanged(oldSS, newSS) || dataRegStateChanged(oldSS, newSS)
                || voiceRoamingTypeChanged(oldSS, newSS) || dataRoamingTypeChanged(oldSS, newSS)) {
            context.getContentResolver().notifyChange(getUriForSubscriptionId(subId), null, false);
        }
    }

    /**
     * Test if this is a path prefix match against the given Uri. Verifies that
     * scheme, authority, and atomic path segments match.
     *
     * Copied from frameworks/base/core/java/android/net/Uri.java
     */
    private boolean isPathPrefixMatch(Uri uriA, Uri uriB) {
        if (!Objects.equals(uriA.getScheme(), uriB.getScheme())) return false;
        if (!Objects.equals(uriA.getAuthority(), uriB.getAuthority())) return false;

        List<String> segA = uriA.getPathSegments();
        List<String> segB = uriB.getPathSegments();

        final int size = segB.size();
        if (segA.size() < size) return false;

        for (int i = 0; i < size; i++) {
            if (!Objects.equals(segA.get(i), segB.get(i))) {
                return false;
            }
        }

        return true;
    }
<<<<<<< HEAD
=======

    /**
     * Used to insert a ServiceState into the ServiceStateProvider as a ContentValues instance.
     *
     * @param state the ServiceState to convert into ContentValues
     * @return the convertedContentValues instance
     * @hide
     */
    public static ContentValues getContentValuesForServiceState(ServiceState state) {
        ContentValues values = new ContentValues();
        final Parcel p = Parcel.obtain();
        state.writeToParcel(p, 0);
        // Turn the parcel to byte array. Safe to do this because the content values were never
        // written into a persistent storage. ServiceStateProvider keeps values in the memory.
        values.put(SERVICE_STATE, p.marshall());
        return values;
    }
>>>>>>> a6e9ab76
}<|MERGE_RESOLUTION|>--- conflicted
+++ resolved
@@ -546,8 +546,6 @@
 
         return true;
     }
-<<<<<<< HEAD
-=======
 
     /**
      * Used to insert a ServiceState into the ServiceStateProvider as a ContentValues instance.
@@ -565,5 +563,4 @@
         values.put(SERVICE_STATE, p.marshall());
         return values;
     }
->>>>>>> a6e9ab76
 }