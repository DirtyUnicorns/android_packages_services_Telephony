--- conflicted
+++ resolved
@@ -172,12 +172,8 @@
             for (int subId : SubscriptionController.getInstance().getActiveSubIdList(true)) {
                 if (!configManager.getConfigForSubId(subId).getBoolean(
                         CarrierConfigManager.KEY_IGNORE_RTT_MODE_SETTING_BOOL, false)) {
-<<<<<<< HEAD
-                    ImsManager imsManager = ImsManager.getInstance(getContext(), subId);
-=======
                     int phoneId = SubscriptionController.getInstance().getPhoneId(subId);
                     ImsManager imsManager = ImsManager.getInstance(getContext(), phoneId);
->>>>>>> 3041cd6a
                     imsManager.setRttEnabled(mButtonRtt.isChecked());
                 }
             }
