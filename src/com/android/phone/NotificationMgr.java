/*
 * Copyright (C) 2006 The Android Open Source Project
 *
 * Licensed under the Apache License, Version 2.0 (the "License");
 * you may not use this file except in compliance with the License.
 * You may obtain a copy of the License at
 *
 *      http://www.apache.org/licenses/LICENSE-2.0
 *
 * Unless required by applicable law or agreed to in writing, software
 * distributed under the License is distributed on an "AS IS" BASIS,
 * WITHOUT WARRANTIES OR CONDITIONS OF ANY KIND, either express or implied.
 * See the License for the specific language governing permissions and
 * limitations under the License.
 */

package com.android.phone;

import android.app.Notification;
import android.app.NotificationManager;
import android.app.PendingIntent;
import android.app.StatusBarManager;
import android.content.ComponentName;
import android.content.ContentResolver;
import android.content.Context;
import android.content.Intent;
import android.content.SharedPreferences;
import android.content.pm.UserInfo;
import android.content.res.Resources;
import android.net.Uri;
import android.os.PersistableBundle;
import android.os.SystemProperties;
import android.os.UserHandle;
import android.os.UserManager;
import android.preference.PreferenceManager;
import android.provider.ContactsContract.PhoneLookup;
import android.provider.Settings;
import android.telecom.PhoneAccount;
import android.telecom.PhoneAccountHandle;
import android.telecom.TelecomManager;
import android.telephony.CarrierConfigManager;
import android.telephony.PhoneNumberUtils;
import android.telephony.ServiceState;
import android.telephony.SubscriptionInfo;
import android.telephony.SubscriptionManager;
import android.telephony.TelephonyManager;
import android.text.format.DateUtils;
import android.text.SpannableStringBuilder;
import android.text.style.RelativeSizeSpan;
import android.text.TextUtils;
import android.util.ArrayMap;
import android.util.Log;
import android.widget.Toast;

import com.android.internal.telephony.Phone;
import com.android.internal.telephony.PhoneBase;
import com.android.internal.telephony.TelephonyCapabilities;
import com.android.phone.settings.VoicemailSettingsActivity;
import com.android.phone.vvm.omtp.sync.VoicemailStatusQueryHelper;
import com.android.phone.settings.VoicemailNotificationSettingsUtil;
import com.android.phone.settings.VoicemailProviderSettingsUtil;
import com.android.internal.telephony.util.BlacklistUtils;

import java.util.ArrayList;
import java.util.Iterator;
import java.util.List;
import java.util.Map;
import java.util.Set;

/**
 * NotificationManager-related utility code for the Phone app.
 *
 * This is a singleton object which acts as the interface to the
 * framework's NotificationManager, and is used to display status bar
 * icons and control other status bar-related behavior.
 *
 * @see PhoneGlobals.notificationMgr
 */
public class NotificationMgr {
    private static final String LOG_TAG = NotificationMgr.class.getSimpleName();
    private static final boolean DBG =
            (PhoneGlobals.DBG_LEVEL >= 1) && (SystemProperties.getInt("ro.debuggable", 0) == 1);
    // Do not check in with VDBG = true, since that may write PII to the system log.
    private static final boolean VDBG = false;

    // notification types
    static final int MMI_NOTIFICATION = 1;
    static final int NETWORK_SELECTION_NOTIFICATION = 2;
    static final int VOICEMAIL_NOTIFICATION = 3;
    static final int CALL_FORWARD_NOTIFICATION = 4;
    static final int DATA_DISCONNECTED_ROAMING_NOTIFICATION = 5;
    static final int SELECTED_OPERATOR_FAIL_NOTIFICATION = 6;

    // notification light default constants
    public static final int DEFAULT_COLOR = 0xFFFFFF; //White
    public static final int DEFAULT_TIME = 1000; // 1 second

    /** The singleton NotificationMgr instance. */
    private static NotificationMgr sInstance;

    private PhoneGlobals mApp;
    private Phone mPhone;

    private Context mContext;
    private NotificationManager mNotificationManager;
    private final ComponentName mNotificationComponent;
    private StatusBarManager mStatusBarManager;
    private UserManager mUserManager;
    private Toast mToast;
    private SubscriptionManager mSubscriptionManager;
    private TelecomManager mTelecomManager;
    private TelephonyManager mTelephonyManager;

    public StatusBarHelper statusBarHelper;

    // used to track the notification of selected network unavailable
    private boolean mSelectedUnavailableNotify = false;

    // used to track whether the message waiting indicator is visible, per subscription id.
    private ArrayMap<Integer, Boolean> mMwiVisible = new ArrayMap<Integer, Boolean>();

    /**
     * Private constructor (this is a singleton).
     * @see #init(PhoneGlobals)
     */
    private NotificationMgr(PhoneGlobals app) {
        mApp = app;
        mContext = app;
        mNotificationManager =
                (NotificationManager) app.getSystemService(Context.NOTIFICATION_SERVICE);
        mStatusBarManager =
                (StatusBarManager) app.getSystemService(Context.STATUS_BAR_SERVICE);
        mUserManager = (UserManager) app.getSystemService(Context.USER_SERVICE);
        mPhone = app.mCM.getDefaultPhone();
        statusBarHelper = new StatusBarHelper();
        mSubscriptionManager = SubscriptionManager.from(mContext);
        mTelecomManager = TelecomManager.from(mContext);
        mTelephonyManager = (TelephonyManager) app.getSystemService(Context.TELEPHONY_SERVICE);

        final String notificationComponent = mContext.getString(
                R.string.config_customVoicemailComponent);

        mNotificationComponent = notificationComponent != null
                ? ComponentName.unflattenFromString(notificationComponent) : null;
    }

    /**
     * Initialize the singleton NotificationMgr instance.
     *
     * This is only done once, at startup, from PhoneApp.onCreate().
     * From then on, the NotificationMgr instance is available via the
     * PhoneApp's public "notificationMgr" field, which is why there's no
     * getInstance() method here.
     */
    /* package */ static NotificationMgr init(PhoneGlobals app) {
        synchronized (NotificationMgr.class) {
            if (sInstance == null) {
                sInstance = new NotificationMgr(app);
            } else {
                Log.wtf(LOG_TAG, "init() called multiple times!  sInstance = " + sInstance);
            }
            return sInstance;
        }
    }

    /**
     * Configures a Notification to emit the blinky Voice mail
     * signal.
     */
    private static void configureLedNotification(Context context, Notification notification) {
        ContentResolver resolver = context.getContentResolver();

        boolean lightEnabled = Settings.System.getInt(resolver,
                Settings.System.NOTIFICATION_LIGHT_PULSE, 0) == 1;
        if (!lightEnabled) {
            return;
        }

        notification.flags |= Notification.FLAG_SHOW_LIGHTS;

        // Get Voice mail values if they are to be used
        boolean customEnabled = Settings.System.getInt(resolver,
                Settings.System.NOTIFICATION_LIGHT_PULSE_CUSTOM_ENABLE, 0) == 1;
        if (!customEnabled) {
            notification.defaults |= Notification.DEFAULT_LIGHTS;
            return;
        }

        notification.ledARGB = Settings.System.getInt(resolver,
            Settings.System.NOTIFICATION_LIGHT_PULSE_VMAIL_COLOR, DEFAULT_COLOR);
        notification.ledOnMS = Settings.System.getInt(resolver,
            Settings.System.NOTIFICATION_LIGHT_PULSE_VMAIL_LED_ON, DEFAULT_TIME);
        notification.ledOffMS = Settings.System.getInt(resolver,
            Settings.System.NOTIFICATION_LIGHT_PULSE_VMAIL_LED_OFF, DEFAULT_TIME);
    }

    /**
     * Helper class that's a wrapper around the framework's
     * StatusBarManager.disable() API.
     *
     * This class is used to control features like:
     *
     *   - Disabling the status bar "notification windowshade"
     *     while the in-call UI is up
     *
     *   - Disabling notification alerts (audible or vibrating)
     *     while a phone call is active
     *
     *   - Disabling navigation via the system bar (the "soft buttons" at
     *     the bottom of the screen on devices with no hard buttons)
     *
     * We control these features through a single point of control to make
     * sure that the various StatusBarManager.disable() calls don't
     * interfere with each other.
     */
    public class StatusBarHelper {
        // Current desired state of status bar / system bar behavior
        private boolean mIsNotificationEnabled = true;
        private boolean mIsExpandedViewEnabled = true;
        private boolean mIsSystemBarNavigationEnabled = true;

        private StatusBarHelper() {
        }

        /**
         * Enables or disables auditory / vibrational alerts.
         *
         * (We disable these any time a voice call is active, regardless
         * of whether or not the in-call UI is visible.)
         */
        public void enableNotificationAlerts(boolean enable) {
            if (mIsNotificationEnabled != enable) {
                mIsNotificationEnabled = enable;
                updateStatusBar();
            }
        }

        /**
         * Enables or disables the expanded view of the status bar
         * (i.e. the ability to pull down the "notification windowshade").
         *
         * (This feature is disabled by the InCallScreen while the in-call
         * UI is active.)
         */
        public void enableExpandedView(boolean enable) {
            if (mIsExpandedViewEnabled != enable) {
                mIsExpandedViewEnabled = enable;
                updateStatusBar();
            }
        }

        /**
         * Enables or disables the navigation via the system bar (the
         * "soft buttons" at the bottom of the screen)
         *
         * (This feature is disabled while an incoming call is ringing,
         * because it's easy to accidentally touch the system bar while
         * pulling the phone out of your pocket.)
         */
        public void enableSystemBarNavigation(boolean enable) {
            if (mIsSystemBarNavigationEnabled != enable) {
                mIsSystemBarNavigationEnabled = enable;
                updateStatusBar();
            }
        }

        /**
         * Updates the status bar to reflect the current desired state.
         */
        private void updateStatusBar() {
            int state = StatusBarManager.DISABLE_NONE;

            if (!mIsExpandedViewEnabled) {
                state |= StatusBarManager.DISABLE_EXPAND;
            }
            if (!mIsNotificationEnabled) {
                state |= StatusBarManager.DISABLE_NOTIFICATION_ALERTS;
            }
            if (!mIsSystemBarNavigationEnabled) {
                // Disable *all* possible navigation via the system bar.
                state |= StatusBarManager.DISABLE_HOME;
                state |= StatusBarManager.DISABLE_RECENT;
                state |= StatusBarManager.DISABLE_BACK;
                state |= StatusBarManager.DISABLE_SEARCH;
            }

            if (DBG) log("updateStatusBar: state = 0x" + Integer.toHexString(state));
            mStatusBarManager.disable(state);
        }
    }

    /** The projection to use when querying the phones table */
    static final String[] PHONES_PROJECTION = new String[] {
        PhoneLookup.NUMBER,
        PhoneLookup.DISPLAY_NAME,
        PhoneLookup._ID
    };

    /**
     * Re-creates the message waiting indicator (voicemail) notification if it is showing.  Used to
     * refresh the voicemail intent on the indicator when the user changes it via the voicemail
     * settings screen.  The voicemail notification sound is suppressed.
     *
     * @param subId The subscription Id.
     */
    /* package */ void refreshMwi(int subId) {
        // In a single-sim device, subId can be -1 which means "no sub id".  In this case we will
        // reference the single subid stored in the mMwiVisible map.
        if (subId == SubscriptionInfoHelper.NO_SUB_ID) {
            if (mMwiVisible.keySet().size() == 1) {
                Set<Integer> keySet = mMwiVisible.keySet();
                Iterator<Integer> keyIt = keySet.iterator();
                if (!keyIt.hasNext()) {
                    return;
                }
                subId = keyIt.next();
            }
        }
        if (mMwiVisible.containsKey(subId)) {
            boolean mwiVisible = mMwiVisible.get(subId);
            if (mwiVisible) {
                updateMwi(subId, mwiVisible, false /* enableNotificationSound */);
            }
        }
    }

    /**
     * Updates the message waiting indicator (voicemail) notification.
     *
     * @param visible true if there are messages waiting
     */
    /* package */ void updateMwi(int subId, boolean visible) {
        updateMwi(subId, visible, true /* enableNotificationSound */);
    }

    /**
     * Updates the message waiting indicator (voicemail) notification.
     *
     * @param subId the subId to update.
     * @param visible true if there are messages waiting
     * @param enableNotificationSound {@code true} if the notification sound should be played.
     */
    void updateMwi(int subId, boolean visible, boolean enableNotificationSound) {
        if (!PhoneGlobals.sVoiceCapable) {
            // Do not show the message waiting indicator on devices which are not voice capable.
            // These events *should* be blocked at the telephony layer for such devices.
            Log.w(LOG_TAG, "Called updateMwi() on non-voice-capable device! Ignoring...");
            return;
        }

        Phone phone = PhoneGlobals.getPhone(subId);
        if (visible && phone != null) {
            VoicemailStatusQueryHelper queryHelper = new VoicemailStatusQueryHelper(mContext);
            PhoneAccountHandle phoneAccount = PhoneUtils.makePstnPhoneAccountHandle(phone);
            if (queryHelper.isNotificationsChannelActive(phoneAccount)) {
                Log.v(LOG_TAG, "Notifications channel active for visual voicemail, hiding mwi.");
                visible = false;
            }
        }

        Log.i(LOG_TAG, "updateMwi(): subId " + subId + " update to " + visible);
        mMwiVisible.put(subId, visible);

        if (visible) {
            if (phone == null) {
                Log.w(LOG_TAG, "Found null phone for: " + subId);
                return;
            }

            SubscriptionInfo subInfo = mSubscriptionManager.getActiveSubscriptionInfo(subId);
            if (subInfo == null) {
                Log.w(LOG_TAG, "Found null subscription info for: " + subId);
                return;
            }

            int resId;
            if (Settings.System.getInt(mContext.getContentResolver(),
                Settings.System.KEY_VOICEMAIL_BREATH, 0) == 1) {
                resId = R.drawable.stat_notify_voicemail_breath;
            } else {
                resId = android.R.drawable.stat_notify_voicemail;
            }

            // This Notification can get a lot fancier once we have more
            // information about the current voicemail messages.
            // (For example, the current voicemail system can't tell
            // us the caller-id or timestamp of a message, or tell us the
            // message count.)

            // But for now, the UI is ultra-simple: if the MWI indication
            // is supposed to be visible, just show a single generic
            // notification.

            String notificationTitle = mContext.getString(R.string.notification_voicemail_title);
            String vmNumber = phone.getVoiceMailNumber();
            if (DBG) log("- got vm number: '" + vmNumber + "'");

            // The voicemail number may be null because:
            //   (1) This phone has no voicemail number.
            //   (2) This phone has a voicemail number, but the SIM isn't ready yet. This may
            //       happen when the device first boots if we get a MWI notification when we
            //       register on the network before the SIM has loaded. In this case, the
            //       SubscriptionListener in CallNotifier will update this once the SIM is loaded.
            if ((vmNumber == null) && !phone.getIccRecordsLoaded()) {
                if (DBG) log("- Null vm number: SIM records not loaded (yet)...");
                return;
            }

            Integer vmCount = null;

            if (TelephonyCapabilities.supportsVoiceMessageCount(phone)) {
                vmCount = phone.getVoiceMessageCount();
                String titleFormat = mContext.getString(R.string.notification_voicemail_title_count);
                notificationTitle = String.format(titleFormat, vmCount);
            }

            // This pathway only applies to PSTN accounts; only SIMS have subscription ids.
            PhoneAccountHandle phoneAccountHandle = PhoneUtils.makePstnPhoneAccountHandle(phone);

            Intent intent;
            String notificationText;
            boolean isSettingsIntent = TextUtils.isEmpty(vmNumber);

            if (isSettingsIntent) {
                notificationText = mContext.getString(
                        R.string.notification_voicemail_no_vm_number);

                // If the voicemail number if unknown, instead of calling voicemail, take the user
                // to the voicemail settings.
                notificationText = mContext.getString(
                        R.string.notification_voicemail_no_vm_number);
                intent = new Intent(VoicemailSettingsActivity.ACTION_ADD_VOICEMAIL);
                intent.putExtra(SubscriptionInfoHelper.SUB_ID_EXTRA, subId);
                intent.setClass(mContext, VoicemailSettingsActivity.class);
            } else {
                if (mTelephonyManager.getPhoneCount() > 1) {
                    notificationText = subInfo.getDisplayName().toString();
                } else {
                    notificationText = String.format(
                            mContext.getString(R.string.notification_voicemail_text_format),
                            PhoneNumberUtils.formatNumber(vmNumber));
                }
                intent = new Intent(
                        Intent.ACTION_CALL, Uri.fromParts(PhoneAccount.SCHEME_VOICEMAIL, "",
                                null));
                intent.putExtra(TelecomManager.EXTRA_PHONE_ACCOUNT_HANDLE, phoneAccountHandle);
            }

            PendingIntent pendingIntent =
                    PendingIntent.getActivity(mContext, subId /* requestCode */, intent, 0);
            Uri ringtoneUri = null;

            if (enableNotificationSound) {
                ringtoneUri = VoicemailNotificationSettingsUtil.getRingtoneUri(mPhone);
            }

            Resources res = mContext.getResources();
            PersistableBundle carrierConfig = PhoneGlobals.getInstance().getCarrierConfigForSubId(
                    mPhone.getSubId());
            Notification.Builder builder = new Notification.Builder(mContext);
            builder.setSmallIcon(resId)
                    .setWhen(System.currentTimeMillis())
                    .setColor(subInfo.getIconTint())
                    .setContentTitle(notificationTitle)
                    .setContentText(notificationText)
                    .setContentIntent(pendingIntent)
                    .setSound(ringtoneUri)
                    .setColor(res.getColor(R.color.dialer_theme_color))
                    .setOngoing(false);

            if (VoicemailNotificationSettingsUtil.isVibrationEnabled(phone)) {
                builder.setDefaults(Notification.DEFAULT_VIBRATE);
            }

            final Notification notification = builder.build();
            List<UserInfo> users = mUserManager.getUsers(true);
            for (int i = 0; i < users.size(); i++) {
                final UserInfo user = users.get(i);
                final UserHandle userHandle = user.getUserHandle();
                if (!mUserManager.hasUserRestriction(
                        UserManager.DISALLOW_OUTGOING_CALLS, userHandle)
                        && !user.isManagedProfile()) {
<<<<<<< HEAD
                    configureLedNotification(mContext, notification);
                    mNotificationManager.notifyAsUser(
                            Integer.toString(subId) /* tag */,
                            VOICEMAIL_NOTIFICATION,
                            notification,
                            userHandle);
=======
                    if (!sendNotificationCustomComponent(vmCount, vmNumber, pendingIntent,
                            isSettingsIntent)) {
                        mNotificationManager.notifyAsUser(
                                Integer.toString(subId) /* tag */,
                                VOICEMAIL_NOTIFICATION,
                                notification,
                                userHandle);
                    }
>>>>>>> 06067b94
                }
            }
        } else {
            if (!sendNotificationCustomComponent(0, null, null, false)) {
                mNotificationManager.cancelAsUser(
                        Integer.toString(subId) /* tag */,
                        VOICEMAIL_NOTIFICATION,
                        UserHandle.ALL);
            }
        }
    }

    /**
     * Sends a broadcast with the voicemail notification information to a custom component to
     * handle. This method is also used to indicate to the custom component when to clear the
     * notification. A pending intent can be passed to the custom component to indicate an action to
     * be taken as it would by a notification produced in this class.
     * @param count The number of pending voicemail messages to indicate on the notification. A
     *              Value of 0 is passed here to indicate that the notification should be cleared.
     * @param number The voicemail phone number if specified.
     * @param pendingIntent The intent that should be passed as the action to be taken.
     * @param isSettingsIntent {@code true} to indicate the pending intent is to launch settings.
     *                         otherwise, {@code false} to indicate the intent launches voicemail.
     * @return {@code true} if a custom component was notified of the notification.
     */
    private boolean sendNotificationCustomComponent(Integer count, String number,
            PendingIntent pendingIntent, boolean isSettingsIntent) {
        if (mNotificationComponent != null) {
            Intent intent = new Intent();
            intent.setFlags(Intent.FLAG_RECEIVER_FOREGROUND);
            intent.setComponent(mNotificationComponent);
            intent.setAction(TelephonyManager.ACTION_SHOW_VOICEMAIL_NOTIFICATION);

            if (count != null) {
                intent.putExtra(TelephonyManager.EXTRA_NOTIFICATION_COUNT, count);
            }

            // Additional information about the voicemail notification beyond the count is only
            // present when the count not specified or greater than 0. The value of 0 represents
            // clearing the notification, which does not require additional information.
            if (count == null || count > 0) {
                if (!TextUtils.isEmpty(number)) {
                    intent.putExtra(TelephonyManager.EXTRA_VOICEMAIL_NUMBER, number);
                }

                if (pendingIntent != null) {
                    intent.putExtra(isSettingsIntent
                            ? TelephonyManager.EXTRA_LAUNCH_VOICEMAIL_SETTINGS_INTENT
                            : TelephonyManager.EXTRA_CALL_VOICEMAIL_INTENT,
                            pendingIntent);
                }
            }

            mContext.sendBroadcast(intent);
            return true;
        }

        return false;
    }

    /**
     * Updates the message call forwarding indicator notification.
     *
     * @param visible true if there are messages waiting
     */
    /* package */ void updateCfi(int subId, boolean visible) {
        if (DBG) log("updateCfi(): " + visible);
        if (visible) {
            // If Unconditional Call Forwarding (forward all calls) for VOICE
            // is enabled, just show a notification.  We'll default to expanded
            // view for now, so the there is less confusion about the icon.  If
            // it is deemed too weird to have CF indications as expanded views,
            // then we'll flip the flag back.

            // TODO: We may want to take a look to see if the notification can
            // display the target to forward calls to.  This will require some
            // effort though, since there are multiple layers of messages that
            // will need to propagate that information.

            SubscriptionInfo subInfo = mSubscriptionManager.getActiveSubscriptionInfo(subId);
            if (subInfo == null) {
                Log.w(LOG_TAG, "Found null subscription info for: " + subId);
                return;
            }

            String notificationTitle;
            if (mTelephonyManager.getPhoneCount() > 1) {
                notificationTitle = subInfo.getDisplayName().toString();
            } else {
                notificationTitle = mContext.getString(R.string.labelCF);
            }

            Notification.Builder builder = new Notification.Builder(mContext)
                    .setSmallIcon(R.drawable.stat_sys_phone_call_forward)
                    .setColor(subInfo.getIconTint())
                    .setContentTitle(notificationTitle)
                    .setContentText(mContext.getString(R.string.sum_cfu_enabled_indicator))
                    .setShowWhen(false)
                    .setOngoing(true);

            Intent intent = new Intent(Intent.ACTION_MAIN);
            intent.addFlags(Intent.FLAG_ACTIVITY_NEW_TASK | Intent.FLAG_ACTIVITY_CLEAR_TOP);
            intent.setClassName("com.android.phone", "com.android.phone.CallFeaturesSetting");
            SubscriptionInfoHelper.addExtrasToIntent(
                    intent, mSubscriptionManager.getActiveSubscriptionInfo(subId));
            PendingIntent contentIntent =
                    PendingIntent.getActivity(mContext, subId /* requestCode */, intent, 0);

            List<UserInfo> users = mUserManager.getUsers(true);
            for (int i = 0; i < users.size(); i++) {
                final UserInfo user = users.get(i);
                if (user.isManagedProfile()) {
                    continue;
                }
                UserHandle userHandle = user.getUserHandle();
                builder.setContentIntent(userHandle.isOwner() ? contentIntent : null);
                mNotificationManager.notifyAsUser(
                        Integer.toString(subId) /* tag */,
                        CALL_FORWARD_NOTIFICATION,
                        builder.build(),
                        userHandle);
            }
        } else {
            mNotificationManager.cancelAsUser(
                    Integer.toString(subId) /* tag */,
                    CALL_FORWARD_NOTIFICATION,
                    UserHandle.ALL);
        }
    }

    /**
     * Shows the "data disconnected due to roaming" notification, which
     * appears when you lose data connectivity because you're roaming and
     * you have the "data roaming" feature turned off.
     */
    /* package */ void showDataDisconnectedRoaming() {
        if (DBG) log("showDataDisconnectedRoaming()...");

        // "Mobile network settings" screen / dialog
        Intent intent = new Intent(mContext, com.android.phone.MobileNetworkSettings.class);
        PendingIntent contentIntent = PendingIntent.getActivity(mContext, 0, intent, 0);

        final CharSequence contentText = mContext.getText(R.string.roaming_reenable_message);

        final Notification.Builder builder = new Notification.Builder(mContext)
                .setSmallIcon(android.R.drawable.stat_sys_warning)
                .setContentTitle(mContext.getText(R.string.roaming))
                .setColor(mContext.getResources().getColor(R.color.dialer_theme_color))
                .setContentText(contentText);

        List<UserInfo> users = mUserManager.getUsers(true);
        for (int i = 0; i < users.size(); i++) {
            final UserInfo user = users.get(i);
            if (user.isManagedProfile()) {
                continue;
            }
            UserHandle userHandle = user.getUserHandle();
            builder.setContentIntent(userHandle.isOwner() ? contentIntent : null);
            final Notification notif =
                    new Notification.BigTextStyle(builder).bigText(contentText).build();
            mNotificationManager.notifyAsUser(
                    null /* tag */, DATA_DISCONNECTED_ROAMING_NOTIFICATION, notif, userHandle);
        }
    }

    /**
     * Turns off the "data disconnected due to roaming" notification.
     */
    /* package */ void hideDataDisconnectedRoaming() {
        if (DBG) log("hideDataDisconnectedRoaming()...");
        mNotificationManager.cancel(DATA_DISCONNECTED_ROAMING_NOTIFICATION);
    }

    /**
     * Display the network selection "no service" notification
     * @param operator is the numeric operator number
     */
    private void showNetworkSelection(String operator) {
        if (DBG) log("showNetworkSelection(" + operator + ")...");

        Notification.Builder builder = new Notification.Builder(mContext)
                .setSmallIcon(android.R.drawable.stat_sys_warning)
                .setContentTitle(mContext.getString(R.string.notification_network_selection_title))
                .setContentText(
                        mContext.getString(R.string.notification_network_selection_text, operator))
                .setShowWhen(false)
                .setOngoing(true);

        // create the target network operators settings intent
        Intent intent = new Intent(Intent.ACTION_MAIN);
        intent.setFlags(Intent.FLAG_ACTIVITY_NEW_TASK |
                Intent.FLAG_ACTIVITY_RESET_TASK_IF_NEEDED);
        // Use NetworkSetting to handle the selection intent
        intent.setComponent(new ComponentName(
                mContext.getString(R.string.network_operator_settings_package),
                mContext.getString(R.string.network_operator_settings_class)));
        intent.putExtra(GsmUmtsOptions.EXTRA_SUB_ID, mPhone.getSubId());
        PendingIntent contentIntent = PendingIntent.getActivity(mContext, 0, intent, 0);

        List<UserInfo> users = mUserManager.getUsers(true);
        for (int i = 0; i < users.size(); i++) {
            final UserInfo user = users.get(i);
            if (user.isManagedProfile()) {
                continue;
            }
            UserHandle userHandle = user.getUserHandle();
            builder.setContentIntent(userHandle.isOwner() ? contentIntent : null);
            mNotificationManager.notifyAsUser(
                    null /* tag */,
                    SELECTED_OPERATOR_FAIL_NOTIFICATION,
                    builder.build(),
                    userHandle);
        }
    }

    /**
     * Turn off the network selection "no service" notification
     */
    private void cancelNetworkSelection() {
        if (DBG) log("cancelNetworkSelection()...");
        mNotificationManager.cancelAsUser(
                null /* tag */, SELECTED_OPERATOR_FAIL_NOTIFICATION, UserHandle.ALL);
    }

    /**
     * Update notification about no service of user selected operator
     *
     * @param serviceState Phone service state
     */
    void updateNetworkSelection(int serviceState) {
        if (TelephonyCapabilities.supportsNetworkSelection(mPhone)) {
            int subId = mPhone.getSubId();
            if (SubscriptionManager.isValidSubscriptionId(subId)) {
                // get the shared preference of network_selection.
                // empty is auto mode, otherwise it is the operator alpha name
                // in case there is no operator name, check the operator numeric
                SharedPreferences sp =
                        PreferenceManager.getDefaultSharedPreferences(mContext);
                String networkSelection =
                        sp.getString(PhoneBase.NETWORK_SELECTION_NAME_KEY + subId, "");
                if (TextUtils.isEmpty(networkSelection)) {
                    networkSelection =
                            sp.getString(PhoneBase.NETWORK_SELECTION_KEY + subId, "");
                }

                if (DBG) log("updateNetworkSelection()..." + "state = " +
                        serviceState + " new network " + networkSelection);

                if (serviceState == ServiceState.STATE_OUT_OF_SERVICE
                        && !TextUtils.isEmpty(networkSelection)) {
                    if (!mSelectedUnavailableNotify) {
                        showNetworkSelection(networkSelection);
                        mSelectedUnavailableNotify = true;
                    }
                } else {
                    if (mSelectedUnavailableNotify) {
                        cancelNetworkSelection();
                        mSelectedUnavailableNotify = false;
                    }
                }
            } else {
                if (DBG) log("updateNetworkSelection()..." + "state = " +
                        serviceState + " not updating network due to invalid subId " + subId);
            }
        }
    }

    /* package */ void postTransientNotification(int notifyId, CharSequence msg) {
        if (mToast != null) {
            mToast.cancel();
        }

        mToast = Toast.makeText(mContext, msg, Toast.LENGTH_LONG);
        mToast.show();
    }

    private void log(String msg) {
        Log.d(LOG_TAG, msg);
    }
}<|MERGE_RESOLUTION|>--- conflicted
+++ resolved
@@ -480,23 +480,15 @@
                 if (!mUserManager.hasUserRestriction(
                         UserManager.DISALLOW_OUTGOING_CALLS, userHandle)
                         && !user.isManagedProfile()) {
-<<<<<<< HEAD
-                    configureLedNotification(mContext, notification);
-                    mNotificationManager.notifyAsUser(
-                            Integer.toString(subId) /* tag */,
-                            VOICEMAIL_NOTIFICATION,
-                            notification,
-                            userHandle);
-=======
                     if (!sendNotificationCustomComponent(vmCount, vmNumber, pendingIntent,
                             isSettingsIntent)) {
+                        configureLedNotification(mContext, notification);
                         mNotificationManager.notifyAsUser(
                                 Integer.toString(subId) /* tag */,
                                 VOICEMAIL_NOTIFICATION,
                                 notification,
                                 userHandle);
                     }
->>>>>>> 06067b94
                 }
             }
         } else {
