/*
 * Copyright (C) 2006 The Android Open Source Project
 *
 * Licensed under the Apache License, Version 2.0 (the "License");
 * you may not use this file except in compliance with the License.
 * You may obtain a copy of the License at
 *
 *      http://www.apache.org/licenses/LICENSE-2.0
 *
 * Unless required by applicable law or agreed to in writing, software
 * distributed under the License is distributed on an "AS IS" BASIS,
 * WITHOUT WARRANTIES OR CONDITIONS OF ANY KIND, either express or implied.
 * See the License for the specific language governing permissions and
 * limitations under the License.
 */

package com.android.phone;

import static android.Manifest.permission.READ_PHONE_STATE;

import android.app.Notification;
import android.app.NotificationManager;
import android.app.PendingIntent;
import android.app.StatusBarManager;
import android.content.ComponentName;
import android.content.Context;
import android.content.Intent;
import android.content.SharedPreferences;
import android.content.pm.ResolveInfo;
import android.content.pm.UserInfo;
import android.content.res.Resources;
import android.net.Uri;
import android.os.PersistableBundle;
import android.os.RemoteException;
import android.os.ServiceManager;
import android.os.SystemProperties;
import android.os.UserHandle;
import android.os.UserManager;
import android.preference.PreferenceManager;
import android.provider.ContactsContract.PhoneLookup;
import android.telecom.DefaultDialerManager;
import android.telecom.PhoneAccount;
import android.telecom.PhoneAccountHandle;
import android.telecom.TelecomManager;
import android.telephony.CarrierConfigManager;
import android.telephony.PhoneNumberUtils;
import android.telephony.ServiceState;
import android.telephony.SubscriptionInfo;
import android.telephony.SubscriptionManager;
import android.telephony.SubscriptionManager.OnSubscriptionsChangedListener;
import android.telephony.TelephonyManager;
import android.text.TextUtils;
import android.util.ArrayMap;
import android.util.Log;
import android.widget.Toast;

import com.android.internal.telephony.Phone;
import com.android.internal.telephony.PhoneFactory;
import com.android.internal.telephony.SubscriptionController;
import com.android.internal.telephony.TelephonyCapabilities;
import com.android.internal.telephony.util.NotificationChannelController;
import com.android.phone.settings.VoicemailSettingsActivity;

import java.util.Iterator;
import java.util.List;
import java.util.Set;

<<<<<<< HEAD
import org.codeaurora.internal.IExtTelephony;
import static android.Manifest.permission.READ_PHONE_STATE;

=======
>>>>>>> ca886d51
/**
 * NotificationManager-related utility code for the Phone app.
 *
 * This is a singleton object which acts as the interface to the
 * framework's NotificationManager, and is used to display status bar
 * icons and control other status bar-related behavior.
 *
 * @see PhoneGlobals.notificationMgr
 */
public class NotificationMgr {
    private static final String LOG_TAG = NotificationMgr.class.getSimpleName();
    private static final boolean DBG =
            (PhoneGlobals.DBG_LEVEL >= 1) && (SystemProperties.getInt("ro.debuggable", 0) == 1);
    // Do not check in with VDBG = true, since that may write PII to the system log.
    private static final boolean VDBG = false;

    private static final String MWI_SHOULD_CHECK_VVM_CONFIGURATION_KEY_PREFIX =
            "mwi_should_check_vvm_configuration_state_";

    // notification types
    static final int MMI_NOTIFICATION = 1;
    static final int NETWORK_SELECTION_NOTIFICATION = 2;
    static final int VOICEMAIL_NOTIFICATION = 3;
    static final int CALL_FORWARD_NOTIFICATION = 4;
    static final int DATA_DISCONNECTED_ROAMING_NOTIFICATION = 5;
    static final int SELECTED_OPERATOR_FAIL_NOTIFICATION = 6;

    /** The singleton NotificationMgr instance. */
    private static NotificationMgr sInstance;

    private PhoneGlobals mApp;

    private Context mContext;
    private NotificationManager mNotificationManager;
    private StatusBarManager mStatusBarManager;
    private UserManager mUserManager;
    private Toast mToast;
    private SubscriptionManager mSubscriptionManager;
    private TelecomManager mTelecomManager;
    private TelephonyManager mTelephonyManager;

    // used to track the notification of selected network unavailable
    private boolean mSelectedUnavailableNotify = false;

    // used to track whether the message waiting indicator is visible, per subscription id.
    private ArrayMap<Integer, Boolean> mMwiVisible = new ArrayMap<Integer, Boolean>();

    /**
     * Private constructor (this is a singleton).
     * @see #init(PhoneGlobals)
     */
    private NotificationMgr(PhoneGlobals app) {
        mApp = app;
        mContext = app;
        mNotificationManager =
                (NotificationManager) app.getSystemService(Context.NOTIFICATION_SERVICE);
        mStatusBarManager =
                (StatusBarManager) app.getSystemService(Context.STATUS_BAR_SERVICE);
        mUserManager = (UserManager) app.getSystemService(Context.USER_SERVICE);
        mSubscriptionManager = SubscriptionManager.from(mContext);
        mTelecomManager = TelecomManager.from(mContext);
        mTelephonyManager = (TelephonyManager) app.getSystemService(Context.TELEPHONY_SERVICE);

        mSubscriptionManager.addOnSubscriptionsChangedListener(
                new OnSubscriptionsChangedListener() {
                    @Override
                    public void onSubscriptionsChanged() {
                        updateActivePhonesMwi();
                    }
                });
    }

    public void updateActivePhonesMwi() {
        List<SubscriptionInfo> subInfos = mSubscriptionManager.getActiveSubscriptionInfoList();

        if (subInfos == null) {
            return;
        }

        for (int i = 0; i < subInfos.size(); i++) {
            int subId = subInfos.get(i).getSubscriptionId();
            refreshMwi(subId);
        }
    }

    /**
     * Initialize the singleton NotificationMgr instance.
     *
     * This is only done once, at startup, from PhoneApp.onCreate().
     * From then on, the NotificationMgr instance is available via the
     * PhoneApp's public "notificationMgr" field, which is why there's no
     * getInstance() method here.
     */
    /* package */ static NotificationMgr init(PhoneGlobals app) {
        synchronized (NotificationMgr.class) {
            if (sInstance == null) {
                sInstance = new NotificationMgr(app);
            } else {
                Log.wtf(LOG_TAG, "init() called multiple times!  sInstance = " + sInstance);
            }
            return sInstance;
        }
    }

    /** The projection to use when querying the phones table */
    static final String[] PHONES_PROJECTION = new String[] {
        PhoneLookup.NUMBER,
        PhoneLookup.DISPLAY_NAME,
        PhoneLookup._ID
    };

    /**
     * Re-creates the message waiting indicator (voicemail) notification if it is showing.  Used to
     * refresh the voicemail intent on the indicator when the user changes it via the voicemail
     * settings screen.  The voicemail notification sound is suppressed.
     *
     * @param subId The subscription Id.
     */
    /* package */ void refreshMwi(int subId) {
        // In a single-sim device, subId can be -1 which means "no sub id".  In this case we will
        // reference the single subid stored in the mMwiVisible map.
        if (subId == SubscriptionInfoHelper.NO_SUB_ID) {
            if (mMwiVisible.keySet().size() == 1) {
                Set<Integer> keySet = mMwiVisible.keySet();
                Iterator<Integer> keyIt = keySet.iterator();
                if (!keyIt.hasNext()) {
                    return;
                }
                subId = keyIt.next();
            }
        }
        if (mMwiVisible.containsKey(subId)) {
            boolean mwiVisible = mMwiVisible.get(subId);
            if (mwiVisible) {
                updateMwi(subId, mwiVisible, true /* isRefresh */);
            }
        }
    }

    public void setShouldCheckVisualVoicemailConfigurationForMwi(int subId, boolean enabled) {
        if (!SubscriptionManager.isValidSubscriptionId(subId)) {
            Log.e(LOG_TAG, "setShouldCheckVisualVoicemailConfigurationForMwi: invalid subId"
                    + subId);
            return;
        }

        PreferenceManager.getDefaultSharedPreferences(mContext).edit()
                .putBoolean(MWI_SHOULD_CHECK_VVM_CONFIGURATION_KEY_PREFIX + subId, enabled)
                .apply();
    }

    private boolean shouldCheckVisualVoicemailConfigurationForMwi(int subId) {
        if (!SubscriptionManager.isValidSubscriptionId(subId)) {
            Log.e(LOG_TAG, "shouldCheckVisualVoicemailConfigurationForMwi: invalid subId" + subId);
            return true;
        }
        return PreferenceManager
                .getDefaultSharedPreferences(mContext)
                .getBoolean(MWI_SHOULD_CHECK_VVM_CONFIGURATION_KEY_PREFIX + subId, true);
    }
    /**
     * Updates the message waiting indicator (voicemail) notification.
     *
     * @param visible true if there are messages waiting
     */
    /* package */ void updateMwi(int subId, boolean visible) {
        updateMwi(subId, visible, false /* isRefresh */);
    }

    /**
     * Updates the message waiting indicator (voicemail) notification.
     *
     * @param subId the subId to update.
     * @param visible true if there are messages waiting
     * @param isRefresh {@code true} if the notification is a refresh and the user should not be
     * notified again.
     */
    void updateMwi(int subId, boolean visible, boolean isRefresh) {
        if (!PhoneGlobals.sVoiceCapable) {
            // Do not show the message waiting indicator on devices which are not voice capable.
            // These events *should* be blocked at the telephony layer for such devices.
            Log.w(LOG_TAG, "Called updateMwi() on non-voice-capable device! Ignoring...");
            return;
        }

        Phone phone = PhoneGlobals.getPhone(subId);
        Log.i(LOG_TAG, "updateMwi(): subId " + subId + " update to " + visible);
        mMwiVisible.put(subId, visible);

        if (visible && isUiccCardProvisioned(subId)) {
            if (phone == null) {
                Log.w(LOG_TAG, "Found null phone for: " + subId);
                return;
            }

            SubscriptionInfo subInfo = mSubscriptionManager.getActiveSubscriptionInfo(subId);
            if (subInfo == null) {
                Log.w(LOG_TAG, "Found null subscription info for: " + subId);
                return;
            }

            int resId = android.R.drawable.stat_notify_voicemail;
            if (mTelephonyManager.getPhoneCount() > 1) {
                resId = (phone.getPhoneId() == 0) ? R.drawable.stat_notify_voicemail_sub1
                        : R.drawable.stat_notify_voicemail_sub2;
            }

            // This Notification can get a lot fancier once we have more
            // information about the current voicemail messages.
            // (For example, the current voicemail system can't tell
            // us the caller-id or timestamp of a message, or tell us the
            // message count.)

            // But for now, the UI is ultra-simple: if the MWI indication
            // is supposed to be visible, just show a single generic
            // notification.

            String notificationTitle = mContext.getString(R.string.notification_voicemail_title);
            String vmNumber = phone.getVoiceMailNumber();
            if (DBG) log("- got vm number: '" + vmNumber + "'");

            // The voicemail number may be null because:
            //   (1) This phone has no voicemail number.
            //   (2) This phone has a voicemail number, but the SIM isn't ready yet. This may
            //       happen when the device first boots if we get a MWI notification when we
            //       register on the network before the SIM has loaded. In this case, the
            //       SubscriptionListener in CallNotifier will update this once the SIM is loaded.
            if ((vmNumber == null) && !phone.getIccRecordsLoaded()) {
                if (DBG) log("- Null vm number: SIM records not loaded (yet)...");
                return;
            }

            Integer vmCount = null;

            if (TelephonyCapabilities.supportsVoiceMessageCount(phone)) {
                vmCount = phone.getVoiceMessageCount();
                String titleFormat = mContext.getString(R.string.notification_voicemail_title_count);
                notificationTitle = String.format(titleFormat, vmCount);
            }

            // This pathway only applies to PSTN accounts; only SIMS have subscription ids.
            PhoneAccountHandle phoneAccountHandle = PhoneUtils.makePstnPhoneAccountHandle(phone);

            Intent intent;
            String notificationText;
            boolean isSettingsIntent = TextUtils.isEmpty(vmNumber);

            if (isSettingsIntent) {
                notificationText = mContext.getString(
                        R.string.notification_voicemail_no_vm_number);

                // If the voicemail number if unknown, instead of calling voicemail, take the user
                // to the voicemail settings.
                notificationText = mContext.getString(
                        R.string.notification_voicemail_no_vm_number);
                intent = new Intent(VoicemailSettingsActivity.ACTION_ADD_VOICEMAIL);
                intent.putExtra(SubscriptionInfoHelper.SUB_ID_EXTRA, subId);
                intent.setClass(mContext, VoicemailSettingsActivity.class);
            } else {
                if (mTelephonyManager.getPhoneCount() > 1) {
                    notificationText = subInfo.getDisplayName().toString();
                } else {
                    notificationText = String.format(
                            mContext.getString(R.string.notification_voicemail_text_format),
                            PhoneNumberUtils.formatNumber(vmNumber));
                }
                intent = new Intent(
                        Intent.ACTION_CALL, Uri.fromParts(PhoneAccount.SCHEME_VOICEMAIL, "",
                                null));
                intent.putExtra(TelecomManager.EXTRA_PHONE_ACCOUNT_HANDLE, phoneAccountHandle);
            }

            PendingIntent pendingIntent =
                    PendingIntent.getActivity(mContext, subId /* requestCode */, intent, 0);

            Resources res = mContext.getResources();
            PersistableBundle carrierConfig = PhoneGlobals.getInstance().getCarrierConfigForSubId(
                    subId);
            Notification.Builder builder = new Notification.Builder(mContext);
            builder.setSmallIcon(resId)
                    .setWhen(System.currentTimeMillis())
                    .setColor(subInfo.getIconTint())
                    .setContentTitle(notificationTitle)
                    .setContentText(notificationText)
                    .setContentIntent(pendingIntent)
                    .setColor(res.getColor(R.color.dialer_theme_color))
                    .setOngoing(carrierConfig.getBoolean(
                            CarrierConfigManager.KEY_VOICEMAIL_NOTIFICATION_PERSISTENT_BOOL))
                    .setChannel(NotificationChannelController.CHANNEL_ID_VOICE_MAIL)
                    .setOnlyAlertOnce(isRefresh);

            final Notification notification = builder.build();
            List<UserInfo> users = mUserManager.getUsers(true);
            for (int i = 0; i < users.size(); i++) {
                final UserInfo user = users.get(i);
                final UserHandle userHandle = user.getUserHandle();
                if (!mUserManager.hasUserRestriction(
                        UserManager.DISALLOW_OUTGOING_CALLS, userHandle)
                        && !user.isManagedProfile()) {
                    if (!maybeSendVoicemailNotificationUsingDefaultDialer(phone, vmCount, vmNumber,
                            pendingIntent, isSettingsIntent, userHandle, isRefresh)) {
                        mNotificationManager.notifyAsUser(
                                Integer.toString(subId) /* tag */,
                                VOICEMAIL_NOTIFICATION,
                                notification,
                                userHandle);
                    }
                }
            }
        } else {
            List<UserInfo> users = mUserManager.getUsers(true /* excludeDying */);
            for (int i = 0; i < users.size(); i++) {
                final UserInfo user = users.get(i);
                final UserHandle userHandle = user.getUserHandle();
                if (!mUserManager.hasUserRestriction(
                        UserManager.DISALLOW_OUTGOING_CALLS, userHandle)
                        && !user.isManagedProfile()) {
                    if (!maybeSendVoicemailNotificationUsingDefaultDialer(phone, 0, null, null,
                            false, userHandle, isRefresh)) {
                        mNotificationManager.cancelAsUser(
                                Integer.toString(subId) /* tag */,
                                VOICEMAIL_NOTIFICATION,
                                userHandle);
                    }
                }
            }
        }
    }

    /**
     * Sends a broadcast with the voicemail notification information to the default dialer. This
     * method is also used to indicate to the default dialer when to clear the
     * notification. A pending intent can be passed to the default dialer to indicate an action to
     * be taken as it would by a notification produced in this class.
     * @param phone The phone the notification is sent from
     * @param count The number of pending voicemail messages to indicate on the notification. A
     *              Value of 0 is passed here to indicate that the notification should be cleared.
     * @param number The voicemail phone number if specified.
     * @param pendingIntent The intent that should be passed as the action to be taken.
     * @param isSettingsIntent {@code true} to indicate the pending intent is to launch settings.
     *                         otherwise, {@code false} to indicate the intent launches voicemail.
     * @param userHandle The user to receive the notification. Each user can have their own default
     *                   dialer.
     * @return {@code true} if the default was notified of the notification.
     */
    private boolean maybeSendVoicemailNotificationUsingDefaultDialer(Phone phone, Integer count,
            String number, PendingIntent pendingIntent, boolean isSettingsIntent,
            UserHandle userHandle, boolean isRefresh) {

        if (shouldManageNotificationThroughDefaultDialer(userHandle)) {
            Intent intent = getShowVoicemailIntentForDefaultDialer(userHandle);
            intent.setFlags(Intent.FLAG_RECEIVER_FOREGROUND);
            intent.setAction(TelephonyManager.ACTION_SHOW_VOICEMAIL_NOTIFICATION);
            intent.putExtra(TelephonyManager.EXTRA_PHONE_ACCOUNT_HANDLE,
                    PhoneUtils.makePstnPhoneAccountHandle(phone));
            intent.putExtra(TelephonyManager.EXTRA_IS_REFRESH, isRefresh);
            if (count != null) {
                intent.putExtra(TelephonyManager.EXTRA_NOTIFICATION_COUNT, count);
            }

            // Additional information about the voicemail notification beyond the count is only
            // present when the count not specified or greater than 0. The value of 0 represents
            // clearing the notification, which does not require additional information.
            if (count == null || count > 0) {
                if (!TextUtils.isEmpty(number)) {
                    intent.putExtra(TelephonyManager.EXTRA_VOICEMAIL_NUMBER, number);
                }

                if (pendingIntent != null) {
                    intent.putExtra(isSettingsIntent
                            ? TelephonyManager.EXTRA_LAUNCH_VOICEMAIL_SETTINGS_INTENT
                            : TelephonyManager.EXTRA_CALL_VOICEMAIL_INTENT,
                            pendingIntent);
                }
            }
            mContext.sendBroadcastAsUser(intent, userHandle, READ_PHONE_STATE);
            return true;
        }

        return false;
    }

    private Intent getShowVoicemailIntentForDefaultDialer(UserHandle userHandle) {
        String dialerPackage = DefaultDialerManager
                .getDefaultDialerApplication(mContext, userHandle.getIdentifier());
        return new Intent(TelephonyManager.ACTION_SHOW_VOICEMAIL_NOTIFICATION)
                .setPackage(dialerPackage);
    }

    private boolean shouldManageNotificationThroughDefaultDialer(UserHandle userHandle) {
        Intent intent = getShowVoicemailIntentForDefaultDialer(userHandle);
        if (intent == null) {
            return false;
        }

        List<ResolveInfo> receivers = mContext.getPackageManager()
                .queryBroadcastReceivers(intent, 0);
        return receivers.size() > 0;
    }

    /**
     * Updates the message call forwarding indicator notification.
     *
     * @param visible true if there are messages waiting
     */
    /* package */ void updateCfi(int subId, boolean visible) {
        if (DBG) log("updateCfi(): " + visible);
        if (visible && isUiccCardProvisioned(subId)) {
            // If Unconditional Call Forwarding (forward all calls) for VOICE
            // is enabled, just show a notification.  We'll default to expanded
            // view for now, so the there is less confusion about the icon.  If
            // it is deemed too weird to have CF indications as expanded views,
            // then we'll flip the flag back.

            // TODO: We may want to take a look to see if the notification can
            // display the target to forward calls to.  This will require some
            // effort though, since there are multiple layers of messages that
            // will need to propagate that information.

            SubscriptionInfo subInfo = mSubscriptionManager.getActiveSubscriptionInfo(subId);
            if (subInfo == null) {
                Log.w(LOG_TAG, "Found null subscription info for: " + subId);
                return;
            }

            String notificationTitle;
            int resId = R.drawable.stat_sys_phone_call_forward;
            if (mTelephonyManager.getPhoneCount() > 1) {
                int mSlotId = SubscriptionController.getInstance().getSlotIndex(subId);
                resId = (mSlotId == 0) ? R.drawable.stat_sys_phone_call_forward_sub1
                                : R.drawable.stat_sys_phone_call_forward_sub2;
                notificationTitle = subInfo.getDisplayName().toString();
            } else {
                notificationTitle = mContext.getString(R.string.labelCF);
            }

            Notification.Builder builder = new Notification.Builder(mContext)
                    .setSmallIcon(resId)
                    .setColor(subInfo.getIconTint())
                    .setContentTitle(notificationTitle)
                    .setContentText(mContext.getString(R.string.sum_cfu_enabled_indicator))
                    .setShowWhen(false)
                    .setOngoing(true)
                    .setChannel(NotificationChannelController.CHANNEL_ID_CALL_FORWARD);

            Intent intent = new Intent(Intent.ACTION_MAIN);
            intent.addFlags(Intent.FLAG_ACTIVITY_NEW_TASK | Intent.FLAG_ACTIVITY_CLEAR_TOP);
            intent.setClassName("com.android.phone", "com.android.phone.CallFeaturesSetting");
            SubscriptionInfoHelper.addExtrasToIntent(
                    intent, mSubscriptionManager.getActiveSubscriptionInfo(subId));
            PendingIntent contentIntent =
                    PendingIntent.getActivity(mContext, subId /* requestCode */, intent, 0);

            List<UserInfo> users = mUserManager.getUsers(true);
            for (int i = 0; i < users.size(); i++) {
                final UserInfo user = users.get(i);
                if (user.isManagedProfile()) {
                    continue;
                }
                UserHandle userHandle = user.getUserHandle();
                builder.setContentIntent(user.isAdmin() ? contentIntent : null);
                mNotificationManager.notifyAsUser(
                        Integer.toString(subId) /* tag */,
                        CALL_FORWARD_NOTIFICATION,
                        builder.build(),
                        userHandle);
            }
        } else {
            List<UserInfo> users = mUserManager.getUsers(true);
            for (int i = 0; i < users.size(); i++) {
                final UserInfo user = users.get(i);
                if (user.isManagedProfile()) {
                    continue;
                }
                UserHandle userHandle = user.getUserHandle();
                mNotificationManager.cancelAsUser(
                        Integer.toString(subId) /* tag */,
                        CALL_FORWARD_NOTIFICATION,
                        userHandle);
            }
        }
    }

    /**
     * Shows the "data disconnected due to roaming" notification, which
     * appears when you lose data connectivity because you're roaming and
     * you have the "data roaming" feature turned off.
     */
    void showDataDisconnectedRoaming() {
        if (DBG) log("showDataDisconnectedRoaming()...");

        // "Mobile network settings" screen / dialog
        Intent intent = new Intent(mContext, com.android.phone.MobileNetworkSettings.class);

        boolean isVendorNetworkSettingApkAvailable = false;
        IExtTelephony extTelephony =
                IExtTelephony.Stub.asInterface(ServiceManager.getService("extphone"));
        try {
            if (extTelephony != null &&
                    extTelephony.isVendorApkAvailable("com.qualcomm.qti.networksetting")) {
                isVendorNetworkSettingApkAvailable = true;
            }
        } catch (RemoteException ex) {
            // could not connect to extphone service, launch the default activity
            log("couldn't connect to extphone service, launch the default activity");
        }

        if (isVendorNetworkSettingApkAvailable) {
            // prepare intent to start qti MobileNetworkSettings activity
            intent.setComponent(new ComponentName("com.qualcomm.qti.networksetting",
                    "com.qualcomm.qti.networksetting.MobileNetworkSettings"));
        } else {
            // vendor MobileNetworkSettings not available, launch the default activity
            log("vendor MobileNetworkSettings is not available");
        }

        PendingIntent contentIntent = PendingIntent.getActivity(mContext, 0, intent, 0);

        final CharSequence contentText = mContext.getText(R.string.roaming_reenable_message);

        final Notification.Builder builder = new Notification.Builder(mContext)
                .setSmallIcon(android.R.drawable.stat_sys_warning)
                .setContentTitle(mContext.getText(R.string.roaming))
                .setColor(mContext.getResources().getColor(R.color.dialer_theme_color))
                .setContentText(contentText)
                .setChannel(NotificationChannelController.CHANNEL_ID_MOBILE_DATA_ALERT);

        List<UserInfo> users = mUserManager.getUsers(true);
        for (int i = 0; i < users.size(); i++) {
            final UserInfo user = users.get(i);
            if (user.isManagedProfile()) {
                continue;
            }
            UserHandle userHandle = user.getUserHandle();
            if (isVendorNetworkSettingApkAvailable) {
                builder.setAutoCancel(true);
            }
            builder.setContentIntent(user.isAdmin() ? contentIntent : null);
            final Notification notif =
                    new Notification.BigTextStyle(builder).bigText(contentText).build();
            mNotificationManager.notifyAsUser(
                    null /* tag */, DATA_DISCONNECTED_ROAMING_NOTIFICATION, notif, userHandle);
        }
    }

    /**
     * Turns off the "data disconnected due to roaming" notification.
     */
    /* package */ void hideDataDisconnectedRoaming() {
        if (DBG) log("hideDataDisconnectedRoaming()...");
        mNotificationManager.cancel(DATA_DISCONNECTED_ROAMING_NOTIFICATION);
    }

    /**
     * Display the network selection "no service" notification
     * @param operator is the numeric operator number
     * @param subId is the subscription ID
     */
    private void showNetworkSelection(String operator, int subId) {
        if (DBG) log("showNetworkSelection(" + operator + ")...");

        Notification.Builder builder = new Notification.Builder(mContext)
                .setSmallIcon(android.R.drawable.stat_sys_warning)
                .setContentTitle(mContext.getString(R.string.notification_network_selection_title))
                .setContentText(
                        mContext.getString(R.string.notification_network_selection_text, operator))
                .setShowWhen(false)
                .setOngoing(true)
                .setChannel(NotificationChannelController.CHANNEL_ID_ALERT);

        // create the target network operators settings intent
        Intent intent = new Intent(Intent.ACTION_MAIN);
        intent.setFlags(Intent.FLAG_ACTIVITY_NEW_TASK |
                Intent.FLAG_ACTIVITY_RESET_TASK_IF_NEEDED);
        IExtTelephony extTelephony =
                IExtTelephony.Stub.asInterface(ServiceManager.getService("extphone"));
        try {
            if (extTelephony != null &&
                    extTelephony.isVendorApkAvailable("com.qualcomm.qti.networksetting")) {
                // Use Vendor NetworkSetting to handle the selection intent
                intent.setComponent(new ComponentName("com.qualcomm.qti.networksetting",
                        "com.qualcomm.qti.networksetting.NetworkSetting"));
            } else {
                // Use aosp NetworkSetting to handle the selection intent
                /*intent.setComponent(new ComponentName(
                        mContext.getString(R.string.network_operator_settings_package),
                        mContext.getString(R.string.network_operator_settings_class)));*/
            }
        } catch (RemoteException e) {
            // Use aosp NetworkSetting to handle the selection intent
            /*intent.setComponent(new ComponentName(
                    mContext.getString(R.string.network_operator_settings_package),
                    mContext.getString(R.string.network_operator_settings_class)));*/
        }
        // Use MobileNetworkSettings to handle the selection intent
        /*intent.setComponent(new ComponentName(
                mContext.getString(R.string.mobile_network_settings_package),
                mContext.getString(R.string.mobile_network_settings_class)));*/
        intent.putExtra(GsmUmtsOptions.EXTRA_SUB_ID, subId);
        PendingIntent contentIntent = PendingIntent.getActivity(mContext, 0, intent, 0);

        List<UserInfo> users = mUserManager.getUsers(true);
        for (int i = 0; i < users.size(); i++) {
            final UserInfo user = users.get(i);
            if (user.isManagedProfile()) {
                continue;
            }
            UserHandle userHandle = user.getUserHandle();
            builder.setContentIntent(user.isAdmin() ? contentIntent : null);
            mNotificationManager.notifyAsUser(
                    null /* tag */,
                    SELECTED_OPERATOR_FAIL_NOTIFICATION,
                    builder.build(),
                    userHandle);
        }
    }

    /**
     * Turn off the network selection "no service" notification
     */
    private void cancelNetworkSelection() {
        if (DBG) log("cancelNetworkSelection()...");
        mNotificationManager.cancelAsUser(
                null /* tag */, SELECTED_OPERATOR_FAIL_NOTIFICATION, UserHandle.ALL);
    }

    /**
     * Update notification about no service of user selected operator
     *
     * @param serviceState Phone service state
     * @param subId The subscription ID
     */
    void updateNetworkSelection(int serviceState, int subId) {
        int phoneId = SubscriptionManager.getPhoneId(subId);
        Phone phone = SubscriptionManager.isValidPhoneId(phoneId) ?
                PhoneFactory.getPhone(phoneId) : PhoneFactory.getDefaultPhone();
        if (TelephonyCapabilities.supportsNetworkSelection(phone)) {
            if (SubscriptionManager.isValidSubscriptionId(subId)) {
                // get the shared preference of network_selection.
                // empty is auto mode, otherwise it is the operator alpha name
                // in case there is no operator name, check the operator numeric
                SharedPreferences sp =
                        PreferenceManager.getDefaultSharedPreferences(mContext);
                String networkSelection =
                        sp.getString(Phone.NETWORK_SELECTION_NAME_KEY + subId, "");
                if (TextUtils.isEmpty(networkSelection)) {
                    networkSelection =
                            sp.getString(Phone.NETWORK_SELECTION_KEY + subId, "");
                }

                if (DBG) log("updateNetworkSelection()..." + "state = " +
                        serviceState + " new network " + networkSelection);

                if (serviceState == ServiceState.STATE_OUT_OF_SERVICE
                        && !TextUtils.isEmpty(networkSelection)
                        && isUiccCardProvisioned(subId)) {
                    showNetworkSelection(networkSelection, subId);
                    mSelectedUnavailableNotify = true;
                } else {
                    if (mSelectedUnavailableNotify) {
                        cancelNetworkSelection();
                        mSelectedUnavailableNotify = false;
                    }
                }
            } else {
                if (DBG) log("updateNetworkSelection()..." + "state = " +
                        serviceState + " not updating network due to invalid subId " + subId);
            }
        }
    }

    /* package */ void postTransientNotification(int notifyId, CharSequence msg) {
        if (mToast != null) {
            mToast.cancel();
        }

        mToast = Toast.makeText(mContext, msg, Toast.LENGTH_LONG);
        mToast.show();
    }

    private void log(String msg) {
        Log.d(LOG_TAG, msg);
    }

    private boolean isUiccCardProvisioned(int subId) {
        final int PROVISIONED = 1;
        final int INVALID_STATE = -1;
        int provisionStatus = INVALID_STATE;
        IExtTelephony mExtTelephony = IExtTelephony.Stub
                .asInterface(ServiceManager.getService("extphone"));
        int slotId = SubscriptionController.getInstance().getSlotIndex(subId);
        try {
            //get current provision state of the SIM.
            provisionStatus = mExtTelephony.getCurrentUiccCardProvisioningStatus(slotId);
        } catch (RemoteException ex) {
            provisionStatus = INVALID_STATE;
            if (DBG) log("Failed to get status for slotId: "+ slotId +" Exception: " + ex);
        } catch (NullPointerException ex) {
            provisionStatus = INVALID_STATE;
            if (DBG) log("Failed to get status for slotId: "+ slotId +" Exception: " + ex);
        }
        return provisionStatus == PROVISIONED;
   }
}<|MERGE_RESOLUTION|>--- conflicted
+++ resolved
@@ -65,12 +65,8 @@
 import java.util.List;
 import java.util.Set;
 
-<<<<<<< HEAD
 import org.codeaurora.internal.IExtTelephony;
-import static android.Manifest.permission.READ_PHONE_STATE;
-
-=======
->>>>>>> ca886d51
+
 /**
  * NotificationManager-related utility code for the Phone app.
  *
