--- conflicted
+++ resolved
@@ -55,11 +55,8 @@
 import android.widget.Toast;
 
 import com.android.internal.telephony.Phone;
-<<<<<<< HEAD
+import com.android.internal.telephony.PhoneFactory;
 import com.android.internal.telephony.SubscriptionController;
-=======
-import com.android.internal.telephony.PhoneFactory;
->>>>>>> 54026e5f
 import com.android.internal.telephony.TelephonyCapabilities;
 import com.android.internal.telephony.util.NotificationChannelController;
 import com.android.phone.settings.VoicemailSettingsActivity;
@@ -675,14 +672,9 @@
                         serviceState + " new network " + networkSelection);
 
                 if (serviceState == ServiceState.STATE_OUT_OF_SERVICE
-<<<<<<< HEAD
                         && !TextUtils.isEmpty(networkSelection)
                         && isUiccCardProvisioned(subId)) {
-                    showNetworkSelection(networkSelection);
-=======
-                        && !TextUtils.isEmpty(networkSelection)) {
                     showNetworkSelection(networkSelection, subId);
->>>>>>> 54026e5f
                     mSelectedUnavailableNotify = true;
                 } else {
                     if (mSelectedUnavailableNotify) {
