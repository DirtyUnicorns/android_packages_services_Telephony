--- conflicted
+++ resolved
@@ -789,19 +789,16 @@
     @Override
     protected void onResume() {
         super.onResume();
-<<<<<<< HEAD
 
         if (mProximitySensor != null) {
             mSensorManager.registerListener(
                     this, mProximitySensor, SensorManager.SENSOR_DELAY_NORMAL);
         }
 
-=======
-        if (null != mStatusBarManager) {
+        else if (null != mStatusBarManager) {
             mStatusBarManager.disable(
                      StatusBarManager.DISABLE_RECENT|StatusBarManager.DISABLE_HOME);
         }
->>>>>>> 5415ab9c
         // retrieve the DTMF tone play back setting.
         mDTMFToneEnabled = Settings.System.getInt(getContentResolver(),
                 Settings.System.DTMF_TONE_WHEN_DIALING, 1) == 1;
@@ -826,13 +823,11 @@
     @Override
     public void onPause() {
         super.onPause();
-<<<<<<< HEAD
         if (mProximitySensor != null) {
             mSensorManager.unregisterListener(this, mProximitySensor);
-=======
-        if (null != mStatusBarManager) {
+        }
+        else if (null != mStatusBarManager) {
             mStatusBarManager.disable(StatusBarManager.DISABLE_NONE);
->>>>>>> 5415ab9c
         }
     }
 
