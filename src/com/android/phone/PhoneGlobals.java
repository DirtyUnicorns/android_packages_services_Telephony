--- conflicted
+++ resolved
@@ -102,7 +102,7 @@
     // Message codes; see mHandler below.
     private static final int EVENT_SIM_NETWORK_LOCKED = 3;
     private static final int EVENT_SIM_STATE_CHANGED = 8;
-    private static final int EVENT_SIM_STATE_CHANGED_CHECKREADY = 14;
+    private static final int EVENT_SIM_STATE_CHANGED_CHECKREADY = 16;
     private static final int EVENT_DATA_ROAMING_DISCONNECTED = 10;
     private static final int EVENT_DATA_ROAMING_OK = 11;
     private static final int EVENT_UNSOL_CDMA_INFO_RECORD = 12;
@@ -160,6 +160,7 @@
     private ProgressDialog mPUKEntryProgressDialog;
 
     private boolean mNoDataDueToRoaming = false;
+    private boolean mDataDisconnectedDueToRoaming = false;
 
     private WakeState mWakeState = WakeState.SLEEP;
 
@@ -369,10 +370,7 @@
             intentFilter.addAction(TelephonyIntents.ACTION_SERVICE_STATE_CHANGED);
             intentFilter.addAction(TelephonyIntents.ACTION_EMERGENCY_CALLBACK_MODE_CHANGED);
             intentFilter.addAction(TelephonyIntents.ACTION_DEFAULT_DATA_SUBSCRIPTION_CHANGED);
-<<<<<<< HEAD
-=======
             intentFilter.addAction(CarrierConfigManager.ACTION_CARRIER_CONFIG_CHANGED);
->>>>>>> ca886d51
             registerReceiver(mReceiver, intentFilter);
 
             mCarrierVvmPackageInstalledReceiver.register(this);
@@ -710,7 +708,6 @@
                     airplaneMode = AIRPLANE_ON;
                 }
                 handleAirplaneModeChange(context, airplaneMode);
-<<<<<<< HEAD
             } else if (action.equals(TelephonyIntents.ACTION_ANY_DATA_CONNECTION_STATE_CHANGED) ||
                     action.equals(TelephonyIntents.ACTION_DEFAULT_DATA_SUBSCRIPTION_CHANGED)) {
                 int subId = intent.getIntExtra(PhoneConstants.SUBSCRIPTION_KEY,
@@ -766,15 +763,6 @@
                             intent.getStringExtra(IccCardConstants.INTENT_KEY_ICC_STATE)));
                 }
                 mHandler.sendMessage(mHandler.obtainMessage(EVENT_SIM_STATE_CHANGED_CHECKREADY,
-=======
-            } else if ((action.equals(TelephonyIntents.ACTION_SIM_STATE_CHANGED)) &&
-                    (mPUKEntryActivity != null)) {
-                // if an attempt to un-PUK-lock the device was made, while we're
-                // receiving this state change notification, notify the handler.
-                // NOTE: This is ONLY triggered if an attempt to un-PUK-lock has
-                // been attempted.
-                mHandler.sendMessage(mHandler.obtainMessage(EVENT_SIM_STATE_CHANGED,
->>>>>>> ca886d51
                         intent.getStringExtra(IccCardConstants.INTENT_KEY_ICC_STATE)));
             } else if (action.equals(TelephonyIntents.ACTION_RADIO_TECHNOLOGY_CHANGED)) {
                 String newPhone = intent.getStringExtra(PhoneConstants.PHONE_NAME_KEY);
