--- conflicted
+++ resolved
@@ -178,12 +178,9 @@
     // Broadcast receiver for SIP based intents (see onCreate())
     private final SipBroadcastReceiver mSipBroadcastReceiver = new SipBroadcastReceiver();
 
-<<<<<<< HEAD
     private final CarrierVvmPackageInstalledReceiver mCarrierVvmPackageInstalledReceiver =
             new CarrierVvmPackageInstalledReceiver();
-=======
     private final SettingsObserver mSettingsObserver;
->>>>>>> 6ad6c389
 
     Handler mHandler = new Handler() {
         @Override
@@ -782,10 +779,7 @@
                 int state = ss.getState();
                 int subId = intent.getIntExtra(PhoneConstants.SUBSCRIPTION_KEY,
                         SubscriptionManager.INVALID_SUBSCRIPTION_ID);
-<<<<<<< HEAD
                 notificationMgr.updateNetworkSelection(state, subId);
-=======
-                notificationMgr.updateNetworkSelection(state);
 
                 if (VDBG) {
                     Log.v(LOG_TAG, "subId=" + subId + ",mDefaultDataSubId="
@@ -794,7 +788,6 @@
                 if (subId == mDefaultDataSubId) {
                     updateDataRoamingStatus();
                 }
->>>>>>> 6ad6c389
             }
         }
     }
