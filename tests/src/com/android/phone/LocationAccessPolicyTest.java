--- conflicted
+++ resolved
@@ -227,14 +227,9 @@
         return new LocationAccessPolicy.LocationPermissionQuery.Builder()
                 .setMethod("test")
                 .setCallingPackage("com.android.test")
-<<<<<<< HEAD
                 .setCallingFeatureId(null)
-                .setCallingPid(10001)
-                .setCallingUid(10001);
-=======
                 .setCallingPid(TESTING_PID)
                 .setCallingUid(TESTING_UID);
->>>>>>> 3770f398
     }
 
     @Parameterized.Parameters(name = "{0}")
